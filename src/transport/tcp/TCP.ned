--- conflicted
+++ resolved
@@ -173,17 +173,13 @@
 //      - SACK_PERMITTED: SACK can only be used if both nodes sent SACK_-
 //        PERMITTED during connection startup.
 //      - SACK: SACK option, based on RFC 2018, RFC 2883 and RFC 3517.
-
 //      - TS: Timestamps option, based on RFC 1323.
 //  - flow control: finite receive buffer size (initiated by parameter
 //    advertisedWindow). If receive buffer is exhausted (by out-of-order
 //    segments) and the payload length of a new received segment
 //    is higher than free receiver buffer, the new segment will be dropped.
 //    Such drops are recorded in tcpRcvQueueDropsVector.
-<<<<<<< HEAD
-=======
-//
->>>>>>> 23bea9d8
+//
 // The TCPNewReno, TCPReno and TCPTahoe algorithms implement:
 //  - RFC 1122 - delayed ACK algorithm (optional) with 200ms timeout
 //  - RFC 896 - Nagle's algorithm (optional)
