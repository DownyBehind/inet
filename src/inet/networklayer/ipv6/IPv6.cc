--- conflicted
+++ resolved
@@ -523,11 +523,7 @@
     for (int i = 0; i < ift->getNumInterfaces(); i++) {
         InterfaceEntry *ie = ift->getInterface(i);
         if (fromIE != ie && !ie->isLoopback())
-<<<<<<< HEAD
             fragmentAndSend(packet->dup(), ie, MACAddress::BROADCAST_ADDRESS, fromHL);
-=======
-            fragmentAndSend(datagram->dup(), ie, MACAddress::BROADCAST_ADDRESS, fromHL);
->>>>>>> a258d5ab
     }
     delete packet;
 
