//
// Copyright (C) 2013 OpenSim Ltd.
//
// This program is free software; you can redistribute it and/or
// modify it under the terms of the GNU Lesser General Public License
// as published by the Free Software Foundation; either version 2
// of the License, or (at your option) any later version.
//
// This program is distributed in the hope that it will be useful,
// but WITHOUT ANY WARRANTY; without even the implied warranty of
// MERCHANTABILITY or FITNESS FOR A PARTICULAR PURPOSE.  See the
// GNU Lesser General Public License for more details.
//
// You should have received a copy of the GNU Lesser General Public License
// along with this program; if not, see <http://www.gnu.org/licenses/>.
//

#include "inet/common/geometry/common/Rotation.h"
#include "inet/common/geometry/object/Box.h"
#include "inet/common/geometry/shape/Cuboid.h"
#include "inet/common/geometry/shape/polyhedron/Polyhedron.h"
#include "inet/common/geometry/shape/Prism.h"
#include "inet/common/geometry/shape/Sphere.h"
#include "inet/common/ModuleAccess.h"
#include "inet/environment/common/PhysicalEnvironment.h"

namespace inet {

namespace physicalenvironment {

Define_Module(PhysicalEnvironment);

PhysicalEnvironment::PhysicalEnvironment() :
    temperature(NaN),
    spaceMin(Coord(NaN, NaN, NaN)),
    spaceMax(Coord(NaN, NaN, NaN)),
    objectCache(nullptr)
{
}

PhysicalEnvironment::~PhysicalEnvironment()
{
    for (auto & elem : shapes)
        delete elem;
    for (auto & elem : materials)
        delete elem;
    for (auto & elem : objects)
        delete elem;
}

void PhysicalEnvironment::initialize(int stage)
{
    if (stage == INITSTAGE_LOCAL)
    {
        coordinateSystem = getModuleFromPar<IGeographicCoordinateSystem>(par("coordinateSystemModule"), this, false);
        objectCache = dynamic_cast<IObjectCache *>(getSubmodule("objectCache"));
        ground = dynamic_cast<IGround *>(getSubmodule("ground"));
        temperature = K(par("temperature"));
        spaceMin.x = par("spaceMinX");
        spaceMin.y = par("spaceMinY");
        spaceMin.z = par("spaceMinZ");
        spaceMax.x = par("spaceMaxX");
        spaceMax.y = par("spaceMaxY");
        spaceMax.z = par("spaceMaxZ");
    }
    else if (stage == INITSTAGE_PHYSICAL_ENVIRONMENT)
    {
        cXMLElement *environment = par("config");
        parseShapes(environment);
        parseMaterials(environment);
        parseObjects(environment);
    }
}

void PhysicalEnvironment::convertPoints(std::vector<Coord>& points)
{
    auto originPosition = coordinateSystem == nullptr ? GeoCoord(0, 0, 0) : coordinateSystem->computeGeographicCoordinate(Coord::ZERO);
    Box boundingBox = Box::computeBoundingBox(points);
    Coord center = boundingBox.getCenter();
    for (auto & point : points) {
        point -= center;
        if (coordinateSystem != nullptr)
            point = coordinateSystem->computePlaygroundCoordinate(GeoCoord(point.x + originPosition.latitude, point.y + originPosition.longitude, 0));
    }
}

void PhysicalEnvironment::parseShapes(cXMLElement *xml)
{
    cXMLElementList children = xml->getChildrenByTagName("shape");
    for (cXMLElementList::const_iterator it = children.begin(); it != children.end(); ++it)
    {
        cXMLElement *element = *it;
        ShapeBase *shape = nullptr;
        const char *tok;
        // id
        const char *idAttribute = element->getAttribute("id");
        int id = -1;
        if (idAttribute)
            id = atoi(idAttribute);
        // type
        const char *typeAttribute = element->getAttribute("type");
        if (!typeAttribute)
            throw cRuntimeError("Missing type attribute of shape");
        else if (!strcmp(typeAttribute, "cuboid"))
        {
            Coord size;
            const char *sizeAttribute = element->getAttribute("size");
            if (!sizeAttribute)
                throw cRuntimeError("Missing size attribute of cuboid");
            cStringTokenizer tokenizer(sizeAttribute);
            if ((tok = tokenizer.nextToken()) == nullptr)
                throw cRuntimeError("Missing cuboid size x at %s", element->getSourceLocation());
            size.x = atof(tok);
            if ((tok = tokenizer.nextToken()) == nullptr)
                throw cRuntimeError("Missing cuboid size y at %s", element->getSourceLocation());
            size.y = atof(tok);
            if ((tok = tokenizer.nextToken()) == nullptr)
                throw cRuntimeError("Missing cuboid size z at %s", element->getSourceLocation());
            size.z = atof(tok);
            shape = new Cuboid(size);
        }
        else if (!strcmp(typeAttribute, "sphere"))
        {
            double radius;
            const char *radiusAttribute = element->getAttribute("radius");
            if (!radiusAttribute)
                throw cRuntimeError("Missing radius attribute of sphere");
            radius = atof(radiusAttribute);
            shape = new Sphere(radius);
        }
        else if (!strcmp(typeAttribute, "prism"))
        {
            double height;
            const char *heightAttribute = element->getAttribute("height");
            if (!heightAttribute)
                throw cRuntimeError("Missing height attribute of prism");
            height = atof(heightAttribute);
            std::vector<Coord> points;
            const char *pointsAttribute = element->getAttribute("points");
            if (!pointsAttribute)
                throw cRuntimeError("Missing points attribute of prism");
            cStringTokenizer tokenizer(pointsAttribute);
            while (tokenizer.hasMoreTokens())
            {
                Coord point;
                point.x = atof(tokenizer.nextToken());
                if ((tok = tokenizer.nextToken()) == nullptr)
                    throw cRuntimeError("Missing prism y at %s", element->getSourceLocation());
                point.y = atof(tok);
                point.z = -height / 2;
                points.push_back(point);
            }
            if (points.size() < 3)
                throw cRuntimeError("prism needs at least three points at %s", element->getSourceLocation());
            convertPoints(points);
            shape = new Prism(height, Polygon(points));
        }
        else if (!strcmp(typeAttribute, "polyhedron"))
        {
            std::vector<Coord> points;
            const char *pointsAttribute = element->getAttribute("points");
            if (!pointsAttribute)
                throw cRuntimeError("Missing points attribute of polyhedron");
            cStringTokenizer tokenizer(pointsAttribute);
            while (tokenizer.hasMoreTokens())
            {
                Coord point;
                point.x = atof(tokenizer.nextToken());
                if ((tok = tokenizer.nextToken()) == nullptr)
                    throw cRuntimeError("Missing polyhedron y at %s", element->getSourceLocation());
                point.y = atof(tok);
                if ((tok = tokenizer.nextToken()) == nullptr)
                    throw cRuntimeError("Missing polyhedron z at %s", element->getSourceLocation());
                point.z = atof(tok);
                points.push_back(point);
            }
            if (points.size() < 4)
                throw cRuntimeError("polyhedron needs at least four points at %s", element->getSourceLocation());
            convertPoints(points);
            shape = new Polyhedron(points);
        }
        else
            throw cRuntimeError("Unknown shape type '%s'", typeAttribute);
        // insert
        if (idToShapeMap.find(id) != idToShapeMap.end())
            throw cRuntimeError("Shape already exists with the same id: '%d'", id);
        idToShapeMap.insert(std::pair<int, const ShapeBase *>(id, shape));
    }
}

void PhysicalEnvironment::parseMaterials(cXMLElement *xml)
{
    cXMLElementList children = xml->getChildrenByTagName("material");
    for (cXMLElementList::const_iterator it = children.begin(); it != children.end(); ++it)
    {
        cXMLElement *element = *it;
        // id
        const char *idAttribute = element->getAttribute("id");
        if (!idAttribute)
            throw cRuntimeError("Missing mandatory id attribute of material");
        int id = atoi(idAttribute);
        // name
        const char *name = element->getAttribute("name");
        // resistivity
        const char *resistivityAttribute = element->getAttribute("resistivity");
        if (!resistivityAttribute)
            throw cRuntimeError("Missing mandatory resistivity attribute of material");
        Ohmm resistivity = Ohmm(atof(resistivityAttribute));
        // relativePermittivity
        const char *relativePermittivityAttribute = element->getAttribute("relativePermittivity");
        if (!relativePermittivityAttribute)
            throw cRuntimeError("Missing mandatory relativePermittivity attribute of material");
        double relativePermittivity = atof(relativePermittivityAttribute);
        // relativePermeability
        const char *relativePermeabilityAttribute = element->getAttribute("relativePermeability");
        if (!relativePermeabilityAttribute)
            throw cRuntimeError("Missing mandatory relativePermeability attribute of material");
        double relativePermeability = atof(relativePermeabilityAttribute);
        // insert
        if (idToMaterialMap.find(id) != idToMaterialMap.end())
            throw cRuntimeError("Material already exists with the same id: '%d'", id);
        Material *material = new Material(name, resistivity, relativePermittivity, relativePermeability);
        materials.push_back(material);
        idToMaterialMap.insert(std::pair<int, const Material *>(id, material));
        nameToMaterialMap.insert(std::pair<const std::string, const Material *>(material->getName(), material));
    }
}

void PhysicalEnvironment::parseObjects(cXMLElement *xml)
{
    Coord computedSpaceMin = Coord::NIL;
    Coord computedSpaceMax = Coord::NIL;;
    cXMLElementList children = xml->getChildren();
    for (cXMLElementList::const_iterator it = children.begin(); it != children.end(); ++it)
    {
        const char *tok;
        cXMLElement *element = *it;
        const char *tag = element->getTagName();
        if (strcmp(tag, "object"))
            continue;
        // id
        const char *idAttribute = element->getAttribute("id");
        int id = -1;
        if (idAttribute)
            id = atoi(idAttribute);
        // name
        const char *name = element->getAttribute("name");
        // orientation
        EulerAngles orientation;
        const char *orientationAttribute = element->getAttribute("orientation");
        if (orientationAttribute)
        {
            cStringTokenizer tokenizer(orientationAttribute);
            if ((tok = tokenizer.nextToken()) == nullptr)
                throw cRuntimeError("Missing orientation alpha at %s", element->getSourceLocation());
            orientation.alpha = math::deg2rad(atof(tok));
            if ((tok = tokenizer.nextToken()) == nullptr)
                throw cRuntimeError("Missing orientation beta at %s", element->getSourceLocation());
            orientation.beta = math::deg2rad(atof(tok));
            if ((tok = tokenizer.nextToken()) == nullptr)
                throw cRuntimeError("Missing orientation gamma at %s", element->getSourceLocation());
            orientation.gamma = math::deg2rad(atof(tok));
        }
        // shape
        Coord size = Coord::NIL;
        const ShapeBase *shape = nullptr;
        const char *shapeAttribute = element->getAttribute("shape");
        if (!shapeAttribute)
            throw cRuntimeError("Missing shape attribute of object");
        cStringTokenizer shapeTokenizer(shapeAttribute);
        const char *shapeType = shapeTokenizer.nextToken();
        if (!strcmp(shapeType, "cuboid"))
        {
            if ((tok = shapeTokenizer.nextToken()) == nullptr)
                throw cRuntimeError("Missing cuboid x at %s", element->getSourceLocation());
            size.x = atof(tok);
            if ((tok = shapeTokenizer.nextToken()) == nullptr)
                throw cRuntimeError("Missing cuboid y at %s", element->getSourceLocation());
            size.y = atof(tok);
            if ((tok = shapeTokenizer.nextToken()) == nullptr)
                throw cRuntimeError("Missing cuboid z at %s", element->getSourceLocation());
            size.z = atof(tok);
            shape = new Cuboid(size);
            shapes.push_back(shape);
        }
        else if (!strcmp(shapeType, "sphere"))
        {
            if ((tok = shapeTokenizer.nextToken()) == nullptr)
                throw cRuntimeError("Missing sphere radius at %s", element->getSourceLocation());
            double radius = atof(tok);
            shape = new Sphere(radius);
            size = Coord(radius, radius, radius) * 2;
            shapes.push_back(shape);
        }
        else if (!strcmp(shapeType, "prism"))
        {
            double height;
            if ((tok = shapeTokenizer.nextToken()) == nullptr)
                throw cRuntimeError("Missing prism height at %s", element->getSourceLocation());
            height = atof(tok);
            std::vector<Coord> points;
            while (shapeTokenizer.hasMoreTokens())
            {
                Coord point;
                point.x = atof(shapeTokenizer.nextToken());
                if ((tok = shapeTokenizer.nextToken()) == nullptr)
                    throw cRuntimeError("Missing prism y at %s", element->getSourceLocation());
                point.y = atof(tok);
                point.z = -height / 2;
                points.push_back(point);
            }
            if (points.size() < 3)
                throw cRuntimeError("prism needs at least three points at %s", element->getSourceLocation());
            size = Box::computeBoundingBox(points).getSize();
            convertPoints(points);
            shape = new Prism(height, Polygon(points));
            shapes.push_back(shape);
        }
        else if (!strcmp(shapeType, "polyhedron"))
        {
            std::vector<Coord> points;
            while (shapeTokenizer.hasMoreTokens())
            {
                Coord point;
                point.x = atof(shapeTokenizer.nextToken());
                if ((tok = shapeTokenizer.nextToken()) == nullptr)
                    throw cRuntimeError("Missing polyhedron y at %s", element->getSourceLocation());
                point.y = atof(tok);
                if ((tok = shapeTokenizer.nextToken()) == nullptr)
                    throw cRuntimeError("Missing polyhedron z at %s", element->getSourceLocation());
                point.z = atof(tok);
                points.push_back(point);
            }
            if (points.size() < 4)
                throw cRuntimeError("polyhedron needs at least four points at %s", element->getSourceLocation());
            size = Box::computeBoundingBox(points).getSize();
            convertPoints(points);
            shape = new Polyhedron(points);
            shapes.push_back(shape);
        }
        else {
            int id = atoi(shapeAttribute);
            shape = idToShapeMap[id];
        }
        if (!shape)
            throw cRuntimeError("Unknown shape '%s'", shapeAttribute);
        // position
        Coord position = Coord::NIL;
        const char *positionAttribute = element->getAttribute("position");
        if (positionAttribute)
        {
            cStringTokenizer tokenizer(positionAttribute);
            const char *kind = tokenizer.nextToken();
            if (!kind)
                throw cRuntimeError("Missing position kind");
            if ((tok = tokenizer.nextToken()) == nullptr)
                throw cRuntimeError("Missing position x at %s", element->getSourceLocation());
            position.x = atof(tok);
            if ((tok = tokenizer.nextToken()) == nullptr)
                throw cRuntimeError("Missing position y at %s", element->getSourceLocation());
            position.y = atof(tok);
            if ((tok = tokenizer.nextToken()) == nullptr)
                throw cRuntimeError("Missing position z at %s", element->getSourceLocation());
            position.z = atof(tok);
            if (!strcmp(kind, "min"))
                position += size / 2;
            else if (!strcmp(kind, "max"))
                position -= size / 2;
            else if (!strcmp(kind, "center"))
                position += Coord::ZERO;
            else
                throw cRuntimeError("Unknown position kind");
            if (coordinateSystem != nullptr) {
                auto convertedPosition = coordinateSystem->computePlaygroundCoordinate(GeoCoord(position.x, position.y, 0));
                position.x = convertedPosition.x;
                position.y = convertedPosition.y;
            }
        }
        // material
        const Material *material;
        const char *materialAttribute = element->getAttribute("material");
        if (!materialAttribute)
            throw cRuntimeError("Missing material attribute of object");
        else if (nameToMaterialMap.find(materialAttribute) != nameToMaterialMap.end())
            material = nameToMaterialMap[materialAttribute];
        else if (MaterialRegistry::singleton.getMaterial(materialAttribute))
            material = MaterialRegistry::singleton.getMaterial(materialAttribute);
        else
            material = idToMaterialMap[atoi(materialAttribute)];
        if (!material)
            throw cRuntimeError("Unknown material '%s'", materialAttribute);
        // line width
        double lineWidth = 1;
        const char *lineWidthAttribute = element->getAttribute("line-width");
        if (lineWidthAttribute)
            lineWidth = atof(lineWidthAttribute);
        // line color
        cFigure::Color lineColor = cFigure::BLACK;
        const char *lineColorAttribute = element->getAttribute("line-color");
        if (lineColorAttribute)
        {
            if (strchr(lineColorAttribute, ' '))
            {
                cStringTokenizer tokenizer(lineColorAttribute);
                if ((tok = tokenizer.nextToken()) == nullptr)
                    throw cRuntimeError("Missing line-color red at %s", element->getSourceLocation());
                lineColor.red = atoi(tok);
                if ((tok = tokenizer.nextToken()) == nullptr)
                    throw cRuntimeError("Missing line-color green at %s", element->getSourceLocation());
                lineColor.green = atoi(tok);
                if ((tok = tokenizer.nextToken()) == nullptr)
                    throw cRuntimeError("Missing line-color blue at %s", element->getSourceLocation());
                lineColor.blue = atoi(tok);
            }
            else
                lineColor = cFigure::Color(lineColorAttribute);
        }
        // fill color
        cFigure::Color fillColor = cFigure::WHITE;
        const char *fillColorAttribute = element->getAttribute("fill-color");
        if (fillColorAttribute)
        {
            if (strchr(fillColorAttribute, ' '))
            {
                cStringTokenizer tokenizer(fillColorAttribute);
                if ((tok = tokenizer.nextToken()) == nullptr)
                    throw cRuntimeError("Missing fill-color red at %s", element->getSourceLocation());
                fillColor.red = atoi(tok);
                if ((tok = tokenizer.nextToken()) == nullptr)
                    throw cRuntimeError("Missing fill-color green at %s", element->getSourceLocation());
                fillColor.green = atoi(tok);
                if ((tok = tokenizer.nextToken()) == nullptr)
                    throw cRuntimeError("Missing fill-color blue at %s", element->getSourceLocation());
                fillColor.blue = atoi(tok);
            }
            else
                fillColor = cFigure::Color(fillColorAttribute);
        }
        // opacity
        double opacity = 1;
        const char *opacityAttribute = element->getAttribute("opacity");
        if (opacityAttribute)
            opacity = atof(opacityAttribute);
        // texture
        const char *texture = element->getAttribute("texture");
        // tags
        const char *tags = element->getAttribute("tags");
        // insert object
        PhysicalObject *object = new PhysicalObject(name, id, position, orientation, shape, material, lineWidth, lineColor, fillColor, opacity, texture, tags);
        objects.push_back(object);
        if (id != -1)
            idToObjectMap.insert(std::pair<int, const PhysicalObject *>(id, object));
        const Coord min = position - size / 2;
        const Coord max = position + size / 2;
        if ((!std::isnan(spaceMin.x) && min.x < spaceMin.x) || (!std::isnan(spaceMax.x) && max.x > spaceMax.x) ||
            (!std::isnan(spaceMin.y) && min.y < spaceMin.y) || (!std::isnan(spaceMax.y) && max.y > spaceMax.y) ||
            (!std::isnan(spaceMin.z) && min.z < spaceMin.z) || (!std::isnan(spaceMax.z) && max.z > spaceMax.z))
            throw cRuntimeError("Object is outside of space limits");
        if (std::isnan(computedSpaceMin.x) || min.x < computedSpaceMin.x) computedSpaceMin.x = min.x;
        if (std::isnan(computedSpaceMin.y) || min.y < computedSpaceMin.y) computedSpaceMin.y = min.y;
        if (std::isnan(computedSpaceMin.z) || min.z < computedSpaceMin.z) computedSpaceMin.z = min.z;
        if (std::isnan(computedSpaceMax.x) || max.x > computedSpaceMax.x) computedSpaceMax.x = max.x;
        if (std::isnan(computedSpaceMax.y) || max.y > computedSpaceMax.y) computedSpaceMax.y = max.y;
        if (std::isnan(computedSpaceMax.z) || max.z > computedSpaceMax.z) computedSpaceMax.z = max.z;
    }
    if (std::isnan(spaceMin.x)) spaceMin.x = computedSpaceMin.x;
    if (std::isnan(spaceMin.y)) spaceMin.y = computedSpaceMin.y;
    if (std::isnan(spaceMin.z)) spaceMin.z = computedSpaceMin.z;
    if (std::isnan(spaceMax.x)) spaceMax.x = computedSpaceMax.x;
    if (std::isnan(spaceMax.y)) spaceMax.y = computedSpaceMax.y;
    if (std::isnan(spaceMax.z)) spaceMax.z = computedSpaceMax.z;
}

<<<<<<< HEAD
void PhysicalEnvironment::updateCanvas()
{
    while (objectsLayer->getNumFigures())
        delete objectsLayer->removeFigure(0);
    // KLUDGE: TODO: sorting objects with their rotated position's z coordinate to draw them in a "better" order
    std::vector<const PhysicalObject *> objectsCopy = objects;
    std::stable_sort(objectsCopy.begin(), objectsCopy.end(), ObjectPositionComparator(viewRotation));
    for (auto object : objectsCopy)
    {
        const ShapeBase *shape = object->getShape();
        const Coord& position = object->getPosition();
        const EulerAngles& orientation = object->getOrientation();
        const Rotation rotation(orientation);
        // cuboid
        const Cuboid *cuboid = dynamic_cast<const Cuboid *>(shape);
        if (cuboid)
        {
            std::vector<std::vector<Coord> > faces;
            cuboid->computeVisibleFaces(faces, rotation, viewRotation);
            computeFacePoints(object, faces, rotation);
        }
        // sphere
        const Sphere *sphere = dynamic_cast<const Sphere *>(shape);
        if (sphere)
        {
            double radius = sphere->getRadius();
            cOvalFigure *figure = new cOvalFigure();
            figure->setFilled(true);
            cFigure::Point center = computeCanvasPoint(position, viewRotation, viewTranslation);
            figure->setBounds(cFigure::Rectangle(center.x - radius, center.y - radius, radius * 2, radius * 2));
            figure->setLineWidth(object->getLineWidth());
            figure->setLineColor(object->getLineColor());
            figure->setFillColor(object->getFillColor());
            figure->setLineOpacity(object->getOpacity());
            figure->setFillOpacity(object->getOpacity());
            figure->setZoomLineWidth(false);

            std::string tags("physical_object ");
            if (object->getTags())
                tags += object->getTags();
            figure->setTags(tags.c_str());
            objectsLayer->addFigure(figure);
        }
        // prism
        const Prism *prism = dynamic_cast<const Prism *>(shape);
        if (prism)
        {
            std::vector<std::vector<Coord> > faces;
            prism->computeVisibleFaces(faces, rotation, viewRotation);
            computeFacePoints(object, faces, rotation);
        }
        // polyhedron
        const Polyhedron *polyhedron = dynamic_cast<const Polyhedron *>(shape);
        if (polyhedron)
        {
            std::vector<std::vector<Coord> > faces;
            polyhedron->computeVisibleFaces(faces, rotation, viewRotation);
            computeFacePoints(object, faces, rotation);
        }
        // add name to the end
        const char *name = object->getName();
        if (name)
        {
            cLabelFigure *nameFigure = new cLabelFigure();
            nameFigure->setPosition(computeCanvasPoint(position, viewRotation, viewTranslation));
            nameFigure->setTags("physical_object object_name label");
            nameFigure->setText(name);
            objectsLayer->addFigure(nameFigure);
        }
    }
    if (!std::isnan(axisLength)) {
        cLineFigure *xAxis = new cLineFigure();
        cLineFigure *yAxis = new cLineFigure();
        cLineFigure *zAxis = new cLineFigure();
        xAxis->setTags("axis");
        yAxis->setTags("axis");
        zAxis->setTags("axis");
        xAxis->setLineWidth(1);
        yAxis->setLineWidth(1);
        zAxis->setLineWidth(1);
#if OMNETPP_VERSION >= 0x500 && OMNETPP_BUILDNUM >= 1006
        xAxis->setEndArrowhead(cFigure::ARROW_BARBED);
        yAxis->setEndArrowhead(cFigure::ARROW_BARBED);
        zAxis->setEndArrowhead(cFigure::ARROW_BARBED);
#else
        xAxis->setEndArrowHead(cFigure::ARROW_BARBED);
        yAxis->setEndArrowHead(cFigure::ARROW_BARBED);
        zAxis->setEndArrowHead(cFigure::ARROW_BARBED);
#endif
        xAxis->setZoomLineWidth(false);
        yAxis->setZoomLineWidth(false);
        zAxis->setZoomLineWidth(false);

        xAxis->setStart(computeCanvasPoint(Coord::ZERO));
        yAxis->setStart(computeCanvasPoint(Coord::ZERO));
        zAxis->setStart(computeCanvasPoint(Coord::ZERO));
        xAxis->setEnd(computeCanvasPoint(Coord(axisLength, 0, 0)));
        yAxis->setEnd(computeCanvasPoint(Coord(0, axisLength, 0)));
        zAxis->setEnd(computeCanvasPoint(Coord(0, 0, axisLength)));
        objectsLayer->addFigure(xAxis);
        objectsLayer->addFigure(yAxis);
        objectsLayer->addFigure(zAxis);
        cLabelFigure *xLabel = new cLabelFigure();
        cLabelFigure *yLabel = new cLabelFigure();
        cLabelFigure *zLabel = new cLabelFigure();

        xLabel->setTags("axis label");
        yLabel->setTags("axis label");
        zLabel->setTags("axis label");
        xLabel->setText("X");
        yLabel->setText("Y");
        zLabel->setText("Z");
        xLabel->setPosition(computeCanvasPoint(Coord(axisLength, 0, 0)));
        yLabel->setPosition(computeCanvasPoint(Coord(0, axisLength, 0)));
        zLabel->setPosition(computeCanvasPoint(Coord(0, 0, axisLength)));

        objectsLayer->addFigure(xLabel);
        objectsLayer->addFigure(yLabel);
        objectsLayer->addFigure(zLabel);
    }
}

void PhysicalEnvironment::computeFacePoints(const PhysicalObject *object, std::vector<std::vector<Coord> >& faces, const Rotation& rotation)
{
    const Coord& position = object->getPosition();
    for (std::vector<std::vector<Coord> >::const_iterator it = faces.begin(); it != faces.end(); it++)
    {
        std::vector<cFigure::Point> canvasPoints;
        const std::vector<Coord>& facePoints = *it;
        for (const auto & facePoint : facePoints)
        {
            cFigure::Point canvPoint = computeCanvasPoint(rotation.rotateVectorClockwise(facePoint) + position, viewRotation, viewTranslation);
            canvasPoints.push_back(canvPoint);
        }
        cPolygonFigure *figure = new cPolygonFigure();
        figure->setFilled(true);
        figure->setPoints(canvasPoints);
        figure->setLineWidth(object->getLineWidth());
        figure->setLineColor(object->getLineColor());
        figure->setFillColor(object->getFillColor());
        figure->setLineOpacity(object->getOpacity());
        figure->setFillOpacity(object->getOpacity());
        figure->setZoomLineWidth(false);

        std::string tags("physical_object ");
        if (object->getTags())
            tags += object->getTags();
        figure->setTags(tags.c_str());
        objectsLayer->addFigure(figure);
    }
}

=======
>>>>>>> bb8393fa
const PhysicalObject *PhysicalEnvironment::getObjectById(int id) const
{
    std::map<int, const PhysicalObject *>::const_iterator it = idToObjectMap.find(id);
    if (it == idToObjectMap.end())
        return nullptr;
    else
        return it->second;
}

void PhysicalEnvironment::visitObjects(const IVisitor *visitor, const LineSegment& lineSegment) const
{
    if (objectCache)
        objectCache->visitObjects(visitor, lineSegment);
    else
        for (const auto & elem : objects)
            visitor->visit(elem);
}

} // namespace physicalenvironment

} // namespace inet
<|MERGE_RESOLUTION|>--- conflicted
+++ resolved
@@ -471,161 +471,6 @@
     if (std::isnan(spaceMax.z)) spaceMax.z = computedSpaceMax.z;
 }
 
-<<<<<<< HEAD
-void PhysicalEnvironment::updateCanvas()
-{
-    while (objectsLayer->getNumFigures())
-        delete objectsLayer->removeFigure(0);
-    // KLUDGE: TODO: sorting objects with their rotated position's z coordinate to draw them in a "better" order
-    std::vector<const PhysicalObject *> objectsCopy = objects;
-    std::stable_sort(objectsCopy.begin(), objectsCopy.end(), ObjectPositionComparator(viewRotation));
-    for (auto object : objectsCopy)
-    {
-        const ShapeBase *shape = object->getShape();
-        const Coord& position = object->getPosition();
-        const EulerAngles& orientation = object->getOrientation();
-        const Rotation rotation(orientation);
-        // cuboid
-        const Cuboid *cuboid = dynamic_cast<const Cuboid *>(shape);
-        if (cuboid)
-        {
-            std::vector<std::vector<Coord> > faces;
-            cuboid->computeVisibleFaces(faces, rotation, viewRotation);
-            computeFacePoints(object, faces, rotation);
-        }
-        // sphere
-        const Sphere *sphere = dynamic_cast<const Sphere *>(shape);
-        if (sphere)
-        {
-            double radius = sphere->getRadius();
-            cOvalFigure *figure = new cOvalFigure();
-            figure->setFilled(true);
-            cFigure::Point center = computeCanvasPoint(position, viewRotation, viewTranslation);
-            figure->setBounds(cFigure::Rectangle(center.x - radius, center.y - radius, radius * 2, radius * 2));
-            figure->setLineWidth(object->getLineWidth());
-            figure->setLineColor(object->getLineColor());
-            figure->setFillColor(object->getFillColor());
-            figure->setLineOpacity(object->getOpacity());
-            figure->setFillOpacity(object->getOpacity());
-            figure->setZoomLineWidth(false);
-
-            std::string tags("physical_object ");
-            if (object->getTags())
-                tags += object->getTags();
-            figure->setTags(tags.c_str());
-            objectsLayer->addFigure(figure);
-        }
-        // prism
-        const Prism *prism = dynamic_cast<const Prism *>(shape);
-        if (prism)
-        {
-            std::vector<std::vector<Coord> > faces;
-            prism->computeVisibleFaces(faces, rotation, viewRotation);
-            computeFacePoints(object, faces, rotation);
-        }
-        // polyhedron
-        const Polyhedron *polyhedron = dynamic_cast<const Polyhedron *>(shape);
-        if (polyhedron)
-        {
-            std::vector<std::vector<Coord> > faces;
-            polyhedron->computeVisibleFaces(faces, rotation, viewRotation);
-            computeFacePoints(object, faces, rotation);
-        }
-        // add name to the end
-        const char *name = object->getName();
-        if (name)
-        {
-            cLabelFigure *nameFigure = new cLabelFigure();
-            nameFigure->setPosition(computeCanvasPoint(position, viewRotation, viewTranslation));
-            nameFigure->setTags("physical_object object_name label");
-            nameFigure->setText(name);
-            objectsLayer->addFigure(nameFigure);
-        }
-    }
-    if (!std::isnan(axisLength)) {
-        cLineFigure *xAxis = new cLineFigure();
-        cLineFigure *yAxis = new cLineFigure();
-        cLineFigure *zAxis = new cLineFigure();
-        xAxis->setTags("axis");
-        yAxis->setTags("axis");
-        zAxis->setTags("axis");
-        xAxis->setLineWidth(1);
-        yAxis->setLineWidth(1);
-        zAxis->setLineWidth(1);
-#if OMNETPP_VERSION >= 0x500 && OMNETPP_BUILDNUM >= 1006
-        xAxis->setEndArrowhead(cFigure::ARROW_BARBED);
-        yAxis->setEndArrowhead(cFigure::ARROW_BARBED);
-        zAxis->setEndArrowhead(cFigure::ARROW_BARBED);
-#else
-        xAxis->setEndArrowHead(cFigure::ARROW_BARBED);
-        yAxis->setEndArrowHead(cFigure::ARROW_BARBED);
-        zAxis->setEndArrowHead(cFigure::ARROW_BARBED);
-#endif
-        xAxis->setZoomLineWidth(false);
-        yAxis->setZoomLineWidth(false);
-        zAxis->setZoomLineWidth(false);
-
-        xAxis->setStart(computeCanvasPoint(Coord::ZERO));
-        yAxis->setStart(computeCanvasPoint(Coord::ZERO));
-        zAxis->setStart(computeCanvasPoint(Coord::ZERO));
-        xAxis->setEnd(computeCanvasPoint(Coord(axisLength, 0, 0)));
-        yAxis->setEnd(computeCanvasPoint(Coord(0, axisLength, 0)));
-        zAxis->setEnd(computeCanvasPoint(Coord(0, 0, axisLength)));
-        objectsLayer->addFigure(xAxis);
-        objectsLayer->addFigure(yAxis);
-        objectsLayer->addFigure(zAxis);
-        cLabelFigure *xLabel = new cLabelFigure();
-        cLabelFigure *yLabel = new cLabelFigure();
-        cLabelFigure *zLabel = new cLabelFigure();
-
-        xLabel->setTags("axis label");
-        yLabel->setTags("axis label");
-        zLabel->setTags("axis label");
-        xLabel->setText("X");
-        yLabel->setText("Y");
-        zLabel->setText("Z");
-        xLabel->setPosition(computeCanvasPoint(Coord(axisLength, 0, 0)));
-        yLabel->setPosition(computeCanvasPoint(Coord(0, axisLength, 0)));
-        zLabel->setPosition(computeCanvasPoint(Coord(0, 0, axisLength)));
-
-        objectsLayer->addFigure(xLabel);
-        objectsLayer->addFigure(yLabel);
-        objectsLayer->addFigure(zLabel);
-    }
-}
-
-void PhysicalEnvironment::computeFacePoints(const PhysicalObject *object, std::vector<std::vector<Coord> >& faces, const Rotation& rotation)
-{
-    const Coord& position = object->getPosition();
-    for (std::vector<std::vector<Coord> >::const_iterator it = faces.begin(); it != faces.end(); it++)
-    {
-        std::vector<cFigure::Point> canvasPoints;
-        const std::vector<Coord>& facePoints = *it;
-        for (const auto & facePoint : facePoints)
-        {
-            cFigure::Point canvPoint = computeCanvasPoint(rotation.rotateVectorClockwise(facePoint) + position, viewRotation, viewTranslation);
-            canvasPoints.push_back(canvPoint);
-        }
-        cPolygonFigure *figure = new cPolygonFigure();
-        figure->setFilled(true);
-        figure->setPoints(canvasPoints);
-        figure->setLineWidth(object->getLineWidth());
-        figure->setLineColor(object->getLineColor());
-        figure->setFillColor(object->getFillColor());
-        figure->setLineOpacity(object->getOpacity());
-        figure->setFillOpacity(object->getOpacity());
-        figure->setZoomLineWidth(false);
-
-        std::string tags("physical_object ");
-        if (object->getTags())
-            tags += object->getTags();
-        figure->setTags(tags.c_str());
-        objectsLayer->addFigure(figure);
-    }
-}
-
-=======
->>>>>>> bb8393fa
 const PhysicalObject *PhysicalEnvironment::getObjectById(int id) const
 {
     std::map<int, const PhysicalObject *>::const_iterator it = idToObjectMap.find(id);
