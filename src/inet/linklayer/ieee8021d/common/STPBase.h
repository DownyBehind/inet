//
// This program is free software: you can redistribute it and/or modify
// it under the terms of the GNU Lesser General Public License as published by
// the Free Software Foundation, either version 3 of the License, or
// (at your option) any later version.
//
// This program is distributed in the hope that it will be useful,
// but WITHOUT ANY WARRANTY; without even the implied warranty of
// MERCHANTABILITY or FITNESS FOR A PARTICULAR PURPOSE.  See the
// GNU Lesser General Public License for more details.
//
// You should have received a copy of the GNU Lesser General Public License
// along with this program.  If not, see http://www.gnu.org/licenses/.
//
// Author: Zsolt Prontvai
//

#ifndef __INET_STPBASE_H
#define __INET_STPBASE_H

#include "inet/common/lifecycle/ILifecycle.h"
#include "inet/linklayer/common/MACAddress.h"
#include "inet/linklayer/ethernet/switch/IMACAddressTable.h"
#include "inet/networklayer/common/InterfaceTable.h"
#include "inet/linklayer/configurator/Ieee8021dInterfaceData.h"

namespace inet {

/**
 * Base class for STP and RSTP.
 */
class INET_API STPBase : public cSimpleModule, public ILifecycle, public cListener
{
  protected:
    bool visualize = false;    // if true it visualize the spanning tree
    bool isOperational = false;    // for lifecycle
    unsigned int numPorts = 0;    // number of ports

    unsigned int bridgePriority = 0;    // bridge's priority
    MACAddress bridgeAddress;    // bridge's MAC address

    simtime_t maxAge;
    simtime_t helloTime;
    simtime_t forwardDelay;

    cModule *switchModule = nullptr;
    IMACAddressTable *macTable = nullptr;
    IInterfaceTable *ifTable = nullptr;
    InterfaceEntry *ie = nullptr;

  public:
    STPBase();
    virtual bool handleOperationStage(LifecycleOperation *operation, int stage, IDoneCallback *doneCallback) override;
    virtual void receiveSignal(cComponent *source, simsignal_t signalID, cObject *obj, cObject *details) override {}

  protected:
    virtual int numInitStages() const override { return NUM_INIT_STAGES; }
    virtual void initialize(int stage) override;

    virtual void start();
    virtual void stop();

    /**
     * @brief Adds effects to be represented by Tkenv. Colors the link black if forwarding parameter is true
     * and the port to which the link is connected to is also forwarding, otherwise colors the link gray.
     */
    virtual void colorLink(InterfaceEntry *ie, bool forwarding) const;

    /**
     * @brief Adds effects to be represented by Tkenv. Inactive links are colored grey.
     * Shows port role, state. Marks root switch.
     */
    virtual void refreshDisplay() const override;

    /**
     * @brief Obtains the root interface ID.
     * @return The root gate interface ID or -1 if there is no root interface.
     */
<<<<<<< HEAD
    virtual int getRootInterfaceId();
=======
    virtual int getRootIndex() const;
>>>>>>> b4a97558

    /**
     * @brief Gets Ieee8021dInterfaceData for interface ID.
     * @return The port's Ieee8021dInterfaceData, or throws error if it doesn't exist.
     */
    Ieee8021dInterfaceData *getPortInterfaceData(unsigned int interfaceId);
    const Ieee8021dInterfaceData *getPortInterfaceData(unsigned int interfaceId) const { return const_cast<STPBase *>(this)->getPortInterfaceData(interfaceId); }

    /**
     * @brief Gets InterfaceEntry for interface ID.
     * @return The port's InterfaceEntry, throws error if it doesn't exist.
     */
    InterfaceEntry *getPortInterfaceEntry(unsigned int interfaceId);

    /*
     * Returns the first non-loopback interface.
     */
    virtual InterfaceEntry *chooseInterface();
};

} // namespace inet

#endif // ifndef __INET_STPBASE_H
<|MERGE_RESOLUTION|>--- conflicted
+++ resolved
@@ -76,11 +76,7 @@
      * @brief Obtains the root interface ID.
      * @return The root gate interface ID or -1 if there is no root interface.
      */
-<<<<<<< HEAD
-    virtual int getRootInterfaceId();
-=======
-    virtual int getRootIndex() const;
->>>>>>> b4a97558
+    virtual int getRootInterfaceId() const;
 
     /**
      * @brief Gets Ieee8021dInterfaceData for interface ID.
