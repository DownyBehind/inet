%description:
Test 802.11 frame sequences

%includes:
#include <stdio.h>
#include "inet/linklayer/common/MACAddress.h"
#include "inet/linklayer/ieee80211/mac/contract/IFrameSequence.h"
#include "inet/linklayer/ieee80211/mac/framesequence/FrameSequenceContext.h"
#include "inet/linklayer/ieee80211/mac/framesequence/FrameSequenceStep.h"
#include "inet/linklayer/ieee80211/mac/framesequence/GenericFrameSequences.h"

%inifile: omnetpp.ini

#debug-on-errors = true
#debugger-attach-on-error = true

%global:

using namespace inet;
using namespace inet::ieee80211;

enum Role
{
    ORIGINATOR,
    RECIPIENT,
};

FrameSequenceContext *originatorContext = new FrameSequenceContext(MACAddress(), nullptr, nullptr, nullptr, nullptr, nullptr, nullptr);
FrameSequenceContext *recipientContext = new FrameSequenceContext(MACAddress(), nullptr, nullptr, nullptr, nullptr, nullptr, nullptr);

class DataFs : public IFrameSequence 
{
    protected:
        int firstStep = -1;
        int step = -1;

    public:
        virtual void startSequence(FrameSequenceContext *context, int firstStep) override {
            this->firstStep = firstStep;
            step = 0;
        }

        virtual IFrameSequenceStep *prepareStep(FrameSequenceContext *context) override {
<<<<<<< HEAD
            switch (context == recipientContext) {
                case ORIGINATOR: {
                    switch (step) {
                        case 0: {
                            Ieee80211MacHeader *frame = new Ieee80211MacHeader("DATA");
                            frame->setType(ST_DATA);
                            return new TransmitStep(frame, 0);
                        }
                        case 1:
                            return nullptr;
                        default:
                            throw cRuntimeError("Unknown step");
=======
            if (context == originatorContext) {
                switch (step) {
                    case 0: {
                        Ieee80211Frame *frame = new Ieee80211Frame("DATA");
                        frame->setType(ST_DATA);
                        return new TransmitStep(frame, 0);
>>>>>>> a258d5ab
                    }
                    case 1:
                        return nullptr;
                    default:
                        throw cRuntimeError("Unknown step");
                }
            }
			else {
                switch (step) {
                    case 0:
                        return new ReceiveStep();
                    case 1:
                        return nullptr;
                    default:
                        throw cRuntimeError("Unknown step");
                }
            }
        }

        virtual bool completeStep(FrameSequenceContext *context) override {
            if (context == originatorContext) {
                switch (step) {
                    case 0:
                        step++;
                        return true;
                    default:
                        throw cRuntimeError("Unknown step");
                }
            }
            else {
                switch (step) {
                    case 0: {
                        IReceiveStep *receiveStep = check_and_cast<IReceiveStep *>(context->getStep(firstStep + step));
                        step++;
                        return receiveStep->getReceivedFrame()->getType() == ST_DATA;
                    }
                    default:
                        throw cRuntimeError("Unknown step");
                }
            }
        }

        virtual std::string getHistory() override { return ""; }
};

class INET_API AckFs : public IFrameSequence {
    protected:
        int firstStep = -1;
        int step = -1;

    public:
        virtual void startSequence(FrameSequenceContext *context, int firstStep) override {
            this->firstStep = firstStep;
            step = 0;
        }

        virtual IFrameSequenceStep *prepareStep(FrameSequenceContext *context) override {
            if (context == originatorContext) {
                switch (step) {
                    case 0:
                        return new ReceiveStep();
                    case 1:
                        return nullptr;
                    default:
                        throw cRuntimeError("Unknown step");
                }
<<<<<<< HEAD
                case RECIPIENT: {
                    switch (step) {
                        case 0: {
                            Ieee80211MacHeader *frame = new Ieee80211MacHeader("ACK");
                            frame->setType(ST_ACK);
                            return new TransmitStep(frame, 0);
                        }
                        case 1:
                            return nullptr;
                        default:
                            throw cRuntimeError("Unknown step");
=======
            }
            else {
                switch (step) {
                    case 0: {
                        Ieee80211Frame *frame = new Ieee80211Frame("ACK");
                        frame->setType(ST_ACK);
                        return new TransmitStep(frame, 0);
>>>>>>> a258d5ab
                    }
                    case 1:
                        return nullptr;
                    default:
                        throw cRuntimeError("Unknown step");
                }
            }
        }

        virtual bool completeStep(FrameSequenceContext *context) override {
            if (context == originatorContext) {
                switch (step) {
                    case 0: {
                        IReceiveStep *receiveStep = check_and_cast<IReceiveStep *>(context->getStep(firstStep + step));
                        step++;
                        return receiveStep->getReceivedFrame()->getType() == ST_ACK;
                    }
                    default:
                        throw cRuntimeError("Unknown step");
                }
            }
            else {
                switch (step) {
                    case 0:
                        step++;
                        return true;
                    default:
                        throw cRuntimeError("Unknown step");
                }
            }
        }

        virtual std::string getHistory() override { return ""; }
};

class RtsCtsFs : public IFrameSequence {
    protected:
        int firstStep = -1;
        int step = -1;

    public:
        RtsCtsFs() { }

        virtual void startSequence(FrameSequenceContext *context, int firstStep) override {
            step = 0;
            this->firstStep = firstStep;
        }

        IFrameSequenceStep *prepareStep(FrameSequenceContext *context) override {
<<<<<<< HEAD
            switch (context == recipientContext) {
                case ORIGINATOR: {
                    switch (step) {
                        case 0: {
                            Ieee80211MacHeader *frame = new Ieee80211MacHeader("RTS");
                            frame->setType(ST_RTS);
                            return new TransmitStep(frame, 0);
                        }
                        case 1:
                            return new ReceiveStep();
                        case 2:
                            return nullptr;
                        default:
                            throw cRuntimeError("Unknown step");
=======
            if (context == originatorContext) {
                switch (step) {
                    case 0: {
                        Ieee80211Frame *frame = new Ieee80211Frame("RTS");
                        frame->setType(ST_RTS);
                        return new TransmitStep(frame, 0);
>>>>>>> a258d5ab
                    }
                    case 1:
                        return new ReceiveStep();
                    case 2:
                        return nullptr;
                    default:
                        throw cRuntimeError("Unknown step");
                }
<<<<<<< HEAD
                case RECIPIENT: {
                    switch (step) {
                        case 0:
                            return new ReceiveStep();
                        case 1: {
                            Ieee80211MacHeader *frame = new Ieee80211MacHeader("CTS");
                            frame->setType(ST_CTS);
                            return new TransmitStep(frame, 0);
                        }
                        case 2:
                            return nullptr;
                        default:
                            throw cRuntimeError("Unknown step");
=======
            }
            else {
                switch (step) {
                    case 0:
                        return new ReceiveStep();
                    case 1: {
                        Ieee80211Frame *frame = new Ieee80211Frame("CTS");
                        frame->setType(ST_CTS);
                        return new TransmitStep(frame, 0);
>>>>>>> a258d5ab
                    }
                    case 2:
                        return nullptr;
                    default:
                        throw cRuntimeError("Unknown step");
                }
            }
        }
        
        bool completeStep(FrameSequenceContext *context) override {
            if (context == originatorContext) {
                switch (step) {
                    case 0:
                        step++;
                        return true;
                    case 1: {
                        IReceiveStep *receiveStep = check_and_cast<IReceiveStep *>(context->getStep(firstStep + step));
                        step++;
                        return receiveStep->getReceivedFrame()->getType() == ST_CTS;
                    }
                    default:
                        throw cRuntimeError("Unknown step");
                }
            }
            else {
                switch (step) {
                    case 0: {
                        IReceiveStep *receiveStep = check_and_cast<IReceiveStep *>(context->getStep(firstStep + step));
                        step++;
                        return receiveStep->getReceivedFrame()->getType() == ST_RTS;
                    }
                    case 1:
                        step++;
                        return true;
                    default:
                        throw cRuntimeError("Unknown step");
                }
            }
        }

        virtual std::string getHistory() override { return ""; }
};

static void runFrameSequence(IFrameSequence *originatorFrameSequence, IFrameSequence *recipientFrameSequence)
{
    // prepare originator
    bool isOriginatorRunning = true;
    IFrameSequenceStep *originatorStep = nullptr;
    Ieee80211Frame *originatorFrame = nullptr;
    originatorContext = new FrameSequenceContext(MACAddress(ORIGINATOR), nullptr, nullptr, nullptr, nullptr, nullptr, nullptr);
    originatorFrameSequence->startSequence(originatorContext, 0);

    // prepare recipient
    bool isRecipientRunning = true;
    IFrameSequenceStep *recipientStep = nullptr;
    Ieee80211Frame *recipientFrame = nullptr;
    recipientContext = new FrameSequenceContext(MACAddress(RECIPIENT), nullptr, nullptr, nullptr, nullptr, nullptr, nullptr);
    recipientFrameSequence->startSequence(recipientContext, 0);
    
    // run frame sequence
    while (isOriginatorRunning || isRecipientRunning) {
        if (isOriginatorRunning) {
            // advance originator
            originatorStep = originatorFrameSequence->prepareStep(originatorContext);
            if (originatorStep == nullptr) {
                EV_INFO << "originator complete\n";
                isOriginatorRunning = false;
            }
            else
                originatorContext->addStep(originatorStep);
        }
        
        if (isRecipientRunning) {
            // advance recipient
            recipientStep = recipientFrameSequence->prepareStep(recipientContext);
            if (recipientStep == nullptr) {
                EV_INFO << "recipient complete\n";
                isRecipientRunning = false;
            }
            else
                recipientContext->addStep(recipientStep);
        }

        // handle originator transmit        
        if (isOriginatorRunning) {
            if (originatorStep->getType() == IFrameSequenceStep::Type::TRANSMIT) {
                ITransmitStep *transmitStep = check_and_cast<ITransmitStep *>(originatorStep);
                originatorFrame = transmitStep->getFrameToTransmit();
                EV_INFO << "originator transmit: " << originatorFrame->getName() << "\n";
            }
        }
        
        // handle recipient transmit
        if (isRecipientRunning) {
            if (recipientStep->getType() == IFrameSequenceStep::Type::TRANSMIT) {
                ITransmitStep *transmitStep = check_and_cast<ITransmitStep *>(recipientStep);
                recipientFrame = transmitStep->getFrameToTransmit();
                EV_INFO << "recipient transmit: " << recipientFrame->getName() << "\n";
            }
        }

        // handle originator receive
        if (isOriginatorRunning) {
            if (originatorStep->getType() == IFrameSequenceStep::Type::RECEIVE) {
                IReceiveStep *receiveStep = check_and_cast<IReceiveStep *>(originatorStep);
                ASSERT(recipientFrame);
                receiveStep->setFrameToReceive(recipientFrame);
                EV_INFO << "originator receive: " << recipientFrame->getName() << "\n";
            }
        }

        // handle recipient receive
        if (isRecipientRunning) {
            if (recipientStep->getType() == IFrameSequenceStep::Type::RECEIVE) {
                IReceiveStep *receiveStep = check_and_cast<IReceiveStep *>(recipientStep);
                ASSERT(originatorFrame);
                receiveStep->setFrameToReceive(originatorFrame);
                EV_INFO << "recipient receive: " << originatorFrame->getName() << "\n";
            }
        }

        // complete originator
        if (isOriginatorRunning) {
            bool originatorStepCompletion = originatorFrameSequence->completeStep(originatorContext);
            if (!originatorStepCompletion) {
                EV_INFO << "originator abort\n";
                isOriginatorRunning = false;
            }
        }

        // complete recipient
        if (isRecipientRunning) {
            bool recipientStepCompletion = recipientFrameSequence->completeStep(recipientContext);
            if (!recipientStepCompletion) {
                EV_INFO << "recipient abort\n";
                isRecipientRunning = false;
            }
        }
        
        delete originatorFrame;
        delete recipientFrame;
        originatorFrame = nullptr;
        recipientFrame = nullptr;
    }
    delete originatorFrameSequence;
    delete recipientFrameSequence;
}

bool applyOptional(OptionalFs *frameSequence, FrameSequenceContext *context) {
    return true;
}

bool skipOptional(OptionalFs *frameSequence, FrameSequenceContext *context) {
    return false;
}

bool skipRepeated(RepeatingFs *frameSequence, FrameSequenceContext *context) {
    return false;
}

bool applyRepeatedOneTime(RepeatingFs *frameSequence, FrameSequenceContext *context) {
    return frameSequence->getCount() <= 0;
}

bool applyRepeatedTwoTimes(RepeatingFs *frameSequence, FrameSequenceContext *context) {
    return frameSequence->getCount() <= 1;
}

int selectFirstAlternative(AlternativesFs *frameSequence, FrameSequenceContext *context) {
    return 0;
}

int selectSecondAlternative(AlternativesFs *frameSequences, FrameSequenceContext *context) {
    return 1;
}

int selectSubsequentAlternativeCounter = 0;
int selectSubsequentAlternative(AlternativesFs *frameSequences, FrameSequenceContext *context) {
    if (context == originatorContext)
        return selectSubsequentAlternativeCounter++ / 2;
    else {
        selectSubsequentAlternativeCounter++;
        if (selectSubsequentAlternativeCounter < 2)
            return -1;
        else
            return selectSubsequentAlternativeCounter / 2;
    }
}

%activity:
EV_INFO << "\nTesting DATA frame sequence\n";
runFrameSequence(new DataFs(), new DataFs());

EV_INFO << "\nTesting sequential frame sequence\n";
runFrameSequence(new SequentialFs({new DataFs(), new DataFs()}), new SequentialFs({new DataFs(), new DataFs()}));

EV_INFO << "\nTesting applied optional frame sequence\n";
runFrameSequence(new OptionalFs(new DataFs(), applyOptional), new OptionalFs(new DataFs(), applyOptional));

EV_INFO << "\nTesting skipped optional frame sequence\n";
runFrameSequence(new OptionalFs(new DataFs(), skipOptional), new OptionalFs(new DataFs(), skipOptional));

EV_INFO << "\nTesting skipped repeated frame sequence\n";
runFrameSequence(new RepeatingFs(new DataFs(), skipRepeated), new RepeatingFs(new DataFs(), skipRepeated));

EV_INFO << "\nTesting one time applied repeated frame sequence\n";
runFrameSequence(new RepeatingFs(new DataFs(), applyRepeatedOneTime), new RepeatingFs(new DataFs(), applyRepeatedOneTime));

EV_INFO << "\nTesting alternative frame sequence\n";
runFrameSequence(new AlternativesFs({new DataFs()}, selectFirstAlternative), new AlternativesFs({new DataFs()}, selectFirstAlternative));

EV_INFO << "\nTesting DATA ACK frame sequence\n";
runFrameSequence(new SequentialFs({new DataFs(), new AckFs()}), new SequentialFs({new DataFs(), new AckFs()}));

EV_INFO << "\nTesting skipped [RTS CTS] DATA ACK frame sequence\n";
runFrameSequence(new SequentialFs({new OptionalFs(new RtsCtsFs(), skipOptional), new DataFs(), new AckFs()}), new SequentialFs({new OptionalFs(new RtsCtsFs(), skipOptional), new DataFs(), new AckFs()}));

EV_INFO << "\nTesting applied [RTS CTS] DATA ACK frame sequence\n";
runFrameSequence(new SequentialFs({new OptionalFs(new RtsCtsFs(), applyOptional), new DataFs(), new AckFs()}), new SequentialFs({new OptionalFs(new RtsCtsFs(), applyOptional), new DataFs(), new AckFs()}));

%contains: stdout
Testing DATA frame sequence
originator transmit: DATA
recipient receive: DATA
originator complete
recipient complete

Testing sequential frame sequence
originator transmit: DATA
recipient receive: DATA
originator transmit: DATA
recipient receive: DATA
originator complete
recipient complete

Testing applied optional frame sequence
originator transmit: DATA
recipient receive: DATA
originator complete
recipient complete

Testing skipped optional frame sequence
originator complete
recipient complete

Testing skipped repeated frame sequence
originator complete
recipient complete

Testing one time applied repeated frame sequence
originator transmit: DATA
recipient receive: DATA
originator complete
recipient complete

Testing alternative frame sequence
originator transmit: DATA
recipient receive: DATA
originator complete
recipient complete

Testing DATA ACK frame sequence
originator transmit: DATA
recipient receive: DATA
recipient transmit: ACK
originator receive: ACK
originator complete
recipient complete

Testing skipped [RTS CTS] DATA ACK frame sequence
originator transmit: DATA
recipient receive: DATA
recipient transmit: ACK
originator receive: ACK
originator complete
recipient complete

Testing applied [RTS CTS] DATA ACK frame sequence
originator transmit: RTS
recipient receive: RTS
recipient transmit: CTS
originator receive: CTS
originator transmit: DATA
recipient receive: DATA
recipient transmit: ACK
originator receive: ACK
originator complete
recipient complete<|MERGE_RESOLUTION|>--- conflicted
+++ resolved
@@ -41,27 +41,12 @@
         }
 
         virtual IFrameSequenceStep *prepareStep(FrameSequenceContext *context) override {
-<<<<<<< HEAD
-            switch (context == recipientContext) {
-                case ORIGINATOR: {
-                    switch (step) {
-                        case 0: {
-                            Ieee80211MacHeader *frame = new Ieee80211MacHeader("DATA");
-                            frame->setType(ST_DATA);
-                            return new TransmitStep(frame, 0);
-                        }
-                        case 1:
-                            return nullptr;
-                        default:
-                            throw cRuntimeError("Unknown step");
-=======
-            if (context == originatorContext) {
-                switch (step) {
-                    case 0: {
-                        Ieee80211Frame *frame = new Ieee80211Frame("DATA");
+            if (context == originatorContext) {
+                switch (step) {
+                    case 0: {
+                        Ieee80211MacHeader *frame = new Ieee80211MacHeader("DATA");
                         frame->setType(ST_DATA);
                         return new TransmitStep(frame, 0);
->>>>>>> a258d5ab
                     }
                     case 1:
                         return nullptr;
@@ -128,27 +113,13 @@
                     default:
                         throw cRuntimeError("Unknown step");
                 }
-<<<<<<< HEAD
-                case RECIPIENT: {
-                    switch (step) {
-                        case 0: {
+            }
+            else {
+                switch (step) {
+                    case 0: {
                             Ieee80211MacHeader *frame = new Ieee80211MacHeader("ACK");
-                            frame->setType(ST_ACK);
-                            return new TransmitStep(frame, 0);
-                        }
-                        case 1:
-                            return nullptr;
-                        default:
-                            throw cRuntimeError("Unknown step");
-=======
-            }
-            else {
-                switch (step) {
-                    case 0: {
-                        Ieee80211Frame *frame = new Ieee80211Frame("ACK");
                         frame->setType(ST_ACK);
                         return new TransmitStep(frame, 0);
->>>>>>> a258d5ab
                     }
                     case 1:
                         return nullptr;
@@ -198,29 +169,12 @@
         }
 
         IFrameSequenceStep *prepareStep(FrameSequenceContext *context) override {
-<<<<<<< HEAD
-            switch (context == recipientContext) {
-                case ORIGINATOR: {
-                    switch (step) {
-                        case 0: {
+            if (context == originatorContext) {
+                switch (step) {
+                    case 0: {
                             Ieee80211MacHeader *frame = new Ieee80211MacHeader("RTS");
-                            frame->setType(ST_RTS);
-                            return new TransmitStep(frame, 0);
-                        }
-                        case 1:
-                            return new ReceiveStep();
-                        case 2:
-                            return nullptr;
-                        default:
-                            throw cRuntimeError("Unknown step");
-=======
-            if (context == originatorContext) {
-                switch (step) {
-                    case 0: {
-                        Ieee80211Frame *frame = new Ieee80211Frame("RTS");
                         frame->setType(ST_RTS);
                         return new TransmitStep(frame, 0);
->>>>>>> a258d5ab
                     }
                     case 1:
                         return new ReceiveStep();
@@ -229,31 +183,15 @@
                     default:
                         throw cRuntimeError("Unknown step");
                 }
-<<<<<<< HEAD
-                case RECIPIENT: {
-                    switch (step) {
-                        case 0:
-                            return new ReceiveStep();
-                        case 1: {
-                            Ieee80211MacHeader *frame = new Ieee80211MacHeader("CTS");
-                            frame->setType(ST_CTS);
-                            return new TransmitStep(frame, 0);
-                        }
-                        case 2:
-                            return nullptr;
-                        default:
-                            throw cRuntimeError("Unknown step");
-=======
             }
             else {
                 switch (step) {
                     case 0:
                         return new ReceiveStep();
                     case 1: {
-                        Ieee80211Frame *frame = new Ieee80211Frame("CTS");
+                            Ieee80211MacHeader *frame = new Ieee80211MacHeader("CTS");
                         frame->setType(ST_CTS);
                         return new TransmitStep(frame, 0);
->>>>>>> a258d5ab
                     }
                     case 2:
                         return nullptr;
@@ -398,6 +336,8 @@
         originatorFrame = nullptr;
         recipientFrame = nullptr;
     }
+    delete originatorContext;
+    delete recipientContext;
     delete originatorFrameSequence;
     delete recipientFrameSequence;
 }
