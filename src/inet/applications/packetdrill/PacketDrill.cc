//
// Copyright (C) 2015 Irene Ruengeler
//
// This program is free software; you can redistribute it and/or
// modify it under the terms of the GNU Lesser General Public
// License as published by the Free Software Foundation; either
// version 2.1 of the License, or (at your option) any later version.
//
// This program is distributed in the hope that it will be useful,
// but WITHOUT ANY WARRANTY; without even the implied warranty of
// MERCHANTABILITY or FITNESS FOR A PARTICULAR PURPOSE. See the
// GNU Lesser General Public License for more details.
//
// You should have received a copy of the GNU Lesser General Public
// License along with this program; if not, write to the Free Software
// Foundation, Inc., 59 Temple Place - Suite 330, Boston, MA  02111-1307, USA.
//

#include "PacketDrill.h"

#include <stdio.h>
#include <stdlib.h>
#include <string.h>
#include <assert.h>
#include <cinttypes>

#include "PacketDrillUtils.h"
#include "inet/common/packet/chunk/ByteCountChunk.h"
#include "inet/transportlayer/udp/UdpHeader_m.h"
#include "inet/transportlayer/tcp_common/TcpHeader_m.h"
<<<<<<< HEAD
#include "inet/networklayer/ipv4/Ipv4Header.h"
#include "inet/transportlayer/contract/sctp/SctpCommand_m.h"
#include "inet/networklayer/common/L3AddressTag_m.h"
=======
#include "inet/networklayer/ipv4/Ipv4Header_m.h"
#include "inet/transportlayer/contract/sctp/SctpCommand_m.h"
>>>>>>> b2211543

namespace inet {

using namespace tcp;
using namespace sctp;

PacketDrillApp *PacketDrill::pdapp = nullptr;

PacketDrill::PacketDrill(PacketDrillApp *mod)
{
    pdapp = mod;
}

PacketDrill::~PacketDrill()
{

}

Ptr<Ipv4Header> PacketDrill::makeIpv4Header(IpProtocolId protocol, enum direction_t direction, L3Address localAddr, L3Address remoteAddr)
{
    auto ipv4Header = makeShared<Ipv4Header>();
    ipv4Header->setVersion(4);
    ipv4Header->setHeaderLength(20);

    if (direction == DIRECTION_INBOUND) {
        ipv4Header->setSrcAddress(remoteAddr.toIpv4());
        ipv4Header->setDestAddress(localAddr.toIpv4());
        ipv4Header->setIdentification(pdapp->getIdInbound());
        pdapp->increaseIdInbound();
    } else if (direction == DIRECTION_OUTBOUND) {
        ipv4Header->setSrcAddress(localAddr.toIpv4());
        ipv4Header->setDestAddress(remoteAddr.toIpv4());
        ipv4Header->setIdentification(pdapp->getIdOutbound());
        pdapp->increaseIdOutbound();
    } else
        throw cRuntimeError("Unknown direction type %d", direction);
    ipv4Header->setProtocolId(protocol);
    ipv4Header->setTimeToLive(32);
    ipv4Header->setMoreFragments(0);
    ipv4Header->setDontFragment(0);
    ipv4Header->setFragmentOffset(0);
    ipv4Header->setTypeOfService(0);
    ipv4Header->setChunkLength(B(20));
    ipv4Header->setTotalLengthField(20);
<<<<<<< HEAD
    ipv4Header->setCrcMode(pdapp->getCrcMode());
    ipv4Header->setCrc(0);
=======
>>>>>>> b2211543
    return ipv4Header;
}


Packet* PacketDrill::buildUDPPacket(int address_family, enum direction_t direction,
                                     uint16 udpPayloadBytes, char **error)
{
    PacketDrillApp *app = PacketDrill::pdapp;
    Packet *packet = new Packet("UDPInject");
    if (udpPayloadBytes) {
        auto payload = makeShared<ByteCountChunk>(B(udpPayloadBytes));
        packet->insertAtBeginning(payload);
    }
    auto udpHeader = makeShared<UdpHeader>();
    if (direction == DIRECTION_INBOUND) {
        udpHeader->setSourcePort(app->getRemotePort());
        udpHeader->setDestinationPort(app->getLocalPort());
        packet->setName("UDPInbound");
    } else if (direction == DIRECTION_OUTBOUND) {
        udpHeader->setSourcePort(app->getLocalPort());
        udpHeader->setDestinationPort(app->getRemotePort());
        packet->setName("UDPOutbound");
    } else
        throw cRuntimeError("Unknown direction");
    udpHeader->setTotalLengthField(UDP_HEADER_BYTES + udpPayloadBytes);
    packet->insertHeader(udpHeader);
    auto ipHeader = PacketDrill::makeIpv4Header(IP_PROT_UDP, direction, app->getLocalAddress(), app->getRemoteAddress());
    ipHeader->setTotalLengthField(ipHeader->getTotalLengthField() + packet->getByteLength());
    packet->insertHeader(ipHeader);
    return packet;
}


TcpOption *setOptionValues(PacketDrillTcpOption* opt)
{
    unsigned char length = opt->getLength();
    switch (opt->getKind()) {
        case TCPOPT_EOL: // EOL
            return new TcpOptionEnd();
        case TCPOPT_NOP: // NOP
            return new TcpOptionNop();
        case TCPOPT_MAXSEG:
            if (length == 4) {
                auto *option = new TcpOptionMaxSegmentSize();
                option->setLength(length);
                option->setMaxSegmentSize(opt->getMss());
                return option;
            }
            break;
        case TCPOPT_WINDOW:
            if (length == 3) {
                auto *option = new TcpOptionWindowScale();
                option->setLength(length);
                option->setWindowScale(opt->getWindowScale());
                return option;
            }
            break;
        case TCPOPT_SACK_PERMITTED:
            if (length == 2) {
                auto *option = new TcpOptionSackPermitted();
                option->setLength(length);
                return option;
            }
            break;
        case TCPOPT_SACK:
            if (length > 2 && (length % 8) == 2) {
                auto *option = new TcpOptionSack();
                option->setLength(length);
                option->setSackItemArraySize(length / 8);
                unsigned int count = 0;
                for (int i = 0; i < 2 * opt->getBlockList()->getLength(); i += 2) {
                    SackItem si;
                    si.setStart(((PacketDrillStruct *) opt->getBlockList()->get(i))->getValue1());
                    si.setEnd(((PacketDrillStruct *) opt->getBlockList()->get(i))->getValue2());
                    option->setSackItem(count++, si);
                }
                return option;
            }
            break;
        case TCPOPT_TIMESTAMP:
            if (length == 10) {
                auto *option = new TcpOptionTimestamp();
                option->setLength(length);
                option->setSenderTimestamp(opt->getVal());
                option->setEchoedTimestamp(opt->getEcr());
                return option;
            }
            break;
        default:
            EV_INFO << "TCP option is not supported (yet).";
            break;
    } // switch
    auto *option = new TcpOptionUnknown();
    option->setKind((TcpOptionNumbers)opt->getKind());
    option->setLength(length);
    if (length > 2)
        option->setBytesArraySize(length - 2);
    for (unsigned int i = 2; i < length; i++)
        option->setBytes(i-2, length);
    return option;
}

Packet* PacketDrill::buildTCPPacket(int address_family, enum direction_t direction, const char *flags,
                                     uint32 startSequence, uint16 tcpPayloadBytes, uint32 ackSequence,
                                     int32 window, cQueue *tcpOptions, char **error)
{
    Packet *packet = new Packet("TCPInject");
    PacketDrillApp *app = PacketDrill::pdapp;
    if (tcpPayloadBytes) {
        auto payload = makeShared<ByteCountChunk>(B(tcpPayloadBytes));
        packet->insertAtBeginning(payload);
    }
    auto tcpHeader = makeShared<TcpHeader>();

    // fill TCP header structure
    if (direction == DIRECTION_INBOUND) {
        tcpHeader->setSrcPort(app->getRemotePort());
        tcpHeader->setDestPort(app->getLocalPort());
        packet->setName("TCPInbound");
    } else if (direction == DIRECTION_OUTBOUND) {
        tcpHeader->setSrcPort(app->getLocalPort());
        tcpHeader->setDestPort(app->getRemotePort());
        packet->setName("TCPOutbound");
    }
    tcpHeader->setSequenceNo(startSequence);
    tcpHeader->setAckNo(ackSequence);

    tcpHeader->setHeaderLength(TCP_HEADER_OCTETS);

    // set flags
    tcpHeader->setFinBit(strchr(flags, 'F'));
    tcpHeader->setSynBit(strchr(flags, 'S'));
    tcpHeader->setRstBit(strchr(flags, 'R'));
    tcpHeader->setPshBit(strchr(flags, 'P'));
    tcpHeader->setAckBit(strchr(flags, '.'));
    tcpHeader->setUrgBit(0);
    if (tcpHeader->getSynBit() && !tcpHeader->getAckBit())
        packet->setName("Inject SYN");
    else if (tcpHeader->getSynBit() && tcpHeader->getAckBit())
        packet->setName("Inject SYN ACK");
    else if (!tcpHeader->getSynBit() && tcpHeader->getAckBit() && !tcpHeader->getPshBit())
        packet->setName("Inject ACK");
    else if (tcpHeader->getPshBit())
        packet->setName("Inject PUSH");
    else if (tcpHeader->getFinBit())
        packet->setName("Inject FIN");

    tcpHeader->setWindow(window);
    tcpHeader->setUrgentPointer(0);
    // Checksum (header checksum): modelled by cMessage::hasBitError()

    if (tcpOptions && tcpOptions->getLength() > 0) { // options present?
        TcpOption *option;

        for (cQueue::Iterator iter(*tcpOptions); !iter.end(); iter++) {
            PacketDrillTcpOption* opt = (PacketDrillTcpOption*)(*iter);
            option = setOptionValues(opt);
            // write option to tcp header
            tcpHeader->insertHeaderOption(option);
        } // for
    } // if options present
    tcpHeader->setHeaderLength(TCP_HEADER_OCTETS + tcpHeader->getHeaderOptionArrayLength());
    tcpHeader->setChunkLength(B(TCP_HEADER_OCTETS + tcpHeader->getHeaderOptionArrayLength()));
    packet->insertHeader(tcpHeader);

    auto ipHeader = PacketDrill::makeIpv4Header(IP_PROT_TCP, direction, app->getLocalAddress(),
            app->getRemoteAddress());
    ipHeader->setTotalLengthField(ipHeader->getTotalLengthField() + packet->getByteLength());
    packet->insertHeader(ipHeader);
    delete tcpOptions;
    return packet;
}

Packet* PacketDrill::buildSCTPPacket(int address_family, enum direction_t direction, cQueue *chunks)
{
    Packet *packet = new Packet("SCTPInject");
<<<<<<< HEAD
    PacketDrillApp *app = PacketDrill::pdapp;
    auto sctpmsg = makeShared<SctpHeader>();
    sctpmsg->setChunkLength(B(SCTP_COMMON_HEADER));
=======
#if 0   //FIXME temporary disabled code
    PacketDrillApp *app = PacketDrill::pdapp;
    SctpHeader *sctpmsg = new SctpHeader();
    sctpmsg->setByteLength(SCTP_COMMON_HEADER);
>>>>>>> b2211543
    if (direction == DIRECTION_INBOUND) {
        sctpmsg->setSrcPort(app->getRemotePort());
        sctpmsg->setDestPort(app->getLocalPort());
        auto addressReq = packet->addTagIfAbsent<L3AddressReq>();
        addressReq->setSrcAddress(app->getRemoteAddress());
        addressReq->setDestAddress(app->getLocalAddress());
        sctpmsg->setVTag(app->getPeerVTag());
        packet->setName("SCTPInbound");
        for (cQueue::Iterator iter(*chunks); !iter.end(); iter++) {
            PacketDrillSctpChunk *chunk = (PacketDrillSctpChunk *) (*iter);
            SctpChunk *sctpchunk = chunk->getChunk();
            switch (chunk->getType()) {
                case SCTP_DATA_CHUNK_TYPE:
                    if (sctpchunk->getFlags() & FLAG_CHUNK_FLAGS_NOCHECK) {
                        printf("chunk flags must be specified for inbound packets\n");
                        return nullptr;
                    }
                    if (sctpchunk->getFlags() & FLAG_CHUNK_LENGTH_NOCHECK) {
                        printf("chunk length must be specified for inbound packets\n");
                        return nullptr;
                    }
                    if (sctpchunk->getFlags() & FLAG_DATA_CHUNK_TSN_NOCHECK) {
                        printf("TSN must be specified for inbound packets\n");
                        return nullptr;
                    }
                    if (sctpchunk->getFlags() & FLAG_DATA_CHUNK_SID_NOCHECK) {
                        printf("SID must be specified for inbound packets\n");
                        return nullptr;
                    }
                    if (sctpchunk->getFlags() & FLAG_DATA_CHUNK_SSN_NOCHECK) {
                        printf("SSN must be specified for inbound packets\n");
                        return nullptr;
                    }
                    if (sctpchunk->getFlags() & FLAG_DATA_CHUNK_PPID_NOCHECK) {
                        printf("PPID must be specified for inbound packets\n");
                        return nullptr;
                    }
                    break;
                case INIT:
                    if (sctpchunk->getFlags() & FLAG_INIT_CHUNK_TAG_NOCHECK) {
                        printf("TAG must be specified for inbound packets\n");
                        return nullptr;
                    }
                    if (sctpchunk->getFlags() & FLAG_INIT_CHUNK_A_RWND_NOCHECK) {
                        printf("A_RWND must be specified for inbound packets\n");
                        return nullptr;
                    }
                    if (sctpchunk->getFlags() & FLAG_INIT_CHUNK_OS_NOCHECK) {
                        printf("OS must be specified for inbound packets\n");
                        return nullptr;
                    }
                    if (sctpchunk->getFlags() & FLAG_INIT_CHUNK_IS_NOCHECK) {
                        printf("IS must be specified for inbound packets\n");
                        return nullptr;
                    }
                    if (sctpchunk->getFlags() & FLAG_INIT_CHUNK_OPT_PARAM_NOCHECK) {
                        printf("list of optional parameters must be specified for inbound packets\n");
                        return nullptr;
                    }
                    break;
               case INIT_ACK:
                    if (sctpchunk->getFlags() & FLAG_INIT_ACK_CHUNK_TAG_NOCHECK) {
                        printf("TAG must be specified for inbound packets\n");
                        return nullptr;
                    }
                    if (sctpchunk->getFlags() & FLAG_INIT_ACK_CHUNK_A_RWND_NOCHECK) {
                        printf("A_RWND must be specified for inbound packets\n");
                        return nullptr;
                    }
                    if (sctpchunk->getFlags() & FLAG_INIT_ACK_CHUNK_OS_NOCHECK) {
                        printf("OS must be specified for inbound packets\n");
                        return nullptr;
                    }
                    if (sctpchunk->getFlags() & FLAG_INIT_ACK_CHUNK_IS_NOCHECK) {
                        printf("IS must be specified for inbound packets\n");
                        return nullptr;
                    }
                    if (sctpchunk->getFlags() & FLAG_INIT_ACK_CHUNK_OPT_PARAM_NOCHECK) {
                        printf("list of optional parameters must be specified for inbound packets\n");
                        return nullptr;
                    }
                    break;
               case SCTP_SACK_CHUNK_TYPE:
                    if (sctpchunk->getFlags() & FLAG_SACK_CHUNK_CUM_TSN_NOCHECK) {
                        printf("CUM_TSN must be specified for inbound packets\n");
                        return nullptr;
                    }
                    if (sctpchunk->getFlags() & FLAG_SACK_CHUNK_A_RWND_NOCHECK) {
                        printf("A_RWND must be specified for inbound packets\n");
                        return nullptr;
                    }
                    if (sctpchunk->getFlags() & FLAG_SACK_CHUNK_GAP_BLOCKS_NOCHECK) {
                        printf("GAP_BLOCKS must be specified for inbound packets\n");
                        return nullptr;
                    }
                    if (sctpchunk->getFlags() & FLAG_SACK_CHUNK_DUP_TSNS_NOCHECK) {
                        printf("DUP_TSNS must be specified for inbound packets\n");
                        return nullptr;
                    }
                    break;
               case SCTP_ABORT_CHUNK_TYPE:
                    if (sctpchunk->getFlags() & FLAG_CHUNK_LENGTH_NOCHECK) {
                        printf("error causes must be specified for inbound packets\n");
                        return nullptr;
                    }
                    break;
               case SCTP_SHUTDOWN_CHUNK_TYPE:
                    if (sctpchunk->getFlags() & FLAG_SHUTDOWN_CHUNK_CUM_TSN_NOCHECK) {
                        printf("TSN must be specified for inbound packets\n");
                        return nullptr;
                    }
                    break;
               default:
                    if (sctpchunk->getFlags() & FLAG_CHUNK_TYPE_NOCHECK) {
                        printf("chunk type must be specified for inbound packets\n");
                        return nullptr;
                    }
                    if (sctpchunk->getFlags() & FLAG_CHUNK_FLAGS_NOCHECK) {
                        printf("chunk flags must be specified for inbound packets\n");
                        return nullptr;
                    }
                    if (sctpchunk->getFlags() & FLAG_CHUNK_LENGTH_NOCHECK) {
                        printf("chunk length must be specified for inbound packets\n");
                        return nullptr;
                    }
                    break;
            }
        }
    } else if (direction == DIRECTION_OUTBOUND) {
        sctpmsg->setSrcPort(app->getLocalPort());
        sctpmsg->setDestPort(app->getRemotePort());
        auto addressReq = packet->addTagIfAbsent<L3AddressReq>();
        addressReq->setSrcAddress(app->getLocalAddress());
        addressReq->setDestAddress(app->getRemoteAddress());
        sctpmsg->setVTag(app->getLocalVTag());
        packet->setName("SCTPOutbound");
        for (cQueue::Iterator iter(*chunks); !iter.end(); iter++) {
            PacketDrillSctpChunk *chunk = (PacketDrillSctpChunk *) (*iter);
<<<<<<< HEAD
            SctpChunk *sctpchunk = chunk->getChunk();
=======
            SctpChunk *sctpchunk = chunk->getSctpChunk();
>>>>>>> b2211543
            switch (sctpchunk->getSctpChunkType()) {
                case SCTP_RECONFIG_CHUNK_TYPE:
                    SctpStreamResetChunk* reconfig = check_and_cast<SctpStreamResetChunk*>(sctpchunk);
                    for (unsigned int i = 0; i < reconfig->getParametersArraySize(); i++) {
<<<<<<< HEAD
                        SctpParameter *parameter = (SctpParameter *) (reconfig->getParameters(i));
=======
                        SctpParameter *parameter = check_and_cast<SctpParameter *>(reconfig->getParameters(i));
>>>>>>> b2211543
                        switch (parameter->getParameterType()) {
                            case OUTGOING_RESET_REQUEST_PARAMETER: {
                                printf("OUTGOING_RESET_REQUEST_PARAMETER\n");
                                SctpOutgoingSsnResetRequestParameter *outResetParam = check_and_cast<SctpOutgoingSsnResetRequestParameter *>(parameter);
                                if (!(pdapp->findSeqNumMap(outResetParam->getSrReqSn()))) {
                                    pdapp->setSeqNumMap(outResetParam->getSrReqSn(), 0);
                                }
                                break;
                            }
                            case INCOMING_RESET_REQUEST_PARAMETER: {
                                printf("INCOMING_RESET_REQUEST_PARAMETER\n");
                                SctpIncomingSsnResetRequestParameter *inResetParam = check_and_cast<SctpIncomingSsnResetRequestParameter *>(parameter);
                                if (!(pdapp->findSeqNumMap(inResetParam->getSrReqSn()))) {
                                    pdapp->setSeqNumMap(inResetParam->getSrReqSn(), 0);
                                }
                                break;
                            }
                            case SSN_TSN_RESET_REQUEST_PARAMETER: {
                                printf("SSN_TSN_RESET_REQUEST_PARAMETER\n");
                                SctpSsnTsnResetRequestParameter *ssntsnResetParam = check_and_cast<SctpSsnTsnResetRequestParameter *>(parameter);
                                if (!(pdapp->findSeqNumMap(ssntsnResetParam->getSrReqSn()))) {
                                    pdapp->setSeqNumMap(ssntsnResetParam->getSrReqSn(), 0);
                                }
                                break;
                            }
                            case ADD_OUTGOING_STREAMS_REQUEST_PARAMETER: {
                                printf("ADD_OUTGOING_STREAMS_REQUEST_PARAMETER\n");
                                SctpAddStreamsRequestParameter *addOutResetParam = check_and_cast<SctpAddStreamsRequestParameter *>(parameter);
                                if (!(pdapp->findSeqNumMap(addOutResetParam->getSrReqSn()))) {
                                    pdapp->setSeqNumMap(addOutResetParam->getSrReqSn(), 0);
                                }
                                break;
                            }
                            case ADD_INCOMING_STREAMS_REQUEST_PARAMETER: {
                                printf("ADD_INCOMING_STREAMS_REQUEST_PARAMETER\n");
                                SctpAddStreamsRequestParameter *addInResetParam = check_and_cast<SctpAddStreamsRequestParameter *>(parameter);
                                if (!(pdapp->findSeqNumMap(addInResetParam->getSrReqSn()))) {
                                    pdapp->setSeqNumMap(addInResetParam->getSrReqSn(), 0);
                                }
                                break;
                            }
                        }
                    }
                    break;
            }
        }
    }
    sctpmsg->setChecksumOk(true);
    sctpmsg->setCrcMode(pdapp->getCrcMode());
    sctpmsg->setCrc(0);

    for (cQueue::Iterator iter(*chunks); !iter.end(); iter++) {
        PacketDrillSctpChunk *chunk = (PacketDrillSctpChunk *)(*iter);
        sctpmsg->insertSctpChunks(chunk->getChunk());
    }

<<<<<<< HEAD
    packet->insertHeader(sctpmsg);
    auto ipHeader = PacketDrill::makeIpv4Header(IP_PROT_SCTP, direction, app->getLocalAddress(),
=======
    Ipv4Header *ipDatagram = PacketDrill::makeIpv4Header(IP_PROT_SCTP, direction, app->getLocalAddress(),
>>>>>>> b2211543
            app->getRemoteAddress());
    ipHeader->setTotalLengthField(ipHeader->getTotalLengthField() + packet->getByteLength());
    packet->insertHeader(ipHeader);
    delete chunks;
<<<<<<< HEAD
=======
#endif
>>>>>>> b2211543
    return packet;
}

PacketDrillSctpChunk* PacketDrill::buildDataChunk(int64 flgs, int64 len, int64 tsn, int64 sid, int64 ssn, int64 ppid)
{
    uint32 flags = 0;
    SctpDataChunk *datachunk = new SctpDataChunk();
    datachunk->setSctpChunkType(DATA);
    datachunk->setName("PacketDrillDATA");

    if (flgs != -1) {
        if (flgs & SCTP_DATA_CHUNK_B_BIT) {
            datachunk->setBBit(1);
        }
        if (flgs & SCTP_DATA_CHUNK_E_BIT) {
            datachunk->setEBit(1);
        }
        if (flgs & SCTP_DATA_CHUNK_U_BIT) {
            datachunk->setUBit(1);
        }
    } else {
        flags |= FLAG_CHUNK_FLAGS_NOCHECK;
    }

    if (tsn == -1) {
        datachunk->setTsn(0);
        flags |= FLAG_DATA_CHUNK_TSN_NOCHECK;
    } else {
        datachunk->setTsn((uint32) tsn);
    }

    if (sid == -1) {
        datachunk->setSid(0);
        flags |= FLAG_DATA_CHUNK_SID_NOCHECK;
    } else {
        datachunk->setSid((uint16) sid);
    }

    if (ssn == -1) {
        datachunk->setSsn(0);
        flags |= FLAG_DATA_CHUNK_SSN_NOCHECK;
    } else {
        datachunk->setSsn((uint16) ssn);
    }

    if (ppid == -1) {
        datachunk->setPpid(0);
        flags |= FLAG_DATA_CHUNK_PPID_NOCHECK;
    } else {
        datachunk->setPpid((uint32) ppid);
    }
// ToDo: Padding
    if (len != -1) {
        datachunk->setByteLength(SCTP_DATA_CHUNK_LENGTH);
        SctpSimpleMessage* msg = new SctpSimpleMessage("payload");
        uint32 sendBytes = len - SCTP_DATA_CHUNK_LENGTH;
        msg->setDataArraySize(sendBytes);
        for (uint32 i = 0; i < sendBytes; i++)
            msg->setData(i, 'a');
        msg->setDataLen(sendBytes);
        msg->setEncaps(false);
        msg->setByteLength(sendBytes);
        datachunk->encapsulate(msg);
    } else {
        flags |= FLAG_CHUNK_LENGTH_NOCHECK;
        flags |= FLAG_CHUNK_VALUE_NOCHECK;
        datachunk->setByteLength(SCTP_DATA_CHUNK_LENGTH);
    }
    datachunk->setFlags(flags);
    PacketDrillSctpChunk *sctpchunk = new PacketDrillSctpChunk(DATA, datachunk);
    return sctpchunk;
}

PacketDrillSctpChunk* PacketDrill::buildInitChunk(int64 flgs, int64 tag, int64 a_rwnd, int64 os, int64 is, int64 tsn, cQueue *parameters)
{
    uint32 flags = 0;
    uint16 length = 0;
    SctpInitChunk *initchunk = new SctpInitChunk();
    initchunk->setSctpChunkType(INIT);
    initchunk->setName("INIT");

    if (tag == -1) {
        initchunk->setInitTag(0);
        flags |= FLAG_INIT_CHUNK_TAG_NOCHECK;
    } else {
        initchunk->setInitTag((uint32) tag);
    }

    if (a_rwnd == -1) {
        initchunk->setA_rwnd(0);
        flags |= FLAG_INIT_CHUNK_A_RWND_NOCHECK;
    } else {
        initchunk->setA_rwnd((uint32) a_rwnd);
    }

    if (is == -1) {
        initchunk->setNoInStreams(0);
        flags |= FLAG_INIT_CHUNK_IS_NOCHECK;
    } else {
        initchunk->setNoInStreams((uint16) is);
    }

    if (os == -1) {
        initchunk->setNoOutStreams(0);
        flags |= FLAG_INIT_CHUNK_OS_NOCHECK;
    } else {
        initchunk->setNoOutStreams((uint16) os);
    }

    if (tsn == -1) {
        initchunk->setInitTsn(0);
        flags |= FLAG_INIT_CHUNK_TSN_NOCHECK;
    } else {
        initchunk->setInitTsn((uint32) tsn);
    }

    if (parameters != nullptr) {
        PacketDrillSctpParameter *parameter;
        uint16 parLen = 0;
        for (cQueue::Iterator iter(*parameters); !iter.end(); iter++) {
            parameter = (PacketDrillSctpParameter*) (*iter);
            switch (parameter->getType()) {
                case SUPPORTED_EXTENSIONS: {
                    ByteArray *ba = (ByteArray *)(parameter->getByteList());
                    parLen = ba->getDataArraySize();
                    initchunk->setSepChunksArraySize(parLen);
                    for (int i = 0; i < parLen; i++) {
                        initchunk->setSepChunks(i, ba->getData(i));
                    }
                    if (parLen > 0) {
                        length += ADD_PADDING(SCTP_SUPPORTED_EXTENSIONS_PARAMETER_LENGTH + parLen);
                    }
                    break;
                }
                case SUPPORTED_ADDRESS_TYPES: {
                    flags |= FLAG_INIT_CHUNK_OPT_SUPPORTED_ADDRESS_TYPES_PARAM_NOCHECK;
                    cQueue *list = parameter->getList();
                    if (list != nullptr) {
                        for (cQueue::Iterator iter(*list); !iter.end(); iter++)
                            list->remove((*iter));
                        delete list;
                    }
                    break;
                }
                default: printf("Parameter type not implemented\n");
            }
        }
    } else {
        flags |= FLAG_INIT_CHUNK_OPT_PARAM_NOCHECK;
    }
    initchunk->setAddressesArraySize(0);
    initchunk->setUnrecognizedParametersArraySize(0);
    initchunk->setFlags(flags);
    initchunk->setByteLength(SCTP_INIT_CHUNK_LENGTH + length);
    PacketDrillSctpChunk *sctpchunk = new PacketDrillSctpChunk(INIT, initchunk);
    delete parameters;
    return sctpchunk;
}

PacketDrillSctpChunk* PacketDrill::buildInitAckChunk(int64 flgs, int64 tag, int64 a_rwnd, int64 os, int64 is, int64 tsn, cQueue *parameters)
{
    uint32 flags = 0;
    uint16 length = 0;
    SctpInitAckChunk *initackchunk = new SctpInitAckChunk();
    initackchunk->setSctpChunkType(INIT_ACK);
    initackchunk->setName("INIT_ACK");

    if (tag == -1) {
        initackchunk->setInitTag(0);
        flags |= FLAG_INIT_ACK_CHUNK_TAG_NOCHECK;
    } else {
        initackchunk->setInitTag((uint32) tag);
    }

    if (a_rwnd == -1) {
        initackchunk->setA_rwnd(0);
        flags |= FLAG_INIT_ACK_CHUNK_A_RWND_NOCHECK;
    } else {
        initackchunk->setA_rwnd((uint32) a_rwnd);
    }

    if (is == -1) {
        initackchunk->setNoInStreams(0);
        flags |= FLAG_INIT_ACK_CHUNK_IS_NOCHECK;
    } else {
        initackchunk->setNoInStreams((uint16) is);
    }

    if (os == -1) {
        initackchunk->setNoOutStreams(0);
        flags |= FLAG_INIT_ACK_CHUNK_OS_NOCHECK;
    } else {
        initackchunk->setNoOutStreams((uint16) os);
    }

    if (tsn == -1) {
        initackchunk->setInitTsn(0);
        flags |= FLAG_INIT_ACK_CHUNK_TSN_NOCHECK;
    } else {
        initackchunk->setInitTsn((uint32) tsn);
    }
    if (parameters != nullptr) {
        PacketDrillSctpParameter *parameter;
        uint16 parLen = 0;
        for (cQueue::Iterator iter(*parameters); !iter.end(); iter++) {
            parameter = (PacketDrillSctpParameter*) (*iter);
            switch (parameter->getType()) {
                case SUPPORTED_EXTENSIONS: {
                    ByteArray *ba = (ByteArray *)(parameter->getByteList());
                    parLen = ba->getDataArraySize();
                    initackchunk->setSepChunksArraySize(parLen);
                    for (int i = 0; i < parLen; i++) {
                        initackchunk->setSepChunks(i, (0x00ff & ba->getData(i)));
                    }
                    if (parLen > 0) {
                        length += ADD_PADDING(SCTP_SUPPORTED_EXTENSIONS_PARAMETER_LENGTH + parLen);
                    }
                    break;
                }
                case SUPPORTED_ADDRESS_TYPES: {
                    flags |= FLAG_INIT_CHUNK_OPT_SUPPORTED_ADDRESS_TYPES_PARAM_NOCHECK;
                    cQueue *list = parameter->getList();
                    if (list != nullptr) {
                        for (cQueue::Iterator iter(*list); !iter.end(); iter++)
                            list->remove((*iter));
                        delete list;
                    }
                    break;
                }
                default: printf("Parameter type not implemented\n");
            }
        }
    } else {
        flags |= FLAG_INIT_ACK_CHUNK_OPT_PARAM_NOCHECK;
    }

    initackchunk->setAddressesArraySize(0);
    initackchunk->setUnrecognizedParametersArraySize(0);

    initackchunk->setCookieArraySize(32);
    for (int i = 0; i < 32; i++) {
        initackchunk->setCookie(i, 'A');
    }

    initackchunk->setFlags(flags);
    initackchunk->setByteLength(SCTP_INIT_CHUNK_LENGTH + 36 + length);
    delete parameters;
    PacketDrillSctpChunk *sctpchunk = new PacketDrillSctpChunk(INIT_ACK, initackchunk);
    return sctpchunk;
}

PacketDrillSctpChunk* PacketDrill::buildSackChunk(int64 flgs, int64 cum_tsn, int64 a_rwnd, cQueue *gaps, cQueue *dups)
{
    auto* sackchunk = new SctpSackChunk();
    sackchunk->setSctpChunkType(SACK);
    sackchunk->setName("SACK");
    uint32 flags = 0;

    if (cum_tsn == -1) {
        sackchunk->setCumTsnAck(0);
        flags |= FLAG_SACK_CHUNK_CUM_TSN_NOCHECK;
    } else {
        sackchunk->setCumTsnAck((uint32) cum_tsn);
    }

    if (a_rwnd == -1) {
        sackchunk->setA_rwnd(0);
        flags |= FLAG_SACK_CHUNK_A_RWND_NOCHECK;
    } else {
        sackchunk->setA_rwnd((uint32) a_rwnd);
    }

    if (gaps == NULL) {
        sackchunk->setNumGaps(0);
        flags |= FLAG_CHUNK_LENGTH_NOCHECK;
        flags |= FLAG_SACK_CHUNK_GAP_BLOCKS_NOCHECK;
    } else if (gaps->getLength() != 0) {
        gaps->setName("gapList");
        int num = 0;
        PacketDrillStruct* gap;
        sackchunk->setNumGaps(gaps->getLength());
        sackchunk->setGapStartArraySize(gaps->getLength());
        sackchunk->setGapStopArraySize(gaps->getLength());
        for (cQueue::Iterator iter(*gaps); !iter.end(); iter++) {
            gap = (PacketDrillStruct*)(*iter);
            sackchunk->setGapStart(num, gap->getValue1());
            sackchunk->setGapStop(num, gap->getValue2());
            num++;
        }
        delete gaps;
    } else {
        sackchunk->setNumGaps(0);
        delete gaps;
    }

    if (dups == NULL) {
        sackchunk->setNumDupTsns(0);
        flags |= FLAG_CHUNK_LENGTH_NOCHECK;
        flags |= FLAG_SACK_CHUNK_DUP_TSNS_NOCHECK;
    } else if (dups->getLength() != 0) {
        int num = 0;
        PacketDrillStruct* tsn;
        sackchunk->setNumDupTsns(dups->getLength());
        sackchunk->setDupTsnsArraySize(dups->getLength());

        for (cQueue::Iterator iter(*dups); !iter.end(); iter++) {
            tsn = (PacketDrillStruct*)(*iter);
            sackchunk->setDupTsns(num, tsn->getValue1());
            num++;
        }
        delete dups;
    } else {
        sackchunk->setNumDupTsns(0);
        delete dups;
    }
    sackchunk->setByteLength(SCTP_SACK_CHUNK_LENGTH + (sackchunk->getNumGaps() + sackchunk->getNumDupTsns()) * 4);
    sackchunk->setFlags(flags);
    PacketDrillSctpChunk *sctpchunk = new PacketDrillSctpChunk(SACK, sackchunk);
    return sctpchunk;

}

PacketDrillSctpChunk* PacketDrill::buildCookieEchoChunk(int64 flgs, int64 len, PacketDrillBytes *cookie)
{
    SctpCookieEchoChunk *cookieechochunk = new SctpCookieEchoChunk();
    cookieechochunk->setSctpChunkType(COOKIE_ECHO);
    cookieechochunk->setName("COOKIE_ECHO");
    uint32 flags = 0;

    if (cookie) {
        printf("cookie present\n");
    }
    else
    {
        flags |= FLAG_CHUNK_VALUE_NOCHECK;
        cookieechochunk->setCookieArraySize(0);
    }
    cookieechochunk->setUnrecognizedParametersArraySize(0);
    cookieechochunk->setByteLength(SCTP_COOKIE_ACK_LENGTH);
    cookieechochunk->setFlags(flags);
    PacketDrillSctpChunk *sctpchunk = new PacketDrillSctpChunk(COOKIE_ECHO, cookieechochunk);
    return sctpchunk;
}

PacketDrillSctpChunk* PacketDrill::buildCookieAckChunk(int64 flgs)
{
    SctpCookieAckChunk *cookieAckChunk = new SctpCookieAckChunk("Cookie_Ack");
    cookieAckChunk->setSctpChunkType(COOKIE_ACK);
    cookieAckChunk->setByteLength(SCTP_COOKIE_ACK_LENGTH);
    PacketDrillSctpChunk *sctpchunk = new PacketDrillSctpChunk(COOKIE_ACK, cookieAckChunk);
    return sctpchunk;
}

PacketDrillSctpChunk* PacketDrill::buildShutdownChunk(int64 flgs, int64 cum_tsn)
{
    auto *shutdownchunk = new SctpShutdownChunk();
    shutdownchunk->setSctpChunkType(SHUTDOWN);
    shutdownchunk->setName("SHUTDOWN");
    uint32 flags = 0;

    if (cum_tsn == -1) {
        flags |= FLAG_SHUTDOWN_CHUNK_CUM_TSN_NOCHECK;
        shutdownchunk->setCumTsnAck(0);
    } else {
        shutdownchunk->setCumTsnAck((uint32) cum_tsn);
    }
    shutdownchunk->setFlags(flags);
    shutdownchunk->setByteLength(SCTP_SHUTDOWN_CHUNK_LENGTH);
    PacketDrillSctpChunk *sctpchunk = new PacketDrillSctpChunk(SHUTDOWN, shutdownchunk);
    return sctpchunk;
}

PacketDrillSctpChunk* PacketDrill::buildShutdownAckChunk(int64 flgs)
{
    auto *shutdownAckChunk = new SctpShutdownAckChunk("Shutdown_Ack");
    shutdownAckChunk->setSctpChunkType(SHUTDOWN_ACK);
    shutdownAckChunk->setByteLength(SCTP_COOKIE_ACK_LENGTH);
    PacketDrillSctpChunk *sctpchunk = new PacketDrillSctpChunk(SHUTDOWN_ACK, shutdownAckChunk);
    return sctpchunk;
}

PacketDrillSctpChunk* PacketDrill::buildShutdownCompleteChunk(int64 flgs)
{
    auto *shutdowncompletechunk = new SctpShutdownCompleteChunk();
    shutdowncompletechunk->setSctpChunkType(SHUTDOWN_COMPLETE);
    shutdowncompletechunk->setName("SHUTDOWN_COMPLETE");

    if (flgs != -1) {
        shutdowncompletechunk->setTBit(flgs);
    } else {
        flgs |= FLAG_CHUNK_FLAGS_NOCHECK;
    }
    shutdowncompletechunk->setByteLength(SCTP_SHUTDOWN_ACK_LENGTH);
    PacketDrillSctpChunk *sctpchunk = new PacketDrillSctpChunk(SHUTDOWN_COMPLETE, shutdowncompletechunk);
    return sctpchunk;
}

PacketDrillSctpChunk* PacketDrill::buildAbortChunk(int64 flgs)
{
    auto *abortChunk = new SctpAbortChunk("Abort");
    abortChunk->setSctpChunkType(ABORT);

    if (flgs != -1) {
        abortChunk->setT_Bit(flgs);
    } else {
        flgs |= FLAG_CHUNK_FLAGS_NOCHECK;
    }
    abortChunk->setByteLength(SCTP_ABORT_CHUNK_LENGTH);
    PacketDrillSctpChunk *sctpchunk = new PacketDrillSctpChunk(ABORT, abortChunk);
    return sctpchunk;
}

PacketDrillSctpChunk* PacketDrill::buildErrorChunk(int64 flgs, cQueue *causes)
{
    PacketDrillStruct *errorcause;
    auto *errorChunk = new SctpErrorChunk("Error");
    errorChunk->setSctpChunkType(ERRORTYPE);
    errorChunk->setByteLength(SCTP_ERROR_CHUNK_LENGTH);
    for (cQueue::Iterator iter(*causes); !iter.end(); iter++) {
        errorcause = (PacketDrillStruct*) (*iter);
        auto *cause = new SctpSimpleErrorCauseParameter("Cause");
        cause->setParameterType(INVALID_STREAM_IDENTIFIER);
        cause->setByteLength(8);
        cause->setValue(errorcause->getValue2());
        errorChunk->addParameters(cause);
        causes->remove((*iter));
    }
    delete causes;
    PacketDrillSctpChunk *sctpchunk = new PacketDrillSctpChunk(ERRORTYPE, errorChunk);
    return sctpchunk;
}

PacketDrillSctpChunk* PacketDrill::buildHeartbeatChunk(int64 flgs, PacketDrillSctpParameter *info)
{
    auto *heartbeatChunk = new SctpHeartbeatChunk();
    heartbeatChunk->setSctpChunkType(HEARTBEAT);
    assert(info == NULL ||
       info->getLength() + SCTP_HEARTBEAT_CHUNK_LENGTH <= MAX_SCTP_CHUNK_BYTES);
    if (info && info->getLength() > 0)
    {
        uint32 flgs = info->getFlags();
        uint16 length =  0;
        if (flgs & FLAG_CHUNK_VALUE_NOCHECK) {
            if (flgs & FLAG_CHUNK_LENGTH_NOCHECK) {
                length = 12;
            } else {
                length = info->getLength();
            }
            if (length >= 12) {
                heartbeatChunk->setInfoArraySize(length - 4);
                heartbeatChunk->setRemoteAddr(pdapp->getRemoteAddress());
                heartbeatChunk->setTimeField(simTime());
                for (int i = 0; i < length - 12; i++) {
                    heartbeatChunk->setInfo(i, 'x');
                }
                heartbeatChunk->setByteLength(SCTP_HEARTBEAT_CHUNK_LENGTH + length);
            }
        } else {
            printf("Take Info Parameter not yet implemented\n");
        }
    } else {
        heartbeatChunk->setRemoteAddr(pdapp->getRemoteAddress());
        heartbeatChunk->setTimeField(simTime());
        heartbeatChunk->setByteLength(SCTP_HEARTBEAT_CHUNK_LENGTH + 12);
    }
    PacketDrillSctpChunk *sctpchunk = new PacketDrillSctpChunk(HEARTBEAT, heartbeatChunk);
    return sctpchunk;
}

PacketDrillSctpChunk* PacketDrill::buildHeartbeatAckChunk(int64 flgs, PacketDrillSctpParameter *info)
{
    auto *heartbeatAckChunk = new SctpHeartbeatAckChunk();
    heartbeatAckChunk->setSctpChunkType(HEARTBEAT_ACK);
    assert(info == NULL ||
       info->getLength() + SCTP_HEARTBEAT_CHUNK_LENGTH <= MAX_SCTP_CHUNK_BYTES);
    if (info && info->getLength() > 0)
    {
        printf("not implemented yet\n");
    } else {
        heartbeatAckChunk->setRemoteAddr(pdapp->getRemoteAddress());
        heartbeatAckChunk->setTimeField(pdapp->getPeerHeartbeatTime());
        heartbeatAckChunk->setByteLength(SCTP_HEARTBEAT_CHUNK_LENGTH + 12);
    }
    PacketDrillSctpChunk *sctpchunk = new PacketDrillSctpChunk(HEARTBEAT_ACK, heartbeatAckChunk);
    return sctpchunk;
}

PacketDrillSctpChunk* PacketDrill::buildReconfigChunk(int64 flgs, cQueue *parameters)
{
    uint32 flags = 0;
    uint16 len = 0;
    auto *resetChunk = new SctpStreamResetChunk("RE_CONFIG");
    resetChunk->setSctpChunkType(RE_CONFIG);
    resetChunk->setByteLength(SCTP_STREAM_RESET_CHUNK_LENGTH);
    if (parameters != nullptr) {
        PacketDrillSctpParameter *parameter;
        for (cQueue::Iterator iter(*parameters); !iter.end(); iter++) {
            parameter = (PacketDrillSctpParameter*) (*iter);
            switch (parameter->getType()) {
                case OUTGOING_RESET_REQUEST_PARAMETER: {
                    auto *outResetParam = new SctpOutgoingSsnResetRequestParameter("Outgoing_Request_Param");
                    outResetParam->setParameterType(OUTGOING_RESET_REQUEST_PARAMETER);
                    PacketDrillStruct *content = (PacketDrillStruct *)parameter->getContent();
                    if (content->getValue1() == -1) {
                        outResetParam->setSrReqSn(0);
                        flags |= FLAG_RECONFIG_REQ_SN_NOCHECK;
                    } else {
                        outResetParam->setSrReqSn(content->getValue1());
                    }
                    if (content->getValue2() == -1) {
                        outResetParam->setSrResSn(0);
                        flags |= FLAG_RECONFIG_RESP_SN_NOCHECK;
                    } else {
                        outResetParam->setSrResSn(content->getValue2());
                    }
                    if (content->getValue3() == -1) {
                        outResetParam->setLastTsn(0);
                        flags |= FLAG_RECONFIG_LAST_TSN_NOCHECK;
                    } else {
                        outResetParam->setLastTsn(content->getValue3());
                    }
                    if (content->getStreams() != nullptr) {
                        outResetParam->setStreamNumbersArraySize(content->getStreams()->getLength());
                        unsigned int i = 0;
                        for (cQueue::Iterator it(*content->getStreams()); !it.end(); it++) {
                            if (((PacketDrillExpression *)(*it))->getNum() != -1)
                                outResetParam->setStreamNumbers(i++, ((PacketDrillExpression *)(*it))->getNum());
                            else
                                outResetParam->setStreamNumbersArraySize(outResetParam->getStreamNumbersArraySize() - 1);
                        }
                        len = outResetParam->getStreamNumbersArraySize();
                        for (cQueue::Iterator iter(*content->getStreams()); !iter.end(); iter++)
                            content->getStreams()->remove((*iter));
                        delete content->getStreams();
                    }
                    outResetParam->setByteLength(SCTP_OUTGOING_RESET_REQUEST_PARAMETER_LENGTH + len * 2);
                    resetChunk->addParameter(outResetParam);
                    break;
                }
                case INCOMING_RESET_REQUEST_PARAMETER: {
                    auto *inResetParam = new SctpIncomingSsnResetRequestParameter("Incoming_Request_Param");
                    PacketDrillStruct *content = (PacketDrillStruct *)parameter->getContent();
                    inResetParam->setParameterType(INCOMING_RESET_REQUEST_PARAMETER);
                    inResetParam->setSrReqSn(content->getValue1());
                    if (content->getStreams() != nullptr) {
                        inResetParam->setStreamNumbersArraySize(content->getStreams()->getLength());
                        unsigned int i = 0;
                        for (cQueue::Iterator it(*content->getStreams()); !it.end(); it++) {
                            if (((PacketDrillExpression *)(*it))->getNum() != -1)
                                inResetParam->setStreamNumbers(i++, ((PacketDrillExpression *)(*it))->getNum());
                            else
                                inResetParam->setStreamNumbersArraySize(inResetParam->getStreamNumbersArraySize() - 1);
                        }
                        for (cQueue::Iterator iter(*content->getStreams()); !iter.end(); iter++)
                            content->getStreams()->remove((*iter));
                        delete content->getStreams();
                    }
                    inResetParam->setByteLength(SCTP_INCOMING_RESET_REQUEST_PARAMETER_LENGTH + inResetParam->getStreamNumbersArraySize() * 2);
                    resetChunk->addParameter(inResetParam);
                    break;
                }
                case SSN_TSN_RESET_REQUEST_PARAMETER: {
                    auto *resetParam = new SctpSsnTsnResetRequestParameter("SSN_TSN_Request_Param");
                    PacketDrillStruct *content = (PacketDrillStruct *)parameter->getContent();
                    resetParam->setParameterType(SSN_TSN_RESET_REQUEST_PARAMETER);
                    resetParam->setSrReqSn(content->getValue1());
                    resetParam->setByteLength(SCTP_SSN_TSN_RESET_REQUEST_PARAMETER_LENGTH);
                    resetChunk->addParameter(resetParam);
                    break;
                }
                case STREAM_RESET_RESPONSE_PARAMETER: {
                    auto *responseParam = new SctpStreamResetResponseParameter("Response_Param");
                    PacketDrillStruct *content = (PacketDrillStruct *)parameter->getContent();
                    responseParam->setParameterType(STREAM_RESET_RESPONSE_PARAMETER);
                    responseParam->setSrResSn(content->getValue1());
                    if (content->getValue2() == -1) {
                        responseParam->setResult(0);
                        flags |= FLAG_RECONFIG_RESULT_NOCHECK;
                    } else {
                        responseParam->setResult(content->getValue2());
                    }
                    uint32 len = SCTP_STREAM_RESET_RESPONSE_PARAMETER_LENGTH;
                    if (content->getValue3() != -2) {
                        if (content->getValue3() == -1) {
                            responseParam->setSendersNextTsn(0);
                            flags |= FLAG_RECONFIG_SENDER_NEXT_TSN_NOCHECK;
                        } else {
                            responseParam->setSendersNextTsn(content->getValue3());
                        }
                        if (content->getValue4() == -1) {
                            responseParam->setReceiversNextTsn(0);
                            flags |= FLAG_RECONFIG_RECEIVER_NEXT_TSN_NOCHECK;
                        } else {
                            responseParam->setReceiversNextTsn(content->getValue4());
                        }
                        len += 8;
                    }
                    responseParam->setByteLength(len);
                    resetChunk->addParameter(responseParam);
                    break;
                }
                case ADD_INCOMING_STREAMS_REQUEST_PARAMETER: {
                    auto *addInParam = new SctpAddStreamsRequestParameter("ADD_INCOMING_STREAMS_REQUEST_PARAMETER");
                    PacketDrillStruct *content = (PacketDrillStruct *)parameter->getContent();
                    addInParam->setParameterType(ADD_INCOMING_STREAMS_REQUEST_PARAMETER);
                    addInParam->setSrReqSn(content->getValue1());
                    addInParam->setNumberOfStreams(content->getValue2());
                    addInParam->setReserved(0);
                    addInParam->setByteLength(SCTP_ADD_STREAMS_REQUEST_PARAMETER_LENGTH);
                    resetChunk->addParameter(addInParam);
                    break;
                }
                case ADD_OUTGOING_STREAMS_REQUEST_PARAMETER: {
                    auto *addOutParam = new SctpAddStreamsRequestParameter("ADD_OUTGOING_STREAMS_REQUEST_PARAMETER");
                    PacketDrillStruct *content = (PacketDrillStruct *)parameter->getContent();
                    addOutParam->setParameterType(ADD_OUTGOING_STREAMS_REQUEST_PARAMETER);
                    addOutParam->setSrReqSn(content->getValue1());
                    addOutParam->setNumberOfStreams(content->getValue2());
                    addOutParam->setReserved(0);
                    addOutParam->setByteLength(SCTP_ADD_STREAMS_REQUEST_PARAMETER_LENGTH);
                    resetChunk->addParameter(addOutParam);
                    break;
                }
                default: printf("Parameter type not implemented\n");
            }
        }
        for (cQueue::Iterator iter(*parameters); !iter.end(); iter++)
            parameters->remove((PacketDrillEvent *) (*iter));
        delete parameters;
    }
    resetChunk->setFlags(flags);
    PacketDrillSctpChunk *sctpchunk = new PacketDrillSctpChunk(RE_CONFIG, resetChunk);
    return sctpchunk;
}

int PacketDrill::evaluate(PacketDrillExpression *in, PacketDrillExpression *out, char **error)
{
    int result = STATUS_OK;
    int64 number;
    out->setType(in->getType());

    if ((in->getType() <= EXPR_NONE) || (in->getType() >= NUM_EXPR_TYPES)) {
        EV_ERROR << "bad expression type: " << in->getType() << endl;
        return STATUS_ERR;
    }
    switch (in->getType()) {
    case EXPR_ELLIPSIS:
        break;

    case EXPR_INTEGER:
        out->setNum(in->getNum());
        break;

    case EXPR_WORD:
        out->setType(EXPR_INTEGER);
        if (in->symbolToInt(in->getString(), &number, error))
            return STATUS_ERR;
        out->setNum(number);
        break;

    case EXPR_SCTP_INITMSG: {
        assert(in->getType() == EXPR_SCTP_INITMSG);
        assert(out->getType() == EXPR_SCTP_INITMSG);
        struct sctp_initmsg_expr *expr = (struct sctp_initmsg_expr *)malloc(sizeof(struct sctp_initmsg_expr));
        expr->sinit_num_ostreams = new PacketDrillExpression(in->getInitmsg()->sinit_num_ostreams->getType());
        if (evaluate(in->getInitmsg()->sinit_num_ostreams, expr->sinit_num_ostreams, error)) {
            delete (expr->sinit_num_ostreams);
            free (expr);
            return STATUS_ERR;
        }
        expr->sinit_max_instreams = new PacketDrillExpression(in->getInitmsg()->sinit_max_instreams->getType());
        if (evaluate(in->getInitmsg()->sinit_max_instreams, expr->sinit_max_instreams, error)) {
            delete (expr->sinit_num_ostreams);
            delete (expr->sinit_max_instreams);
            free (expr);
            return STATUS_ERR;
        }
        expr->sinit_max_attempts = new PacketDrillExpression(in->getInitmsg()->sinit_max_attempts->getType());
        if (evaluate(in->getInitmsg()->sinit_max_attempts, expr->sinit_max_attempts, error)) {
            delete (expr->sinit_num_ostreams);
            delete (expr->sinit_max_instreams);
            delete (expr->sinit_max_attempts);
            free (expr);
            return STATUS_ERR;
        }
        expr->sinit_max_init_timeo = new PacketDrillExpression(in->getInitmsg()->sinit_max_init_timeo->getType());
        if (evaluate(in->getInitmsg()->sinit_max_init_timeo, expr->sinit_max_init_timeo, error)) {
            delete (expr->sinit_num_ostreams);
            delete (expr->sinit_max_instreams);
            delete (expr->sinit_max_attempts);
            delete (expr->sinit_max_init_timeo);
            free (expr);
            return STATUS_ERR;
        }
        out->setInitmsg(expr);
        break;
    }

    case EXPR_SCTP_ASSOCPARAMS: {
        assert(in->getType() == EXPR_SCTP_ASSOCPARAMS);
        assert(out->getType() == EXPR_SCTP_ASSOCPARAMS);
        struct sctp_assocparams_expr *ap = (struct sctp_assocparams_expr *)malloc(sizeof(struct sctp_assocparams_expr));
        ap->sasoc_assoc_id = new PacketDrillExpression(in->getAssocParams()->sasoc_assoc_id->getType());
        if (evaluate(in->getAssocParams()->sasoc_assoc_id, ap->sasoc_assoc_id, error)) {
            delete (ap->sasoc_assoc_id);
            free (ap);
            return STATUS_ERR;
        }
        ap->sasoc_asocmaxrxt = new PacketDrillExpression(in->getAssocParams()->sasoc_asocmaxrxt->getType());
        if (evaluate(in->getAssocParams()->sasoc_asocmaxrxt, ap->sasoc_asocmaxrxt, error)) {
            delete (ap->sasoc_assoc_id);
            delete (ap->sasoc_asocmaxrxt);
            free (ap);
            return STATUS_ERR;
        }
        ap->sasoc_number_peer_destinations = new PacketDrillExpression(in->getAssocParams()->sasoc_number_peer_destinations->getType());
        if (evaluate(in->getAssocParams()->sasoc_number_peer_destinations, ap->sasoc_number_peer_destinations, error)) {
            delete (ap->sasoc_assoc_id);
            delete (ap->sasoc_asocmaxrxt);
            delete (ap->sasoc_number_peer_destinations);
            free (ap);
            return STATUS_ERR;
        }
        ap->sasoc_peer_rwnd = new PacketDrillExpression(in->getAssocParams()->sasoc_peer_rwnd->getType());
        if (evaluate(in->getAssocParams()->sasoc_peer_rwnd, ap->sasoc_peer_rwnd, error)) {
            delete (ap->sasoc_assoc_id);
            delete (ap->sasoc_asocmaxrxt);
            delete (ap->sasoc_number_peer_destinations);
            delete (ap->sasoc_peer_rwnd);
            free (ap);
            return STATUS_ERR;
        }
        ap->sasoc_local_rwnd = new PacketDrillExpression(in->getAssocParams()->sasoc_local_rwnd->getType());
        if (evaluate(in->getAssocParams()->sasoc_local_rwnd, ap->sasoc_local_rwnd, error)) {
            delete (ap->sasoc_assoc_id);
            delete (ap->sasoc_asocmaxrxt);
            delete (ap->sasoc_number_peer_destinations);
            delete (ap->sasoc_peer_rwnd);
            delete (ap->sasoc_local_rwnd);
            free (ap);
            return STATUS_ERR;
        }
        ap->sasoc_cookie_life = new PacketDrillExpression(in->getAssocParams()->sasoc_cookie_life->getType());
        if (evaluate(in->getAssocParams()->sasoc_cookie_life, ap->sasoc_cookie_life, error)) {
            delete (ap->sasoc_assoc_id);
            delete (ap->sasoc_asocmaxrxt);
            delete (ap->sasoc_number_peer_destinations);
            delete (ap->sasoc_peer_rwnd);
            delete (ap->sasoc_local_rwnd);
            delete (ap->sasoc_cookie_life);
            free (ap);
            return STATUS_ERR;
        }
        out->setAssocParams(ap);
        break;
    }

    case EXPR_SCTP_RTOINFO: {
        assert(in->getType() == EXPR_SCTP_RTOINFO);
        assert(out->getType() == EXPR_SCTP_RTOINFO);
        struct sctp_rtoinfo_expr *info = (struct sctp_rtoinfo_expr *)malloc(sizeof(struct sctp_rtoinfo_expr));
        info->srto_assoc_id = new PacketDrillExpression(in->getRtoinfo()->srto_assoc_id->getType());
        if (evaluate(in->getRtoinfo()->srto_assoc_id, info->srto_assoc_id, error)) {
            delete (info->srto_assoc_id);
            free (info);
            return STATUS_ERR;
        }
        info->srto_initial = new PacketDrillExpression(in->getRtoinfo()->srto_initial->getType());
        if (evaluate(in->getRtoinfo()->srto_initial, info->srto_initial, error)) {
            delete (info->srto_assoc_id);
            delete (info->srto_initial);
            free (info);
            return STATUS_ERR;
        }
        info->srto_max = new PacketDrillExpression(in->getRtoinfo()->srto_max->getType());
        if (evaluate(in->getRtoinfo()->srto_max, info->srto_max, error)) {
            delete (info->srto_assoc_id);
            delete (info->srto_initial);
            delete (info->srto_max);
            free (info);
            return STATUS_ERR;
        }
        info->srto_min = new PacketDrillExpression(in->getRtoinfo()->srto_min->getType());
        if (evaluate(in->getRtoinfo()->srto_min, info->srto_min, error)) {
            delete (info->srto_assoc_id);
            delete (info->srto_initial);
            delete (info->srto_max);
            delete (info->srto_min);
            free (info);
            return STATUS_ERR;
        }
        out->setRtoinfo(info);
        break;
    }

    case EXPR_SCTP_SACKINFO: {
        assert(in->getType() == EXPR_SCTP_SACKINFO);
        assert(out->getType() == EXPR_SCTP_SACKINFO);
        struct sctp_sack_info_expr *si = (struct sctp_sack_info_expr *)malloc(sizeof(struct sctp_sack_info_expr));
        si->sack_assoc_id = new PacketDrillExpression(in->getSackinfo()->sack_assoc_id->getType());
        if (evaluate(in->getSackinfo()->sack_assoc_id, si->sack_assoc_id, error)) {
            delete (si->sack_assoc_id);
            free (si);
            return STATUS_ERR;
        }
        si->sack_delay = new PacketDrillExpression(in->getSackinfo()->sack_delay->getType());
        if (evaluate(in->getSackinfo()->sack_delay, si->sack_delay, error)) {
            delete (si->sack_assoc_id);
            delete (si->sack_delay);
            free (si);
            return STATUS_ERR;
        }
        si->sack_freq = new PacketDrillExpression(in->getSackinfo()->sack_freq->getType());
        if (evaluate(in->getSackinfo()->sack_freq, si->sack_freq, error)) {
            delete (si->sack_assoc_id);
            delete (si->sack_delay);
            delete (si->sack_freq);
            free (si);
            return STATUS_ERR;
        }
        out->setSackinfo(si);
        break;
    }

    case EXPR_SCTP_STATUS: {
        assert(in->getType() == EXPR_SCTP_STATUS);
        assert(out->getType() == EXPR_SCTP_STATUS);
        struct sctp_status_expr *st = (struct sctp_status_expr *)malloc(sizeof(struct sctp_status_expr));
        st->sstat_assoc_id = new PacketDrillExpression(in->getStatus()->sstat_assoc_id->getType());
        if (evaluate(in->getStatus()->sstat_assoc_id, st->sstat_assoc_id, error)) {
            delete (st->sstat_assoc_id);
            free (st);
            return STATUS_ERR;
        }
        st->sstat_state = new PacketDrillExpression(in->getStatus()->sstat_state->getType());
        if (evaluate(in->getStatus()->sstat_state, st->sstat_state, error)) {
            delete (st->sstat_assoc_id);
            delete (st->sstat_state);
            free (st);
            return STATUS_ERR;
        }
        st->sstat_rwnd = new PacketDrillExpression(in->getStatus()->sstat_rwnd->getType());
        if (evaluate(in->getStatus()->sstat_rwnd, st->sstat_rwnd, error)) {
            delete (st->sstat_assoc_id);
            delete (st->sstat_state);
            delete (st->sstat_rwnd);
            free (st);
            return STATUS_ERR;
        }
        st->sstat_unackdata = new PacketDrillExpression(in->getStatus()->sstat_unackdata->getType());
        if (evaluate(in->getStatus()->sstat_unackdata, st->sstat_unackdata, error)) {
            delete (st->sstat_assoc_id);
            delete (st->sstat_state);
            delete (st->sstat_rwnd);
            delete (st->sstat_unackdata);
            free (st);
            return STATUS_ERR;
        }
        st->sstat_penddata = new PacketDrillExpression(in->getStatus()->sstat_penddata->getType());
        if (evaluate(in->getStatus()->sstat_penddata, st->sstat_penddata, error)) {
            delete (st->sstat_assoc_id);
            delete (st->sstat_state);
            delete (st->sstat_rwnd);
            delete (st->sstat_unackdata);
            delete (st->sstat_penddata);
            free (st);
            return STATUS_ERR;
        }
        st->sstat_instrms = new PacketDrillExpression(in->getStatus()->sstat_instrms->getType());
        if (evaluate(in->getStatus()->sstat_instrms, st->sstat_instrms, error)) {
            delete (st->sstat_assoc_id);
            delete (st->sstat_state);
            delete (st->sstat_rwnd);
            delete (st->sstat_unackdata);
            delete (st->sstat_penddata);
            delete (st->sstat_instrms);
            free (st);
            return STATUS_ERR;
        }
        st->sstat_outstrms = new PacketDrillExpression(in->getStatus()->sstat_outstrms->getType());
        if (evaluate(in->getStatus()->sstat_outstrms, st->sstat_outstrms, error)) {
            delete (st->sstat_assoc_id);
            delete (st->sstat_state);
            delete (st->sstat_rwnd);
            delete (st->sstat_unackdata);
            delete (st->sstat_penddata);
            delete (st->sstat_instrms);
            delete (st->sstat_outstrms);
            free (st);
            return STATUS_ERR;
        }
        st->sstat_fragmentation_point = new PacketDrillExpression(in->getStatus()->sstat_fragmentation_point->getType());
        if (evaluate(in->getStatus()->sstat_fragmentation_point, st->sstat_fragmentation_point, error)) {
            delete (st->sstat_assoc_id);
            delete (st->sstat_state);
            delete (st->sstat_rwnd);
            delete (st->sstat_unackdata);
            delete (st->sstat_penddata);
            delete (st->sstat_instrms);
            delete (st->sstat_outstrms);
            delete (st->sstat_fragmentation_point);
            free (st);
            return STATUS_ERR;
        }
        st->sstat_primary = new PacketDrillExpression(in->getStatus()->sstat_primary->getType());
        if (evaluate(in->getStatus()->sstat_primary, st->sstat_primary, error)) {
            delete (st->sstat_assoc_id);
            delete (st->sstat_state);
            delete (st->sstat_rwnd);
            delete (st->sstat_unackdata);
            delete (st->sstat_penddata);
            delete (st->sstat_instrms);
            delete (st->sstat_outstrms);
            delete (st->sstat_fragmentation_point);
            delete (st->sstat_primary);
            free (st);
            return STATUS_ERR;
        }
        out->setStatus(st);
        break;
    }

    case EXPR_SCTP_ASSOCVAL: {
        assert(in->getType() == EXPR_SCTP_ASSOCVAL);
        assert(out->getType() == EXPR_SCTP_ASSOCVAL);
        struct sctp_assoc_value_expr *ass = (struct sctp_assoc_value_expr *)malloc(sizeof(struct sctp_assoc_value_expr));
        ass->assoc_id = new PacketDrillExpression(in->getAssocval()->assoc_id->getType());
        if (evaluate(in->getAssocval()->assoc_id, ass->assoc_id, error)) {
            delete (ass->assoc_id);
            free (ass);
            return STATUS_ERR;
        }
        ass->assoc_value = new PacketDrillExpression(in->getAssocval()->assoc_value->getType());
        if (evaluate(in->getAssocval()->assoc_value, ass->assoc_value, error)) {
            delete (ass->assoc_id);
            delete (ass->assoc_value);
            free (ass);
            return STATUS_ERR;
        }
        out->setAssocval(ass);
        break;
    }

    case EXPR_SCTP_SNDRCVINFO: {
        assert(in->getType() == EXPR_SCTP_SNDRCVINFO);
        assert(out->getType() == EXPR_SCTP_SNDRCVINFO);
        struct sctp_sndrcvinfo_expr *sri = (struct sctp_sndrcvinfo_expr *)malloc(sizeof(struct sctp_sndrcvinfo_expr));
        sri->sinfo_stream = new PacketDrillExpression(in->getSndRcvInfo()->sinfo_stream->getType());
        if (evaluate(in->getSndRcvInfo()->sinfo_stream, sri->sinfo_stream, error)) {
            delete (sri->sinfo_stream);
            free (sri);
            return STATUS_ERR;
        }
        sri->sinfo_ssn = new PacketDrillExpression(in->getSndRcvInfo()->sinfo_ssn->getType());
        if (evaluate(in->getSndRcvInfo()->sinfo_ssn, sri->sinfo_ssn, error)) {
            delete (sri->sinfo_stream);
            delete (sri->sinfo_ssn);
            free (sri);
            return STATUS_ERR;
        }
        sri->sinfo_flags = new PacketDrillExpression(in->getSndRcvInfo()->sinfo_flags->getType());
        if (evaluate(in->getSndRcvInfo()->sinfo_flags, sri->sinfo_flags, error)) {
            delete (sri->sinfo_stream);
            delete (sri->sinfo_ssn);
            delete (sri->sinfo_flags);
            free (sri);
            return STATUS_ERR;
        }
        sri->sinfo_ppid = new PacketDrillExpression(in->getSndRcvInfo()->sinfo_ppid->getType());
        if (evaluate(in->getSndRcvInfo()->sinfo_ppid, sri->sinfo_ppid, error)) {
            delete (sri->sinfo_stream);
            delete (sri->sinfo_ssn);
            delete (sri->sinfo_flags);
            delete (sri->sinfo_ppid);
            free (sri);
            return STATUS_ERR;
        }
        sri->sinfo_context = new PacketDrillExpression(in->getSndRcvInfo()->sinfo_context->getType());
        if (evaluate(in->getSndRcvInfo()->sinfo_context, sri->sinfo_context, error)) {
            delete (sri->sinfo_stream);
            delete (sri->sinfo_ssn);
            delete (sri->sinfo_flags);
            delete (sri->sinfo_ppid);
            delete (sri->sinfo_context);
            free (sri);
            return STATUS_ERR;
        }
        sri->sinfo_timetolive = new PacketDrillExpression(in->getSndRcvInfo()->sinfo_timetolive->getType());
        if (evaluate(in->getSndRcvInfo()->sinfo_timetolive, sri->sinfo_timetolive, error)) {
            delete (sri->sinfo_stream);
            delete (sri->sinfo_ssn);
            delete (sri->sinfo_flags);
            delete (sri->sinfo_ppid);
            delete (sri->sinfo_context);
            delete (sri->sinfo_timetolive);
            free (sri);
            return STATUS_ERR;
        }
        sri->sinfo_tsn = new PacketDrillExpression(in->getSndRcvInfo()->sinfo_tsn->getType());
        if (evaluate(in->getSndRcvInfo()->sinfo_tsn, sri->sinfo_tsn, error)) {
            delete (sri->sinfo_stream);
            delete (sri->sinfo_ssn);
            delete (sri->sinfo_flags);
            delete (sri->sinfo_ppid);
            delete (sri->sinfo_context);
            delete (sri->sinfo_timetolive);
            delete (sri->sinfo_tsn);
            free (sri);
            return STATUS_ERR;
        }
        sri->sinfo_cumtsn = new PacketDrillExpression(in->getSndRcvInfo()->sinfo_cumtsn->getType());
        if (evaluate(in->getSndRcvInfo()->sinfo_cumtsn, sri->sinfo_cumtsn, error)) {
            delete (sri->sinfo_stream);
            delete (sri->sinfo_ssn);
            delete (sri->sinfo_flags);
            delete (sri->sinfo_ppid);
            delete (sri->sinfo_context);
            delete (sri->sinfo_timetolive);
            delete (sri->sinfo_tsn);
            delete (sri->sinfo_cumtsn);
            free (sri);
            return STATUS_ERR;
        }
        sri->sinfo_assoc_id = new PacketDrillExpression(in->getSndRcvInfo()->sinfo_assoc_id->getType());
        if (evaluate(in->getSndRcvInfo()->sinfo_assoc_id, sri->sinfo_assoc_id, error)) {
            delete (sri->sinfo_stream);
            delete (sri->sinfo_ssn);
            delete (sri->sinfo_flags);
            delete (sri->sinfo_ppid);
            delete (sri->sinfo_context);
            delete (sri->sinfo_timetolive);
            delete (sri->sinfo_tsn);
            delete (sri->sinfo_cumtsn);
            delete (sri->sinfo_assoc_id);
            free (sri);
            return STATUS_ERR;
        }
        out->setSndRcvInfo(sri);
        break;
    }

    case EXPR_SCTP_RESET_STREAMS: {
        assert(in->getType() == EXPR_SCTP_RESET_STREAMS);
        assert(out->getType() == EXPR_SCTP_RESET_STREAMS);
        printf("evaluate EXPR_SCTP_RESET_STREAMS\n");
        struct sctp_reset_streams_expr *rs = (struct sctp_reset_streams_expr *) malloc(sizeof(struct sctp_reset_streams_expr));
        rs->srs_assoc_id = new PacketDrillExpression(in->getResetStreams()->srs_assoc_id->getType());
        if (evaluate(in->getResetStreams()->srs_assoc_id, rs->srs_assoc_id, error)) {
            delete (rs->srs_assoc_id);
            free (rs);
            return STATUS_ERR;
        }
        rs->srs_flags = new PacketDrillExpression(in->getResetStreams()->srs_flags->getType());
        if (evaluate(in->getResetStreams()->srs_flags, rs->srs_flags, error)) {
            delete (rs->srs_assoc_id);
            delete (rs->srs_flags);
            free (rs);
            return STATUS_ERR;
        }
        rs->srs_number_streams = new PacketDrillExpression(in->getResetStreams()->srs_number_streams->getType());
        if (evaluate(in->getResetStreams()->srs_number_streams, rs->srs_number_streams, error)) {
            delete (rs->srs_assoc_id);
            delete (rs->srs_flags);
            delete (rs->srs_number_streams);
            free (rs);
            return STATUS_ERR;
        }
        printf("srs_number_streams = %" PRId64 "\n", rs->srs_number_streams->getNum());
        if (rs->srs_number_streams->getNum() > 0) {
            rs->srs_stream_list = new PacketDrillExpression(in->getResetStreams()->srs_stream_list->getType());
            if (evaluate(in->getResetStreams()->srs_stream_list, rs->srs_stream_list, error)) {
            printf("Fehler in evaluate\n");
                delete (rs->srs_assoc_id);
                delete (rs->srs_flags);
                delete (rs->srs_number_streams);
                delete (rs->srs_stream_list);
                free (rs);
                return STATUS_ERR;
            }
            delete in->getResetStreams()->srs_stream_list->getList();
        } else {
            rs->srs_stream_list = nullptr;
        }
        out->setResetStreams(rs);
        break;
    }

    case EXPR_SCTP_ADD_STREAMS: {
        assert(in->getType() == EXPR_SCTP_ADD_STREAMS);
        assert(out->getType() == EXPR_SCTP_ADD_STREAMS);
        printf("evaluate EXPR_SCTP_ADD_STREAMS\n");
        struct sctp_add_streams_expr *as = (struct sctp_add_streams_expr *) malloc(sizeof(struct sctp_add_streams_expr));
        as->sas_assoc_id = new PacketDrillExpression(in->getAddStreams()->sas_assoc_id->getType());
        if (evaluate(in->getAddStreams()->sas_assoc_id, as->sas_assoc_id, error)) {
        printf("add streams assoc id=%" PRId64 "\n", as->sas_assoc_id->getNum());
            delete (as->sas_assoc_id);
            free (as);
            return STATUS_ERR;
        }
        as->sas_instrms = new PacketDrillExpression(in->getAddStreams()->sas_instrms->getType());
        if (evaluate(in->getAddStreams()->sas_instrms, as->sas_instrms, error)) {
            delete (as->sas_assoc_id);
            delete (as->sas_instrms);
            free (as);
            return STATUS_ERR;
        }
        as->sas_outstrms = new PacketDrillExpression(in->getAddStreams()->sas_outstrms->getType());
        if (evaluate(in->getAddStreams()->sas_outstrms, as->sas_outstrms, error)) {
            delete (as->sas_assoc_id);
            delete (as->sas_instrms);
            delete (as->sas_outstrms);
            free (as);
            return STATUS_ERR;
        }
        out->setAddStreams(as);
        break;
    }

    case EXPR_SCTP_PEER_ADDR_PARAMS: {
        assert(in->getType() == EXPR_SCTP_PEER_ADDR_PARAMS);
        assert(out->getType() == EXPR_SCTP_PEER_ADDR_PARAMS);
        struct sctp_paddrparams_expr *spp = (struct sctp_paddrparams_expr *) malloc(sizeof(struct sctp_paddrparams_expr));
        spp->spp_assoc_id = new PacketDrillExpression(in->getPaddrParams()->spp_assoc_id->getType());
        if (evaluate(in->getPaddrParams()->spp_assoc_id, spp->spp_assoc_id, error)) {
            delete (spp->spp_assoc_id);
            free (spp);
            return STATUS_ERR;
        }
        spp->spp_address = new PacketDrillExpression(in->getPaddrParams()->spp_address->getType());
        if (evaluate(in->getPaddrParams()->spp_address, spp->spp_address, error)) {
            delete (spp->spp_assoc_id);
            delete (spp->spp_address);
            free (spp);
            return STATUS_ERR;
        }
        spp->spp_hbinterval = new PacketDrillExpression(in->getPaddrParams()->spp_hbinterval->getType());
        if (evaluate(in->getPaddrParams()->spp_hbinterval, spp->spp_hbinterval, error)) {
            delete (spp->spp_assoc_id);
            delete (spp->spp_address);
            delete (spp->spp_hbinterval);
            free (spp);
            return STATUS_ERR;
        }
        spp->spp_pathmaxrxt = new PacketDrillExpression(in->getPaddrParams()->spp_pathmaxrxt->getType());
        if (evaluate(in->getPaddrParams()->spp_pathmaxrxt, spp->spp_pathmaxrxt, error)) {
            delete (spp->spp_assoc_id);
            delete (spp->spp_address);
            delete (spp->spp_hbinterval);
            delete (spp->spp_pathmaxrxt);
            free (spp);
            return STATUS_ERR;
        }
        spp->spp_pathmtu = new PacketDrillExpression(in->getPaddrParams()->spp_pathmtu->getType());
        if (evaluate(in->getPaddrParams()->spp_pathmtu, spp->spp_pathmtu, error)) {
            delete (spp->spp_assoc_id);
            delete (spp->spp_address);
            delete (spp->spp_hbinterval);
            delete (spp->spp_pathmaxrxt);
            delete (spp->spp_pathmtu);
            free (spp);
            return STATUS_ERR;
        }
        spp->spp_flags = new PacketDrillExpression(in->getPaddrParams()->spp_flags->getType());
        if (evaluate(in->getPaddrParams()->spp_flags, spp->spp_flags, error)) {
            delete (spp->spp_assoc_id);
            delete (spp->spp_address);
            delete (spp->spp_hbinterval);
            delete (spp->spp_pathmaxrxt);
            delete (spp->spp_pathmtu);
            delete (spp->spp_flags);
            free (spp);
            return STATUS_ERR;
        }
        spp->spp_ipv6_flowlabel = new PacketDrillExpression(in->getPaddrParams()->spp_ipv6_flowlabel->getType());
        if (evaluate(in->getPaddrParams()->spp_ipv6_flowlabel, spp->spp_ipv6_flowlabel, error)) {
            delete (spp->spp_assoc_id);
            delete (spp->spp_address);
            delete (spp->spp_hbinterval);
            delete (spp->spp_pathmaxrxt);
            delete (spp->spp_pathmtu);
            delete (spp->spp_flags);
            delete (spp->spp_ipv6_flowlabel);
            free (spp);
            return STATUS_ERR;
        }
        spp->spp_dscp = new PacketDrillExpression(in->getPaddrParams()->spp_dscp->getType());
        if (evaluate(in->getPaddrParams()->spp_dscp, spp->spp_dscp, error)) {
            delete (spp->spp_assoc_id);
            delete (spp->spp_address);
            delete (spp->spp_hbinterval);
            delete (spp->spp_pathmaxrxt);
            delete (spp->spp_pathmtu);
            delete (spp->spp_flags);
            delete (spp->spp_ipv6_flowlabel);
            delete (spp->spp_dscp);
            free (spp);
            return STATUS_ERR;
        }
        out->setPaddrParams(spp);
        break;
    }

    case EXPR_STRING:
        if (out->unescapeCstringExpression(in->getString(), error))
            return STATUS_ERR;
        break;

    case EXPR_BINARY:
        if (evaluate_binary_expression(in, out, error)) {
            printf("Fehler in EXPR_BINARY\n");
        }
        break;

    case EXPR_LIST:
        if (evaluateListExpression(in, out, error)) {
            printf("Fehler in EXPR_LIST\n");
        }
        break;

    case EXPR_SOCKET_ADDRESS_IPV4:
        printf("name=%s\n", out->getName());
        break;
    case EXPR_NONE:
        break;

    default:
        EV_INFO << "type " << in->getType() << " not implemented\n";
    }
    return result;
}

/* Return a copy of the given expression list with each expression
 * evaluated (e.g. symbols resolved to ints). On failure, return NULL
 * and fill in *error.
 */
int PacketDrill::evaluateExpressionList(cQueue *in_list, cQueue *out_list, char **error)
{
    cQueue *node_ptr = out_list;
    for (cQueue::Iterator it(*in_list); !it.end(); it++) {
        PacketDrillExpression *outExpr = new PacketDrillExpression(((PacketDrillExpression *)(*it))->getType());
        if (evaluate((PacketDrillExpression *)(*it), outExpr, error)) {
            delete(outExpr);
            return STATUS_ERR;
        }
        node_ptr->insert(outExpr);
    }
    return STATUS_OK;
}

int PacketDrill::evaluate_binary_expression(PacketDrillExpression *in, PacketDrillExpression *out, char **error)
{
    int result = STATUS_ERR;
    assert(in->getType() == EXPR_BINARY);
    assert(in->getBinary());
    out->setType(EXPR_INTEGER);

    PacketDrillExpression *lhs = new PacketDrillExpression(in->getBinary()->lhs->getType());
    PacketDrillExpression *rhs = new PacketDrillExpression(in->getBinary()->rhs->getType());
    if ((evaluate(in->getBinary()->lhs, lhs, error)) ||
        (evaluate(in->getBinary()->rhs, rhs, error))) {
        delete(rhs);
        delete(lhs);
        return result;
    }
    if (strcmp("|", in->getBinary()->op) == 0) {
        if (lhs->getType() != EXPR_INTEGER) {
            EV_ERROR << "left hand side of | not an integer\n";
        } else if (rhs->getType() != EXPR_INTEGER) {
            EV_ERROR << "right hand side of | not an integer\n";
        } else {
            out->setNum(lhs->getNum() | rhs->getNum());
            result = STATUS_OK;
        }
    } else {
        EV_ERROR << "bad binary operator '" << in->getBinary()->op << "'\n";
    }
    delete(rhs);
    delete(lhs);
    return result;
}

int PacketDrill::evaluateListExpression(PacketDrillExpression *in, PacketDrillExpression *out, char **error)
{
    assert(in->getType() == EXPR_LIST);
    assert(out->getType() == EXPR_LIST);

    out->setList(new cQueue("listExpression"));
    return evaluateExpressionList(in->getList(), out->getList(), error);
}

} // namespace inet
<|MERGE_RESOLUTION|>--- conflicted
+++ resolved
@@ -28,14 +28,9 @@
 #include "inet/common/packet/chunk/ByteCountChunk.h"
 #include "inet/transportlayer/udp/UdpHeader_m.h"
 #include "inet/transportlayer/tcp_common/TcpHeader_m.h"
-<<<<<<< HEAD
 #include "inet/networklayer/ipv4/Ipv4Header.h"
 #include "inet/transportlayer/contract/sctp/SctpCommand_m.h"
 #include "inet/networklayer/common/L3AddressTag_m.h"
-=======
-#include "inet/networklayer/ipv4/Ipv4Header_m.h"
-#include "inet/transportlayer/contract/sctp/SctpCommand_m.h"
->>>>>>> b2211543
 
 namespace inet {
 
@@ -80,11 +75,8 @@
     ipv4Header->setTypeOfService(0);
     ipv4Header->setChunkLength(B(20));
     ipv4Header->setTotalLengthField(20);
-<<<<<<< HEAD
     ipv4Header->setCrcMode(pdapp->getCrcMode());
     ipv4Header->setCrc(0);
-=======
->>>>>>> b2211543
     return ipv4Header;
 }
 
@@ -261,16 +253,9 @@
 Packet* PacketDrill::buildSCTPPacket(int address_family, enum direction_t direction, cQueue *chunks)
 {
     Packet *packet = new Packet("SCTPInject");
-<<<<<<< HEAD
     PacketDrillApp *app = PacketDrill::pdapp;
     auto sctpmsg = makeShared<SctpHeader>();
     sctpmsg->setChunkLength(B(SCTP_COMMON_HEADER));
-=======
-#if 0   //FIXME temporary disabled code
-    PacketDrillApp *app = PacketDrill::pdapp;
-    SctpHeader *sctpmsg = new SctpHeader();
-    sctpmsg->setByteLength(SCTP_COMMON_HEADER);
->>>>>>> b2211543
     if (direction == DIRECTION_INBOUND) {
         sctpmsg->setSrcPort(app->getRemotePort());
         sctpmsg->setDestPort(app->getLocalPort());
@@ -409,20 +394,12 @@
         packet->setName("SCTPOutbound");
         for (cQueue::Iterator iter(*chunks); !iter.end(); iter++) {
             PacketDrillSctpChunk *chunk = (PacketDrillSctpChunk *) (*iter);
-<<<<<<< HEAD
             SctpChunk *sctpchunk = chunk->getChunk();
-=======
-            SctpChunk *sctpchunk = chunk->getSctpChunk();
->>>>>>> b2211543
             switch (sctpchunk->getSctpChunkType()) {
                 case SCTP_RECONFIG_CHUNK_TYPE:
                     SctpStreamResetChunk* reconfig = check_and_cast<SctpStreamResetChunk*>(sctpchunk);
                     for (unsigned int i = 0; i < reconfig->getParametersArraySize(); i++) {
-<<<<<<< HEAD
                         SctpParameter *parameter = (SctpParameter *) (reconfig->getParameters(i));
-=======
-                        SctpParameter *parameter = check_and_cast<SctpParameter *>(reconfig->getParameters(i));
->>>>>>> b2211543
                         switch (parameter->getParameterType()) {
                             case OUTGOING_RESET_REQUEST_PARAMETER: {
                                 printf("OUTGOING_RESET_REQUEST_PARAMETER\n");
@@ -479,20 +456,12 @@
         sctpmsg->insertSctpChunks(chunk->getChunk());
     }
 
-<<<<<<< HEAD
     packet->insertHeader(sctpmsg);
     auto ipHeader = PacketDrill::makeIpv4Header(IP_PROT_SCTP, direction, app->getLocalAddress(),
-=======
-    Ipv4Header *ipDatagram = PacketDrill::makeIpv4Header(IP_PROT_SCTP, direction, app->getLocalAddress(),
->>>>>>> b2211543
             app->getRemoteAddress());
     ipHeader->setTotalLengthField(ipHeader->getTotalLengthField() + packet->getByteLength());
     packet->insertHeader(ipHeader);
     delete chunks;
-<<<<<<< HEAD
-=======
-#endif
->>>>>>> b2211543
     return packet;
 }
 
