//
// Copyright (C) 2003 Andras Varga; CTIE, Monash University, Australia
//               2010 Zoltan Bojthe
//
// This program is free software; you can redistribute it and/or
// modify it under the terms of the GNU Lesser General Public License
// as published by the Free Software Foundation; either version 2
// of the License, or (at your option) any later version.
//
// This program is distributed in the hope that it will be useful,
// but WITHOUT ANY WARRANTY; without even the implied warranty of
// MERCHANTABILITY or FITNESS FOR A PARTICULAR PURPOSE.  See the
// GNU Lesser General Public License for more details.
//
// You should have received a copy of the GNU Lesser General Public License
// along with this program; if not, see <http://www.gnu.org/licenses/>.
//

package inet.nodes.ethernet;

import inet.linklayer.IMACRelayUnit;
import inet.linklayer.IWiredNic;
import inet.linklayer.configurator.L2NodeConfigurator;
import inet.linklayer.ethernet.switch.IMACAddressTable;
import inet.linklayer.ieee8021d.ISpanningTree;
import inet.networklayer.common.InterfaceTable;
import inet.status.NodeStatus;


//
// Model of an Ethernet switch.
//
// The duplexChannel attributes of the MACs must be set according to the
// medium connected to the port; if collisions are possible (it's a bus or hub)
// it must be set to false, otherwise it can be set to true.
// By default used half duples CSMA/CD mac
//
//
module EtherSwitch
{
    parameters:
        @node();
        @labels(node,ethernet-node);
        @display("i=device/switch");
        bool hasStatus = default(false);
        bool csmacdSupport = default(true);  // by default use CSMA/CD
        string macType = default(csmacdSupport ? "EtherMAC" : "EtherMACFullDuplex"); // ~EtherMAC or ~EtherMACFullDuplex
<<<<<<< HEAD
        string relayUnitType = default("MACRelayUnitNP"); // type of the ~IMACRelayUnit; currently possible
                                                          // values are ~MACRelayUnitNP and ~MACRelayUnitPP
        eth[*].encapType = "EtherEncapDummy";
        eth[*].csmacdSupport = csmacdSupport;
        eth[*].macType = macType;
        *.interfaceTableModule = default(absPath(".interfaceTable"));
=======
        string spanningTreeProtocol = default("");
        string relayUnitType = default(firstAvailable("Ieee8021dRelay","MACRelayUnit")); // type of the ~IMACRelayUnit;
        string macTableType = default("MACAddressTable"); // type of the ~IMACAddressTable
        eth[*].encapType = "EtherEncapDummy";
        eth[*].csmacdSupport = csmacdSupport;
        eth[*].macType = macType;
>>>>>>> d31230ae
    gates:
        inout ethg[] @labels(EtherFrame-conn);
    submodules:
        status: NodeStatus if hasStatus {
            @display("p=73,111;is=s");
        }
        l2NodeConfigurator: L2NodeConfigurator if spanningTreeProtocol != "" {
            @display("p=73,208");
        }
        interfaceTable: InterfaceTable {
            @display("p=73,65;is=s");
        }
<<<<<<< HEAD
=======
        notificationBoard: NotificationBoard {
            parameters:
                @display("p=73,158;is=s");
        }
        macTable: <macTableType> like IMACAddressTable {
            @display("p=73,19;is=s");
        }
>>>>>>> d31230ae
        relayUnit: <relayUnitType> like IMACRelayUnit {
            parameters:
                @display("p=263,50;is=m");
            gates:
                ifIn[sizeof(ethg)];
                ifOut[sizeof(ethg)];
        }
        stp: <spanningTreeProtocol> like ISpanningTree if spanningTreeProtocol != "" {
            @display("p=168,50");
        }
        eth[sizeof(ethg)]: <default("EthernetInterface")> like IWiredNic {
            parameters:
                mac.promiscuous = true;
                @display("p=263,150,row;q=txQueue");
        }
    connections:
        for i=0..sizeof(ethg)-1 {
            eth[i].upperLayerIn <-- relayUnit.ifOut++;
            eth[i].upperLayerOut --> relayUnit.ifIn++;
            eth[i].phys <--> ethg[i];
        }

        if spanningTreeProtocol != "" {
            stp.relayIn <-- relayUnit.stpOut;
            stp.relayOut --> relayUnit.stpIn;
        }
}<|MERGE_RESOLUTION|>--- conflicted
+++ resolved
@@ -45,21 +45,13 @@
         bool hasStatus = default(false);
         bool csmacdSupport = default(true);  // by default use CSMA/CD
         string macType = default(csmacdSupport ? "EtherMAC" : "EtherMACFullDuplex"); // ~EtherMAC or ~EtherMACFullDuplex
-<<<<<<< HEAD
-        string relayUnitType = default("MACRelayUnitNP"); // type of the ~IMACRelayUnit; currently possible
-                                                          // values are ~MACRelayUnitNP and ~MACRelayUnitPP
-        eth[*].encapType = "EtherEncapDummy";
-        eth[*].csmacdSupport = csmacdSupport;
-        eth[*].macType = macType;
-        *.interfaceTableModule = default(absPath(".interfaceTable"));
-=======
         string spanningTreeProtocol = default("");
         string relayUnitType = default(firstAvailable("Ieee8021dRelay","MACRelayUnit")); // type of the ~IMACRelayUnit;
         string macTableType = default("MACAddressTable"); // type of the ~IMACAddressTable
         eth[*].encapType = "EtherEncapDummy";
         eth[*].csmacdSupport = csmacdSupport;
         eth[*].macType = macType;
->>>>>>> d31230ae
+        *.interfaceTableModule = default(absPath(".interfaceTable"));
     gates:
         inout ethg[] @labels(EtherFrame-conn);
     submodules:
@@ -72,16 +64,9 @@
         interfaceTable: InterfaceTable {
             @display("p=73,65;is=s");
         }
-<<<<<<< HEAD
-=======
-        notificationBoard: NotificationBoard {
-            parameters:
-                @display("p=73,158;is=s");
-        }
         macTable: <macTableType> like IMACAddressTable {
             @display("p=73,19;is=s");
         }
->>>>>>> d31230ae
         relayUnit: <relayUnitType> like IMACRelayUnit {
             parameters:
                 @display("p=263,50;is=m");
