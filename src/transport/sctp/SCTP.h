//
// Copyright (C) 2008 Irene Ruengeler
//
// This program is free software; you can redistribute it and/or
// modify it under the terms of the GNU General Public License
// as published by the Free Software Foundation; either version 2
// of the License, or (at your option) any later version.
//
// This program is distributed in the hope that it will be useful,
// but WITHOUT ANY WARRANTY; without even the implied warranty of
// MERCHANTABILITY or FITNESS FOR A PARTICULAR PURPOSE.  See the
// GNU General Public License for more details.
//
// You should have received a copy of the GNU General Public License
// along with this program; if not, see <http://www.gnu.org/licenses/>.
//

#ifndef __SCTP_H
#define __SCTP_H

#ifdef _MSC_VER
#pragma warning(disable : 4786)
#endif

#include <omnetpp.h>
#include <map>
#include "IPvXAddress.h"


class SCTPAssociation;
class SCTPMessage;


#define sctpEV3 (!SCTP::testing==true)?std::cerr:std::cerr



/**
 * Implements the SCTP protocol. This section describes the internal
 * architecture of the SCTP model.
 *
 *  You may want to check the SCTPSocket
 * class which makes it easier to use SCTP from applications.
 *
 * The SCTP protocol implementation is composed of several classes (discussion
 * follows below):
 *  - SCTP: the module class
 *  - SCTPAssociation: manages a connection
 *  - SCTPSendQueue, SCTPReceiveQueue: abstract base classes for various types
 *    of send and receive queues
 *  - SCTPAlgorithm: abstract base class for SCTP algorithms
 *
 * SCTP subclassed from cSimpleModule. It manages socketpair-to-connection
 * mapping, and dispatches segments and user commands to the appropriate
 * SCTPAssociation object.
 *
 * SCTPAssociation manages the connection, with the help of other objects.
 * SCTPAssociation itself implements the basic SCTP "machinery": takes care
 * of the state machine, stores the state variables (TCB), sends/receives
 *  etc.
 *
 * SCTPAssociation internally relies on 3 objects. The first two are subclassed
 * from SCTPSendQueue and SCTPReceiveQueue. They manage the actual data stream,
 * so SCTPAssociation itself only works with sequence number variables.
 * This makes it possible to easily accomodate need for various types of
 * simulated data transfer: real byte stream, "virtual" bytes (byte counts
 * only), and sequence of cMessage objects (where every message object is
 * mapped to a SCTP sequence number range).
 *
 * Currently implemented send queue and receive queue classes are
 * SCTPVirtualDataSendQueue and SCTPVirtualDataRcvQueue which implement
 * queues with "virtual" bytes (byte counts only).
 *
 * The third object is subclassed from SCTPAlgorithm. Control over
 * retransmissions, congestion control and ACK sending are "outsourced"
 * from SCTPAssociation into SCTPAlgorithm: delayed acks, slow start, fast rexmit,
 * etc. are all implemented in SCTPAlgorithm subclasses.
 *
 * The concrete SCTPAlgorithm class to use can be chosen per connection (in OPEN)
 * or in a module parameter.
 */
class SCTP : public cSimpleModule
{
	public:
		struct AppConnKey
		{
			int32 appGateIndex;
			int32 assocId;

			inline bool operator<(const AppConnKey& b) const
			{
				if (appGateIndex!=b.appGateIndex)
					return appGateIndex<b.appGateIndex;
				else
					return assocId<b.assocId;
			}

		};
		struct SockPair
		{
			IPvXAddress localAddr;
			IPvXAddress remoteAddr;
			uint16 localPort;
			uint16 remotePort;

			inline bool operator<(const SockPair& b) const
			{
				if (remoteAddr!=b.remoteAddr)
					return remoteAddr<b.remoteAddr;
				else if (localAddr!=b.localAddr)
					return localAddr<b.localAddr;
				else if (remotePort!=b.remotePort)
					return remotePort<b.remotePort;
				else
					return localPort<b.localPort;
			}
		};
		struct VTagPair
		{
			uint32 peerVTag;
			uint16 localPort;
			uint16 remotePort;

			inline bool operator<(const VTagPair& b) const
			{
				if (peerVTag!=b.peerVTag)
					return peerVTag<b.peerVTag;
				else if (remotePort!=b.remotePort)
					return remotePort<b.remotePort;
				else
					return localPort<b.localPort;
			}
		};
		typedef struct
		{
			int32 assocId;
			simtime_t start;
			simtime_t stop;
			uint64 rcvdBytes;
			uint64 sentBytes;
			uint64 transmittedBytes;
			uint64 ackedBytes;
			uint32 numFastRtx;
			uint32 numT3Rtx;
			uint32 numPathFailures;
			uint32 numForwardTsn;
			double throughput;
			simtime_t lifeTime;
		}AssocStat;
<<<<<<< HEAD
	
=======

>>>>>>> 5b51aaa3
		typedef std::map<int32,AssocStat> AssocStatMap;
		AssocStatMap assocStatMap;
		typedef std::map<VTagPair,int32> SctpVTagMap;
		SctpVTagMap sctpVTagMap;
<<<<<<< HEAD
	
=======

>>>>>>> 5b51aaa3
	protected:
		typedef std::map<AppConnKey,SCTPAssociation*> SctpAppConnMap;
		typedef std::map<SockPair,SCTPAssociation*> SctpConnMap;


		SctpAppConnMap sctpAppConnMap;
		SctpConnMap sctpConnMap;
<<<<<<< HEAD
	
=======

>>>>>>> 5b51aaa3
		int32 sizeConnMap;
		static int32 nextConnId;

		uint16 nextEphemeralPort;

		SCTPAssociation *findAssocForMessage(IPvXAddress srcAddr, IPvXAddress destAddr, uint32 srcPort, uint32 destPort, bool findListen);
		SCTPAssociation *findAssocForApp(int32 appGateIndex, int32 assocId);
		void sendAbortFromMain(SCTPMessage* sctpmsg, IPvXAddress srcAddr, IPvXAddress destAddr);
		void sendShutdownCompleteFromMain(SCTPMessage* sctpmsg, IPvXAddress srcAddr, IPvXAddress destAddr);
		void updateDisplayString();

	public:
		static bool testing;    // switches between sctpEV and testingEV
		static bool logverbose; // if !testing, turns on more verbose logging
		void printInfoConnMap();
<<<<<<< HEAD
	
=======

>>>>>>> 5b51aaa3
		void removeAssociation(SCTPAssociation *assoc);
		simtime_t testTimeout;
		uint32 numGapReports;
		uint32 numPacketsReceived;
		uint32 numPacketsDropped;

		virtual ~SCTP();
		virtual void initialize();
		virtual void handleMessage(cMessage *msg);
		virtual void finish();

		/**
		* To be called from SCTPAssociation when socket pair  changes
		*/
		void updateSockPair(SCTPAssociation *assoc, IPvXAddress localAddr, IPvXAddress remoteAddr, int32 localPort, int32 remotePort);
		void addLocalAddress(SCTPAssociation *conn, IPvXAddress address);
		void addLocalAddressToAllRemoteAddresses(SCTPAssociation *conn, IPvXAddress address, std::vector<IPvXAddress> remAddresses);
		void addRemoteAddress(SCTPAssociation *conn, IPvXAddress localAddress, IPvXAddress remoteAddress);
		void removeLocalAddressFromAllRemoteAddresses(SCTPAssociation *conn, IPvXAddress address, std::vector<IPvXAddress> remAddresses);
		void removeRemoteAddressFromAllConnections(SCTPAssociation *conn, IPvXAddress address, std::vector<IPvXAddress> locAddresses);
		/**
		* Update assocs socket pair, and register newAssoc (which'll keep LISTENing).
		* Also, assoc will get a new assocId (and newAssoc will live on with its old assocId).
		*/
		void addForkedAssociation(SCTPAssociation *assoc, SCTPAssociation *newAssoc, IPvXAddress localAddr, IPvXAddress remoteAddr, int32 localPort, int32 remotePort);

		/**
		* To be called from SCTPAssociation: reserves an ephemeral port for the connection.
		*/
		int16 getEphemeralPort();

		/**
		* Generates a new integer, to be used as assocId. (assocId is part of the key
		* which associates connections with their apps).
		*/
		static int32 getNewConnId() {return ++nextConnId;}
<<<<<<< HEAD
	
=======

>>>>>>> 5b51aaa3
		SCTPAssociation* getAssoc(int32 assocId);
		SCTPAssociation *findAssocWithVTag(uint32 peerVTag, uint32 remotePort, uint32 localPort);
		SctpVTagMap getVTagMap() {return sctpVTagMap;};
};

#endif


<|MERGE_RESOLUTION|>--- conflicted
+++ resolved
@@ -147,20 +147,12 @@
 			double throughput;
 			simtime_t lifeTime;
 		}AssocStat;
-<<<<<<< HEAD
-	
-=======
-
->>>>>>> 5b51aaa3
+
 		typedef std::map<int32,AssocStat> AssocStatMap;
 		AssocStatMap assocStatMap;
 		typedef std::map<VTagPair,int32> SctpVTagMap;
 		SctpVTagMap sctpVTagMap;
-<<<<<<< HEAD
-	
-=======
-
->>>>>>> 5b51aaa3
+
 	protected:
 		typedef std::map<AppConnKey,SCTPAssociation*> SctpAppConnMap;
 		typedef std::map<SockPair,SCTPAssociation*> SctpConnMap;
@@ -168,11 +160,7 @@
 
 		SctpAppConnMap sctpAppConnMap;
 		SctpConnMap sctpConnMap;
-<<<<<<< HEAD
-	
-=======
-
->>>>>>> 5b51aaa3
+
 		int32 sizeConnMap;
 		static int32 nextConnId;
 
@@ -188,11 +176,7 @@
 		static bool testing;    // switches between sctpEV and testingEV
 		static bool logverbose; // if !testing, turns on more verbose logging
 		void printInfoConnMap();
-<<<<<<< HEAD
-	
-=======
-
->>>>>>> 5b51aaa3
+
 		void removeAssociation(SCTPAssociation *assoc);
 		simtime_t testTimeout;
 		uint32 numGapReports;
@@ -229,11 +213,7 @@
 		* which associates connections with their apps).
 		*/
 		static int32 getNewConnId() {return ++nextConnId;}
-<<<<<<< HEAD
-	
-=======
-
->>>>>>> 5b51aaa3
+
 		SCTPAssociation* getAssoc(int32 assocId);
 		SCTPAssociation *findAssocWithVTag(uint32 peerVTag, uint32 remotePort, uint32 localPort);
 		SctpVTagMap getVTagMap() {return sctpVTagMap;};
