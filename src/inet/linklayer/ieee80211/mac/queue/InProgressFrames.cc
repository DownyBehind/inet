//
// Copyright (C) 2016 OpenSim Ltd.
//
// This program is free software; you can redistribute it and/or
// modify it under the terms of the GNU Lesser General Public License
// as published by the Free Software Foundation; either version 2
// of the License, or (at your option) any later version.
//
// This program is distributed in the hope that it will be useful,
// but WITHOUT ANY WARRANTY; without even the implied warranty of
// MERCHANTABILITY or FITNESS FOR A PARTICULAR PURPOSE.  See the
// GNU Lesser General Public License for more details.
//
// You should have received a copy of the GNU Lesser General Public License
// along with this program; if not, see http://www.gnu.org/licenses/.
//

#include <algorithm>
#include "inet/linklayer/ieee80211/mac/queue/InProgressFrames.h"

namespace inet {
namespace ieee80211 {

bool InProgressFrames::hasEligibleFrameToTransmit()
{
    for (auto frame : inProgressFrames) {
        if (ackHandler->isEligibleToTransmit(frame->peekHeader<Ieee80211DataOrMgmtHeader>()))
            return true;
    }
    return false;
}

void InProgressFrames::ensureHasFrameToTransmit()
{
//    TODO: delete old frames from inProgressFrames
//    if (auto dataFrame = dynamic_cast<Ieee80211DataHeader*>(frame)) {
//        if (transmitLifetimeHandler->isLifetimeExpired(dataFrame))
//            return frame;
//    }
    if (!hasEligibleFrameToTransmit()) {
        auto frames = dataService->extractFramesToTransmit(pendingQueue);
        if (frames) {
            for (auto frame : *frames) {
                ackHandler->frameGotInProgress(frame->peekHeader<Ieee80211DataOrMgmtHeader>());
                inProgressFrames.push_back(frame);
            }
            delete frames;
        }
    }
}

Packet *InProgressFrames::getFrameToTransmit()
{
    ensureHasFrameToTransmit();
    for (auto frame : inProgressFrames) {
        if (ackHandler->isEligibleToTransmit(frame->peekHeader<Ieee80211DataOrMgmtHeader>()))
            return frame;
    }
    return nullptr;
}

Packet *InProgressFrames::getPendingFrameFor(Packet *frame)
{
    auto frameToTransmit = getFrameToTransmit();
    if (std::dynamic_pointer_cast<Ieee80211RtsFrame>(frame->peekHeader<Ieee80211MacHeader>()))
        return frameToTransmit;
    else {
        for (auto frame : inProgressFrames) {
            if (ackHandler->isEligibleToTransmit(frame->peekHeader<Ieee80211DataOrMgmtHeader>()) && frameToTransmit != frame)
                return frame;
        }
        auto frames = dataService->extractFramesToTransmit(pendingQueue);
        if (frames) {
            auto firstFrame = (*frames)[0];
            for (auto frame : *frames) {
                ackHandler->frameGotInProgress(frame->peekHeader<Ieee80211DataOrMgmtHeader>());
                inProgressFrames.push_back(frame);
            }
            delete frames;
            // FIXME: If the next Txop sequence were a BlockAckReqBlockAckFs then this would return
            // a wrong pending frame.
            return firstFrame;
        }
        else
            return nullptr;
    }
}

<<<<<<< HEAD
void InProgressFrames::dropFrame(Packet *packet)
{
    inProgressFrames.remove(packet);
=======
void InProgressFrames::dropFrame(Ieee80211DataOrMgmtFrame *frame)
{
    inProgressFrames.remove(frame);
    droppedFrames.push_back(frame);
>>>>>>> 1df864de
}

void InProgressFrames::dropFrames(std::set<std::pair<MACAddress, std::pair<Tid, SequenceControlField>>> seqAndFragNums)
{
    for (auto it = inProgressFrames.begin(); it != inProgressFrames.end();) {
        auto frame = *it;
        if (frame->getType() == ST_DATA_WITH_QOS) {
            auto dataFrame = check_and_cast<const Ieee80211DataFrame*>(frame);
            if (seqAndFragNums.count(std::make_pair(dataFrame->getReceiverAddress(), std::make_pair(dataFrame->getTid(), SequenceControlField(dataFrame->getSequenceNumber(), dataFrame->getFragmentNumber())))) != 0) {
                it = inProgressFrames.erase(it);
                droppedFrames.push_back(frame);
            }
            else
                it++;
        }
        else
            it++;
    }
}

std::vector<Packet *> InProgressFrames::getOutstandingFrames()
{
    std::vector<Packet *> outstandingFrames;
    for (auto frame : inProgressFrames) {
        if (ackHandler->isOutstandingFrame(frame->peekHeader<Ieee80211DataOrMgmtHeader>()))
            outstandingFrames.push_back(frame);
    }
    return outstandingFrames;
}

void InProgressFrames::clearDroppedFrames()
{
    for (auto frame : droppedFrames)
        delete frame;
    droppedFrames.clear();
}

InProgressFrames::~InProgressFrames()
{
    for (auto frame : inProgressFrames)
        delete frame;
    for (auto frame : droppedFrames)
        delete frame;
}

} /* namespace ieee80211 */
} /* namespace inet */<|MERGE_RESOLUTION|>--- conflicted
+++ resolved
@@ -86,16 +86,10 @@
     }
 }
 
-<<<<<<< HEAD
 void InProgressFrames::dropFrame(Packet *packet)
 {
     inProgressFrames.remove(packet);
-=======
-void InProgressFrames::dropFrame(Ieee80211DataOrMgmtFrame *frame)
-{
-    inProgressFrames.remove(frame);
-    droppedFrames.push_back(frame);
->>>>>>> 1df864de
+    droppedFrames.push_back(packet);
 }
 
 void InProgressFrames::dropFrames(std::set<std::pair<MACAddress, std::pair<Tid, SequenceControlField>>> seqAndFragNums)
