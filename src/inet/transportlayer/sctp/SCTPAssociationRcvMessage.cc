//
// Copyright (C) 2005-2010 Irene Ruengeler
// Copyright (C) 2009-2015 Thomas Dreibholz
//
// This program is free software; you can redistribute it and/or
// modify it under the terms of the GNU General Public License
// as published by the Free Software Foundation; either version 2
// of the License, or (at your option) any later version.
//
// This program is distributed in the hope that it will be useful,
// but WITHOUT ANY WARRANTY; without even the implied warranty of
// MERCHANTABILITY or FITNESS FOR A PARTICULAR PURPOSE. See the
// GNU General Public License for more details.
//
// You should have received a copy of the GNU General Public License
// along with this program; if not, see <http://www.gnu.org/licenses/>.
//

#include <string.h>
#include <assert.h>

#include "inet/transportlayer/sctp/Sctp.h"
#include "inet/transportlayer/sctp/SctpAssociation.h"
#include "inet/transportlayer/contract/sctp/SctpCommand_m.h"
#include "inet/transportlayer/sctp/SctpHeader_m.h"
#include "inet/transportlayer/sctp/SctpQueue.h"
#include "inet/transportlayer/sctp/SctpAlgorithm.h"

#ifdef WITH_IPv4
#include "inet/networklayer/ipv4/Ipv4InterfaceData.h"
#endif // ifdef WITH_IPv4

#ifdef WITH_IPv6
#include "inet/networklayer/ipv6/Ipv6InterfaceData.h"
#endif // ifdef WITH_IPv6

namespace inet {

namespace sctp {

void SctpAssociation::decreaseOutstandingBytes(SctpDataVariables *chunk)
{
    SctpPathVariables *lastPath = chunk->getLastDestinationPath();

    if (chunk->countsAsOutstanding) {
        assert(lastPath->outstandingBytes >= chunk->booksize);
        lastPath->outstandingBytes -= chunk->booksize;
        lastPath->statisticsPathOutstandingBytes->record(lastPath->outstandingBytes);
        state->outstandingBytes -= chunk->booksize;
        SctpSendStream *stream = nullptr;
        auto associter = sendStreams.find(chunk->sid);
        if (associter != sendStreams.end()) {
            stream = associter->second;
        } else {
            throw cRuntimeError("Stream with id %d not found", chunk->sid);
        }
        stream->setBytesInFlight(stream->getBytesInFlight() - chunk->booksize);
        assert((int64)state->outstandingBytes >= 0);
        statisticsOutstandingBytes->record(state->outstandingBytes);

        chunk->countsAsOutstanding = false;

        auto iterator = qCounter.roomRetransQ.find(lastPath->remoteAddress);
        state->outstandingMessages--;
        if (state->osbWithHeader)
            iterator->second -= ADD_PADDING(chunk->booksize);
        else
            iterator->second -= ADD_PADDING(chunk->booksize + SCTP_DATA_CHUNK_LENGTH);
    }
}

bool SctpAssociation::process_RCV_Message(const Ptr<const SctpHeader>& sctpmsg,
        const L3Address& src,
        const L3Address& dest)
{
    // ====== Header checks ==================================================
    EV_DEBUG << getFullPath() << " SctpAssociationRcvMessage:process_RCV_Message"
             << " localAddr=" << localAddr
             << " remoteAddr=" << remoteAddr << endl;
    state->pktDropSent = false;
#if 0
    if ((sctpmsg->hasBitError() || !sctpmsg->getChecksumOk())) {
        if (((SctpChunk *)(sctpmsg->getChunks(0)))->getSctpChunkType() == INIT_ACK) {
            stopTimer(T1_InitTimer);
            EV_WARN << "InitAck with bit-error. Retransmit Init" << endl;
            retransmitInit();
            startTimer(T1_InitTimer, state->initRexmitTimeout);
        }
        if (((SctpChunk *)(sctpmsg->getChunks(0)))->getSctpChunkType() == COOKIE_ACK) {
            stopTimer(T1_InitTimer);
            EV_WARN << "CookieAck with bit-error. Retransmit CookieEcho" << endl;
            retransmitCookieEcho();
            startTimer(T1_InitTimer, state->initRexmitTimeout);
        }
        if (!(sctpMain->pktdrop) || !state->peerPktDrop) {
            EV_WARN << "Packet has bit-error. Return\n";
            return true;
        }
    }
#endif
    SctpPathVariables *path = getPath(src);
    const uint16 srcPort = sctpmsg->getDestPort();
    const uint16 destPort = sctpmsg->getSrcPort();
    const uint32 numberOfChunks = sctpmsg->getSctpChunksArraySize();
    EV_DETAIL << "numberOfChunks=" << numberOfChunks << endl;

    state->sctpmsg = sctpmsg->dup();
    bool authenticationNecessary = state->peerAuth;
    state->sackAlreadySent = false;
#if 0
    if ((sctpmsg->getChecksumOk() == false || sctpmsg->hasBitError()) &&
        (sctpMain->pktdrop) &&
        (state->peerPktDrop))
    {
        sendPacketDrop(true);
        return true;
    }
#endif
    if (fsm->getState() != SCTP_S_CLOSED &&
        fsm->getState() != SCTP_S_COOKIE_WAIT &&
        fsm->getState() != SCTP_S_COOKIE_ECHOED &&
        fsm->getState() != SCTP_S_SHUTDOWN_ACK_SENT &&
        simTime() > state->lastAssocThroughputTime + state->throughputInterval &&
        assocThroughputVector != nullptr)
    {
        assocThroughputVector->record(state->assocThroughput / (simTime() - state->lastAssocThroughputTime) / 1000);
        state->lastAssocThroughputTime = simTime();
        state->assocThroughput = 0;
    }
    state->assocThroughput += B(sctpmsg->getChunkLength()).get();

    // ====== Handle chunks ==================================================
    bool trans = true;
    bool sendAllowed = false;
    bool dupReceived = false;
    bool dataChunkReceived = false;
    bool shutdownCalled = false;
    bool sackWasReceived = false;
    for (uint32 i = 0; i < numberOfChunks; i++) {
       // SctpChunk *header = (SctpChunk *)(sctpmsg->removeChunk());
        SctpChunk *header = (SctpChunk *)(sctpmsg->getSctpChunks(0));
  //      sctpmsg->removeChunk();
        const uint8 type = header->getSctpChunkType();

        if ((type != INIT) &&
            (type != ABORT) &&
            (type != ERRORTYPE) &&
            (sctpmsg->getTag() != peerVTag))
        {
            EV_WARN << " VTag " << sctpmsg->getTag() << " incorrect. Should be "
                    << peerVTag << " localVTag=" << localVTag << endl;
            return true;
        }

        if (authenticationNecessary) {
            if (type == AUTH) {
                EV_INFO << "AUTH received" << endl;
                SctpAuthenticationChunk *authChunk;
                authChunk = check_and_cast<SctpAuthenticationChunk *>(header);
                if (authChunk->getHMacIdentifier() != 1) {
                    sendHMacError(authChunk->getHMacIdentifier());
                    auto it = sctpMain->assocStatMap.find(assocId);
                    it->second.numAuthChunksRejected++;
                    delete authChunk;
                    return true;
                }
                if (authChunk->getHMacOk() == false) {
                    delete authChunk;
                    auto it = sctpMain->assocStatMap.find(assocId);
                    it->second.numAuthChunksRejected++;
                    return true;
                }
                authenticationNecessary = false;
                auto it = sctpMain->assocStatMap.find(assocId);
                it->second.numAuthChunksAccepted++;
                delete authChunk;
                continue;
            }
            else {
                if (typeInChunkList(type)) {
                    return true;
                }
            }
        }

        switch (type) {
            case INIT:
                EV_INFO << "INIT received" << endl;
                SctpInitChunk *initChunk;
                initChunk = check_and_cast<SctpInitChunk *>(header);
                if ((initChunk->getNoInStreams() != 0) &&
                    (initChunk->getNoOutStreams() != 0) &&
                    (initChunk->getInitTag() != 0))
                {
                    trans = processInitArrived(initChunk, srcPort, destPort);
                }
                i = numberOfChunks - 1;
                delete initChunk;
                break;

            case INIT_ACK:
                EV_INFO << "INIT_ACK received" << endl;
                if (fsm->getState() == SCTP_S_COOKIE_WAIT) {
                    SctpInitAckChunk *initAckChunk;
                    initAckChunk = check_and_cast<SctpInitAckChunk *>(header);
                    if ((initAckChunk->getNoInStreams() != 0) &&
                        (initAckChunk->getNoOutStreams() != 0) &&
                        (initAckChunk->getInitTag() != 0))
                    {
                        trans = processInitAckArrived(initAckChunk);
                    }
                    else if (initAckChunk->getInitTag() == 0) {
                        sendAbort();
                        sctpMain->removeAssociation(this);
                        return true;
                    }
                    i = numberOfChunks - 1;
                    delete initAckChunk;
                }
                else {
                    EV_INFO << "INIT_ACK will be ignored" << endl;
                }
                break;

            case COOKIE_ECHO:
                EV_INFO << "COOKIE_ECHO received" << endl;
                SctpCookieEchoChunk *cookieEchoChunk;
                cookieEchoChunk = check_and_cast<SctpCookieEchoChunk *>(header);
                trans = processCookieEchoArrived(cookieEchoChunk, src);
                delete cookieEchoChunk;
                break;

            case COOKIE_ACK:
                EV_INFO << "COOKIE_ACK received" << endl;
                if (fsm->getState() == SCTP_S_COOKIE_ECHOED) {
                    SctpCookieAckChunk *cookieAckChunk;
                    cookieAckChunk = check_and_cast<SctpCookieAckChunk *>(header);
                    trans = processCookieAckArrived();
                    delete cookieAckChunk;
                }
                break;

            case DATA:
                EV_INFO << "DATA received" << endl;
                if (fsm->getState() == SCTP_S_CLOSED) {
                    sendAbort(1);
                    sctpMain->removeAssociation(this);
                    return true;
                }
                if (fsm->getState() == SCTP_S_COOKIE_ECHOED) {
                    trans = performStateTransition(SCTP_E_RCV_COOKIE_ACK);
                }
                if (state->stopReading) {
                    if (state->shutdownChunk) {
                        delete state->shutdownChunk;
                        state->shutdownChunk = nullptr;
                    }
                    delete header;
                    sendAbort();
                    if (state->sctpmsg) {
                        delete state->sctpmsg;
                        state->sctpmsg = nullptr;
                    }
                    sctpMain->removeAssociation(this);
                    return true;
                }
                if (!(fsm->getState() == SCTP_S_SHUTDOWN_RECEIVED || fsm->getState() == SCTP_S_SHUTDOWN_ACK_SENT)) {
                    SctpDataChunk *dataChunk;
                    dataChunk = check_and_cast<SctpDataChunk *>(header);
                    if ((dataChunk->getByteLength() - SCTP_DATA_CHUNK_LENGTH) > 0) {
                        dacPacketsRcvd++;
                        const SctpEventCode event = processDataArrived(dataChunk);
                        if (event == SCTP_E_DELIVERED) {
                            if ((state->streamReset) && (state->incomingRequest != nullptr || state->resetRequested) &&
                                ((state->lastTsnBeforeReset == state->gapList.getHighestTsnReceived()) ||
                                ((state->lastTsnBeforeReset == state->lastTsnReceived))))
                            {
                                resetExpectedSsns();
                                if (state->inOut) {
                                    sendOutgoingRequestAndResponse(state->inRequestSn, state->peerRequestSn);
                                }
                                else {
                                    sendStreamResetResponse(state->peerRequestSn, PERFORMED);
                                }
                            }
                            dataChunkReceived = true;
                            state->sackAllowed = true;
                        } else if (event == SCTP_E_SEND) {
                            dataChunkReceived = true;
                            state->sackAllowed = true;
                        } else if (event == SCTP_E_DUP_RECEIVED) {
                            dupReceived = true;
                        } else if (event == SCTP_E_ABORT) {
                            sendAbort();
                            sctpMain->removeAssociation(this);
                            return true;
                        } else {
                            dataChunkReceived = false;
                            state->sackAllowed = false;
                        }
                    } else {
                        sendAbort();
                        sctpMain->removeAssociation(this);
                        return true;
                    }
                    delete dataChunk;
                }
                trans = true;
                break;

            case SACK:
            case NR_SACK: {
                EV_INFO << "SACK received" << endl;
                const int32 scount = qCounter.roomSumSendStreams;
                SctpSackChunk *sackChunk;
                sackChunk = check_and_cast<SctpSackChunk *>(header);
                processSackArrived(sackChunk);
                trans = true;
                sendAllowed = true;
                delete sackChunk;
                if (getOutstandingBytes() == 0 && transmissionQ->getQueueSize() == 0 && scount == 0) {
                    if (fsm->getState() == SCTP_S_SHUTDOWN_PENDING) {
                        EV_DETAIL << "No more packets: send SHUTDOWN" << endl;
                        sendShutdown();
                        trans = performStateTransition(SCTP_E_NO_MORE_OUTSTANDING);
                        shutdownCalled = true;
                    }
                    else if (fsm->getState() == SCTP_S_SHUTDOWN_RECEIVED) {
                        EV_DETAIL << "No more outstanding" << endl;
                        sendShutdownAck(remoteAddr);
                    }
                }
                sackWasReceived = true;
                break;
            }

            case ABORT:
                SctpAbortChunk *abortChunk;
                abortChunk = check_and_cast<SctpAbortChunk *>(header);
                EV_INFO << "ABORT with T-Bit "
                        << abortChunk->getT_Bit() << " received" << endl;
                if (sctpmsg->getTag() == localVTag || sctpmsg->getTag() == peerVTag) {
                    sendIndicationToApp(SCTP_I_ABORT);
                    trans = performStateTransition(SCTP_E_ABORT);
                }
                delete abortChunk;
                break;

            case HEARTBEAT:
                EV_INFO << "HEARTBEAT received" << endl;
                SctpHeartbeatChunk *heartbeatChunk;
                heartbeatChunk = check_and_cast<SctpHeartbeatChunk *>(header);
                if (!(fsm->getState() == SCTP_S_CLOSED)) {
                    sendHeartbeatAck(heartbeatChunk, dest, src);
                }
                trans = true;
                delete heartbeatChunk;
                if (path) {
                    path->numberOfHeartbeatsRcvd++;
                    path->vectorPathRcvdHb->record(path->numberOfHeartbeatsRcvd);
                }
                break;

            case HEARTBEAT_ACK:
                EV_INFO << "HEARTBEAT_ACK received" << endl;
                if (fsm->getState() == SCTP_S_COOKIE_ECHOED) {
                    trans = performStateTransition(SCTP_E_RCV_COOKIE_ACK);
                }
                SctpHeartbeatAckChunk *heartbeatAckChunk;
                heartbeatAckChunk = check_and_cast<SctpHeartbeatAckChunk *>(header);
                if (path) {
                    processHeartbeatAckArrived(heartbeatAckChunk, path);
                }
                trans = true;
                delete heartbeatAckChunk;
                break;

            case SHUTDOWN:
                EV_INFO << "SHUTDOWN received" << endl;
                SctpShutdownChunk *shutdownChunk;
                shutdownChunk = check_and_cast<SctpShutdownChunk *>(header);
                if (shutdownChunk->getCumTsnAck() > state->lastTsnAck) {
                    simtime_t rttEstimation = SIMTIME_MAX;
                    dequeueAckedChunks(shutdownChunk->getCumTsnAck(),
                            getPath(remoteAddr), rttEstimation);
                    state->lastTsnAck = shutdownChunk->getCumTsnAck();
                }
                trans = performStateTransition(SCTP_E_RCV_SHUTDOWN);
                sendIndicationToApp(SCTP_I_SHUTDOWN_RECEIVED);
                trans = true;
                delete shutdownChunk;
                if (state->resetChunk != nullptr) {
                    delete state->resetChunk;
                }
                break;

            case SHUTDOWN_ACK:
                EV_INFO << "SHUTDOWN_ACK received" << endl;
                if (fsm->getState() != SCTP_S_ESTABLISHED) {
                    SctpShutdownAckChunk *shutdownAckChunk;
                    shutdownAckChunk = check_and_cast<SctpShutdownAckChunk *>(header);
                    sendShutdownComplete();
                    stopTimers();
                    stopTimer(T2_ShutdownTimer);
                    stopTimer(T5_ShutdownGuardTimer);
                    EV_DETAIL << "state=" << stateName(fsm->getState()) << endl;
                    if ((fsm->getState() == SCTP_S_SHUTDOWN_SENT) ||
                        (fsm->getState() == SCTP_S_SHUTDOWN_ACK_SENT))
                    {
                        trans = performStateTransition(SCTP_E_RCV_SHUTDOWN_ACK);
                        sendIndicationToApp(SCTP_I_CLOSED);
                        if (state->shutdownChunk) {
                            delete state->shutdownChunk;
                            state->shutdownChunk = nullptr;
                        }
                    }
                    delete shutdownAckChunk;
                    if (state->resetChunk != nullptr) {
                        delete state->resetChunk;
                    }
                }
                break;

            case SHUTDOWN_COMPLETE:
                EV_INFO << "Shutdown Complete arrived" << endl;
                SctpShutdownCompleteChunk *shutdownCompleteChunk;
                shutdownCompleteChunk = check_and_cast<SctpShutdownCompleteChunk *>(header);
                trans = performStateTransition(SCTP_E_RCV_SHUTDOWN_COMPLETE);
                sendIndicationToApp(SCTP_I_PEER_CLOSED);    // necessary for NAT-Rendezvous
                if (trans == true) {
                    stopTimers();
                }
                stopTimer(T2_ShutdownTimer);
                stopTimer(T5_ShutdownGuardTimer);
                delete state->shutdownAckChunk;
                delete shutdownCompleteChunk;
                break;

            case FORWARD_TSN:
                EV_INFO << "FORWARD_TSN received" << endl;
                SctpForwardTsnChunk *forwChunk;
                forwChunk = check_and_cast<SctpForwardTsnChunk *>(header);
                processForwardTsnArrived(forwChunk);
                trans = true;
                sendAllowed = true;
                dataChunkReceived = true;
                delete forwChunk;
                break;

            case RE_CONFIG:
                EV_INFO << "StreamReset received" << endl;
                if (fsm->getState() != SCTP_S_ESTABLISHED) {
                    delete header;
                    break;
                }
                SctpStreamResetChunk *strResChunk;
                strResChunk = check_and_cast<SctpStreamResetChunk *>(header);
                processStreamResetArrived(strResChunk);
                trans = true;
                sendAllowed = true;
                delete strResChunk;
                break;

            case ASCONF:
                EV_INFO << "ASCONF received" << endl;
                if (fsm->getState() == SCTP_S_COOKIE_ECHOED) {
                    trans = performStateTransition(SCTP_E_RCV_COOKIE_ACK);
                }
                SctpAsconfChunk *asconfChunk;
                asconfChunk = check_and_cast<SctpAsconfChunk *>(header);
                processAsconfArrived(asconfChunk);
                trans = true;
                delete asconfChunk;
                break;

            case ASCONF_ACK:
                EV_INFO << "ASCONF_ACK received" << endl;
                SctpAsconfAckChunk *asconfAckChunk;
                asconfAckChunk = check_and_cast<SctpAsconfAckChunk *>(header);
                processAsconfAckArrived(asconfAckChunk);
                trans = true;
                delete state->asconfChunk;
                delete asconfAckChunk;
                break;

            case PKTDROP:
                EV_INFO << "PKTDROP received" << endl;
                if (sctpMain->pktdrop) {
                    SctpPacketDropChunk *packetDropChunk;
                    packetDropChunk = check_and_cast<SctpPacketDropChunk *>(header);
                    if (packetDropChunk->getBFlag() && !packetDropChunk->getMFlag())
                        processPacketDropArrived(packetDropChunk);

                    trans = true;
                    sendAllowed = true;
                    delete packetDropChunk;
                }
                break;

            case ERRORTYPE:
                EV_INFO << "ERROR received" << endl;
                SctpErrorChunk *errorChunk;
                errorChunk = check_and_cast<SctpErrorChunk *>(header);
                processErrorArrived(errorChunk);
                trans = true;
                delete errorChunk;
                break;

            default:
                EV_ERROR << "different type" << endl;    // TODO
                break;
        }

        if (i == numberOfChunks - 1 && ((dataChunkReceived && !state->sackAlreadySent) || dupReceived)) {
            sendAllowed = true;
            EV_DEBUG << "i=" << i << " sendAllowed=true; scheduleSack" << endl;
            scheduleSack();
            if (fsm->getState() == SCTP_S_SHUTDOWN_SENT && state->ackState >= sackFrequency) {
                sendSack();
            }
        }

        // Send any new DATA chunks, SACK chunks, HEARTBEAT chunks etc.
        EV_DETAIL << "SctpAssociationRcvMessage: send new data? state=" << stateName(fsm->getState())
                  << " sendAllowed=" << sendAllowed
                  << " shutdownCalled=" << shutdownCalled << endl;
        if (((fsm->getState() == SCTP_S_ESTABLISHED) ||
             (fsm->getState() == SCTP_S_SHUTDOWN_PENDING) ||
             (fsm->getState() == SCTP_S_SHUTDOWN_RECEIVED)) &&
            (sendAllowed) &&
            (!shutdownCalled))
        {
            sendOnAllPaths(state->getPrimaryPath());
        }
    }
    if (state->sendResponse > 0) {
        if (state->sendResponse == PERFORMED_WITH_OPTION) {
            resetExpectedSsns();
            if (state->incomingRequest != nullptr)
                sendStreamResetResponse((SctpSsnTsnResetRequestParameter *)state->incomingRequest, PERFORMED, true);
        } else if (state->sendResponse == PERFORMED_WITH_ADDOUT) {
            sendAddOutgoingStreamsRequest(((SctpAddStreamsRequestParameter *)state->incomingRequest)->getNumberOfStreams());
            state->numResetRequests++;
            sendStreamResetResponse(((SctpAddStreamsRequestParameter *)state->incomingRequest)->getSrReqSn(), PERFORMED);
        } else {
            sendStreamResetResponse(state->responseSn, state->sendResponse);
        }
        state->sendResponse = 0;
        state->responseSn = 0;
    }
    if (sackWasReceived) {
        checkStreamsToReset();
        sackWasReceived = false;
    }

    // ====== Clean-up =======================================================
    if (!state->pktDropSent) {
        disposeOf(state->sctpmsg);
        EV_DEBUG << "state->sctpmsg was disposed" << endl;
    }
    return trans;
}

bool SctpAssociation::processInitArrived(SctpInitChunk *initchunk, int32 srcPort, int32 destPort)
{
    SctpAssociation *assoc;
    char timerName[64];
    bool trans = false;
    uint16 type;
    AddressVector adv;

    EV_TRACE << "processInitArrived\n";
    if (fsm->getState() == SCTP_S_CLOSED) {
        EV_INFO << "fork=" << state->fork << " initReceived=" << state->initReceived << "\n";
        if (state->fork && !state->initReceived) {
            EV_TRACE << "cloneAssociation\n";
            assoc = cloneAssociation();
            EV_TRACE << "addForkedAssociation\n";
            sctpMain->addForkedAssociation(this, assoc, localAddr, remoteAddr, srcPort, destPort);
            assoc->listening = true;
            this->listening = false;

            EV_INFO << "Connection forked: this connection got new assocId=" << assocId << ", "
                                                                                           "spinoff keeps LISTENing with assocId=" << assoc->assocId << "\n";
            snprintf(timerName, sizeof(timerName), "T2_SHUTDOWN of assoc %d", assocId);
            T2_ShutdownTimer->setName(timerName);
            snprintf(timerName, sizeof(timerName), "T5_SHUTDOWN_GUARD of assoc %d", assocId);
            T5_ShutdownGuardTimer->setName(timerName);
            snprintf(timerName, sizeof(timerName), "SACK_TIMER of assoc %d", assocId);
            SackTimer->setName(timerName);
            snprintf(timerName, sizeof(timerName), "T1_INIT of assoc %d", assocId);
            T1_InitTimer->setName(timerName);
        }
        else {
            sctpMain->updateSockPair(this, localAddr, remoteAddr, srcPort, destPort);
        }
        if (!state->initReceived) {
            state->initReceived = true;
            state->initialPrimaryPath = remoteAddr;
            state->setPrimaryPath(getPath(remoteAddr));
            if (initchunk->getAddressesArraySize() == 0) {
                EV_INFO << " get new path for " << remoteAddr << "\n";
                SctpPathVariables *rPath = new SctpPathVariables(remoteAddr, this, rt);
                sctpPathMap[rPath->remoteAddress] = rPath;
                qCounter.roomTransQ[rPath->remoteAddress] = 0;
                qCounter.bookedTransQ[rPath->remoteAddress] = 0;
                qCounter.roomRetransQ[rPath->remoteAddress] = 0;
            }
            initPeerTsn = initchunk->getInitTsn();
            state->gapList.setInitialCumAckTsn(initPeerTsn - 1);
            state->initialPeerRwnd = initchunk->getA_rwnd();
            if (initchunk->getMsg_rwnd() > 0) {
                state->peerAllowsChunks = true;
                state->initialPeerMsgRwnd = initchunk->getMsg_rwnd();
                state->peerMsgRwnd = state->initialPeerMsgRwnd;
            }
            state->peerRwnd = state->initialPeerRwnd;
            statisticsPeerRwnd->record(state->peerRwnd);
            localVTag = initchunk->getInitTag();
            numberOfRemoteAddresses = initchunk->getAddressesArraySize();
            state->localAddresses.clear();
            if (localAddressList.front().isUnspecified()) {
                for (int32 i = 0; i < ift->getNumInterfaces(); ++i) {
                    if (ift->getInterface(i)->ipv4Data() != nullptr) {
#ifdef WITH_IPv4
                        adv.push_back(ift->getInterface(i)->ipv4Data()->getIPAddress());
#else // ifdef WITH_IPv4
                        throw cRuntimeError("INET was compiled without IPv4 support");
#endif // ifdef WITH_IPv4
                    }
                    else if (ift->getInterface(i)->ipv6Data() != nullptr) {
#ifdef WITH_IPv6
                        adv.push_back(ift->getInterface(i)->ipv6Data()->getAddress(0));
#else // ifdef WITH_IPv6
                        throw cRuntimeError("INET was compiled without IPv6 support");
#endif // ifdef WITH_IPv6
                    }
                }
            }
            else {
                adv = localAddressList;
            }
            int rlevel = getAddressLevel(remoteAddr);
            if (adv.size() == 1) {
                state->localAddresses.push_back((*adv.begin()));
            }
            else if (rlevel > 0) {
                for (auto & elem : adv) {
                    if (getAddressLevel((elem)) >= rlevel) {
                        sctpMain->addLocalAddress(this, (elem));
                        state->localAddresses.push_back((elem));
                    }
                }
            }
            for (uint32 j = 0; j < initchunk->getAddressesArraySize(); j++) {
                // skip IPv6 because we can't send to them yet
                if (initchunk->getAddresses(j).getType() == L3Address::Ipv6)
                    continue;
                // set path variables for this pathlocalAddresses
                if (!getPath(initchunk->getAddresses(j))) {
                    SctpPathVariables *path = new SctpPathVariables(initchunk->getAddresses(j), this, rt);
                    EV_INFO << " get new path for " << initchunk->getAddresses(j) << " ptr=" << path << "\n";
                    for (auto & elem : state->localAddresses) {
                        if (sctpMain->addRemoteAddress(this, (elem), initchunk->getAddresses(j))) {
                            this->remoteAddressList.push_back(initchunk->getAddresses(j));
                        }
                    }
                    sctpPathMap[path->remoteAddress] = path;
                    qCounter.roomTransQ[path->remoteAddress] = 0;
                    qCounter.bookedTransQ[path->remoteAddress] = 0;
                    qCounter.roomRetransQ[path->remoteAddress] = 0;
                }
            }
            auto ite = sctpPathMap.find(remoteAddr);
            if (ite == sctpPathMap.end()) {
                SctpPathVariables *path = new SctpPathVariables(remoteAddr, this, rt);
                EV_INFO << "Get new path for " << remoteAddr << "\n";
                sctpPathMap[remoteAddr] = path;
                qCounter.roomTransQ[remoteAddr] = 0;
                qCounter.bookedTransQ[remoteAddr] = 0;
                qCounter.roomRetransQ[remoteAddr] = 0;
            }
            if (initchunk->getHmacTypesArraySize() != 0) {
                state->peerAuth = true;
                for (uint32 j = 0; j < initchunk->getSctpChunkTypesArraySize(); j++) {
                    type = initchunk->getSctpChunkTypes(j);
                    if (type != INIT && type != INIT_ACK && type != AUTH && type != SHUTDOWN_COMPLETE) {
                        state->peerChunkList.push_back(type);
                    }
                }
            }
            EV_DETAIL << "number supported extensions:" << initchunk->getSepChunksArraySize() << "\n";
            if (initchunk->getSepChunksArraySize() > 0) {
                for (uint32 i = 0; i < initchunk->getSepChunksArraySize(); i++) {
                    if (initchunk->getSepChunks(i) == RE_CONFIG) {
                        state->peerStreamReset = true;
                        continue;
                    }
                    if (initchunk->getSepChunks(i) == PKTDROP) {
                        state->peerPktDrop = true;
                        EV_DEBUG << "set peerPktDrop to true\n";
                        continue;
                    }
                }
            }
            trans = performStateTransition(SCTP_E_RCV_INIT);
            if (trans) {
                sendInitAck(initchunk);
            }
        }
        else if (fsm->getState() == SCTP_S_CLOSED) {
            trans = performStateTransition(SCTP_E_RCV_INIT);
            if (trans) {
                sendInitAck(initchunk);
            }
        }
        else {
            trans = true;
        }
    }
    else if (fsm->getState() == SCTP_S_COOKIE_WAIT) {    //INIT-Collision
        EV_INFO << "INIT collision: send Init-Ack\n";
        if (initchunk->getHmacTypesArraySize() != 0) {
            state->peerAuth = true;
            if (state->peerChunkList.size() == 0) {
                for (uint32 j = 0; j < initchunk->getSctpChunkTypesArraySize(); j++) {
                    type = initchunk->getSctpChunkTypes(j);
                    if (type != INIT && type != INIT_ACK && type != AUTH && type != SHUTDOWN_COMPLETE) {
                        state->peerChunkList.push_back(type);
                    }
                }
            }
        }
        sendInitAck(initchunk);
        trans = true;
    }
    else if (fsm->getState() == SCTP_S_COOKIE_ECHOED || fsm->getState() == SCTP_S_ESTABLISHED) {
        // check, whether a new address has been added
        bool addressPresent = false;
        for (uint32 j = 0; j < initchunk->getAddressesArraySize(); j++) {
            if (initchunk->getAddresses(j).getType() == L3Address::Ipv6)
                continue;
            for (auto & elem : remoteAddressList) {
                if ((elem) == (initchunk->getAddresses(j))) {
                    addressPresent = true;
                    break;
                }
            }
            if (!addressPresent) {
                sendAbort();
                return true;
            }
        }
        sendInitAck(initchunk);
        trans = true;
    }
    else if (fsm->getState() == SCTP_S_SHUTDOWN_ACK_SENT)
        trans = true;
    printSctpPathMap();
    return trans;
}

bool SctpAssociation::processInitAckArrived(SctpInitAckChunk *initAckChunk)
{
    bool trans = false;
    uint16 type;

    if (fsm->getState() == SCTP_S_COOKIE_WAIT) {
        EV_INFO << "State is COOKIE_WAIT, Cookie_Echo has to be sent\n";
        stopTimer(T1_InitTimer);
        state->initRexmitTimeout = SCTP_TIMEOUT_INIT_REXMIT;
        trans = performStateTransition(SCTP_E_RCV_INIT_ACK);
        //delete state->initChunk; will be deleted when state ESTABLISHED is entered
        if (trans) {
            initPeerTsn = initAckChunk->getInitTsn();
            localVTag = initAckChunk->getInitTag();
            state->gapList.setInitialCumAckTsn(initPeerTsn - 1);
            state->initialPeerRwnd = initAckChunk->getA_rwnd();
            state->peerRwnd = state->initialPeerRwnd;
            statisticsPeerRwnd->record(state->peerRwnd);
            if (initAckChunk->getMsg_rwnd() > 0) {
                state->peerAllowsChunks = true;
                state->initialPeerMsgRwnd = initAckChunk->getMsg_rwnd();
                state->peerMsgRwnd = state->initialPeerMsgRwnd;
            }
            state->expectedStreamResetSequenceNumber = initPeerTsn;
            remoteAddressList.clear();
            numberOfRemoteAddresses = initAckChunk->getAddressesArraySize();
            EV_INFO << "number of remote addresses in initAck=" << numberOfRemoteAddresses << "\n";
            for (uint32 j = 0; j < numberOfRemoteAddresses; j++) {
                if (initAckChunk->getAddresses(j).getType() == L3Address::Ipv6)
                    continue;
                for (auto & elem : state->localAddresses) {
                    if (!((elem).isUnspecified())) {
                        EV_INFO << "addPath " << initAckChunk->getAddresses(j) << "\n";
                        if (sctpMain->addRemoteAddress(this, (elem), initAckChunk->getAddresses(j))) {
                            this->remoteAddressList.push_back(initAckChunk->getAddresses(j));
                            addPath(initAckChunk->getAddresses(j));
                        }
                    }
                }
            }
            auto ite = sctpPathMap.find(remoteAddr);
            if (ite == sctpPathMap.end()) {
                EV_INFO << " get new path for " << remoteAddr << "\n";
                SctpPathVariables *path = new SctpPathVariables(remoteAddr, this, rt);
                sctpPathMap[remoteAddr] = path;
                qCounter.roomTransQ[remoteAddr] = 0;
                qCounter.roomRetransQ[remoteAddr] = 0;
                qCounter.bookedTransQ[remoteAddr] = 0;
            }
            state->initialPrimaryPath = remoteAddr;
            state->setPrimaryPath(getPath(remoteAddr));
            inboundStreams = ((initAckChunk->getNoOutStreams() < inboundStreams) ? initAckChunk->getNoOutStreams() : inboundStreams);
            outboundStreams = ((initAckChunk->getNoInStreams() < outboundStreams) ? initAckChunk->getNoInStreams() : outboundStreams);
            (this->*ssFunctions.ssInitStreams)(inboundStreams, outboundStreams);
            if (initAckChunk->getHmacTypesArraySize() != 0) {
                state->peerAuth = true;
                for (uint32 j = 0; j < initAckChunk->getSctpChunkTypesArraySize(); j++) {
                    type = initAckChunk->getSctpChunkTypes(j);
                    if (type != INIT && type != INIT_ACK && type != AUTH && type != SHUTDOWN_COMPLETE) {
                        state->peerChunkList.push_back(type);
                    }
                }
            }
            if (initAckChunk->getSepChunksArraySize() > 0) {
                for (uint32 i = 0; i < initAckChunk->getSepChunksArraySize(); i++) {
                    if (initAckChunk->getSepChunks(i) == RE_CONFIG) {
                        state->peerStreamReset = true;
                        continue;
                    }
                    if (initAckChunk->getSepChunks(i) == PKTDROP) {
                        state->peerPktDrop = true;
                        continue;
                    }
                }
            }
            sendCookieEcho(initAckChunk);
        }
        startTimer(T1_InitTimer, state->initRexmitTimeout);
    }
    else
        EV_DETAIL << "State=" << fsm->getState() << "\n";
    printSctpPathMap();
    return trans;
}

bool SctpAssociation::processCookieEchoArrived(SctpCookieEchoChunk *cookieEcho, L3Address addr)
{
    bool trans = false;
<<<<<<< HEAD
  //  SctpCookie *cookie = check_and_cast<SctpCookie *>(cookieEcho->getStateCookie());
    SctpCookie *cookie = (SctpCookie *)(cookieEcho->getStateCookie());
    if (cookie->getCreationTime() + (int32)sctpMain->par("validCookieLifetime") < simTime()) {
=======
    SCTPCookie *cookie = check_and_cast<SCTPCookie *>(cookieEcho->getStateCookie());
    if (cookie->getCreationTime() + sctpMain->par("validCookieLifetime") < simTime()) {
>>>>>>> 27ce73d9
        EV_INFO << "stale Cookie: sendAbort\n";
        sendAbort();
        delete cookie;
        return trans;
    }
    if (fsm->getState() == SCTP_S_CLOSED) {
        if (cookie->getLocalTag() != localVTag || cookie->getPeerTag() != peerVTag) {
            bool same = true;
            for (int32 i = 0; i < 32; i++) {
                if (cookie->getLocalTieTag(i) != state->localTieTag[i]) {
                    same = false;
                    break;
                }
                if (cookie->getPeerTieTag(i) != state->peerTieTag[i]) {
                    same = false;
                    break;
                }
            }
            if (!same) {
                sendAbort();
                delete cookie;
                return trans;
            }
        }
        EV_INFO << "State is CLOSED, Cookie_Ack has to be sent\n";
        trans = performStateTransition(SCTP_E_RCV_VALID_COOKIE_ECHO);
        if (trans)
            sendCookieAck(addr); //send to address
    }
    else if (fsm->getState() == SCTP_S_ESTABLISHED || fsm->getState() == SCTP_S_COOKIE_WAIT || fsm->getState() == SCTP_S_COOKIE_ECHOED) {
        EV_INFO << "State is not CLOSED, but COOKIE_ECHO received. Compare the Tags\n";
        // case A: Peer restarted, retrieve information from cookie
        if (cookie->getLocalTag() != localVTag && cookie->getPeerTag() != peerVTag) {
            bool same = true;
            for (int32 i = 0; i < 32; i++) {
                if (cookie->getLocalTieTag(i) != state->localTieTag[i]) {
                    same = false;
                    break;
                }
                if (cookie->getPeerTieTag(i) != state->peerTieTag[i]) {
                    same = false;
                    break;
                }
            }
            if (same) {
                localVTag = cookie->getLocalTag();
                peerVTag = cookie->getPeerTag();
                sendCookieAck(addr);
            }
        }
        // case B: Setup collision, retrieve information from cookie
        else if (cookie->getPeerTag() == peerVTag && (cookie->getLocalTag() != localVTag || cookie->getLocalTag() == 0)) {
            localVTag = cookie->getLocalTag();
            peerVTag = cookie->getPeerTag();
            performStateTransition(SCTP_E_RCV_VALID_COOKIE_ECHO);
            sendCookieAck(addr);
        }
        else if (cookie->getPeerTag() == peerVTag && cookie->getLocalTag() == localVTag) {
            sendCookieAck(addr);    //send to address src
        }
        trans = true;
    }
    else {
        EV_DETAIL << "State=" << fsm->getState() << "\n";
        trans = true;
    }
    delete cookie;
    return trans;
}

bool SctpAssociation::processCookieAckArrived()
{
    bool trans = false;

    if (fsm->getState() == SCTP_S_COOKIE_ECHOED) {
        stopTimer(T1_InitTimer);
        trans = performStateTransition(SCTP_E_RCV_COOKIE_ACK);
        if (state->cookieChunk->getCookieArraySize() == 0) {
            delete state->cookieChunk->getStateCookie();
        }
        delete state->cookieChunk;
        return trans;
    }
    else
        EV_DETAIL << "State=" << fsm->getState() << "\n";

    return trans;
}

void SctpAssociation::tsnWasReneged(SctpDataVariables *chunk,
        const SctpPathVariables *sackPath,
        const int type)
{
    if ((state->allowCMT) && (state->cmtSmartReneging) &&
        (sackPath != chunk->ackedOnPath))
    {
        return;
    }
    EV_INFO << "TSN " << chunk->tsn << " has been reneged (type "
            << type << ")" << endl;
    unackChunk(chunk);
    if (chunk->countsAsOutstanding) {
        decreaseOutstandingBytes(chunk);
    }
    chunk->hasBeenReneged = true;
    chunk->gapReports = 1;
    if (!chunk->getLastDestinationPath()->T3_RtxTimer->isScheduled()) {
        startTimer(chunk->getLastDestinationPath()->T3_RtxTimer,
                chunk->getLastDestinationPath()->pathRto);
    }
}

// SACK processing code iterates over all TSNs in the RTX queue.
// Calls cucProcessGapReports() for each TSN, setting isAcked=TRUE
// for chunks being acked, isAcked=FALSE otherwise.
inline void SctpAssociation::cucProcessGapReports(const SctpDataVariables *chunk,
        SctpPathVariables *path,
        const bool isAcked)
{
    // We only care for newly acked chunks.
    // Therefore, the previous state must be "unacked".
    if (chunkHasBeenAcked(chunk) == false) {
        // For CUCv2, it has to be checked whether it is the first transmission.
        // Otherwise, the behaviour will be like CUCv1 -> decreasing PseudoCumAck on T3 RTX!
        if ((path->findPseudoCumAck == true) &&
            ((chunk->numberOfRetransmissions == 0) ||
             (state->cmtCUCVariant == SctpStateVariables::CUCV_PseudoCumAck)))
        {
            path->pseudoCumAck = chunk->tsn;
            path->findPseudoCumAck = false;
        }
        if ((isAcked) &&    /* Not acked before and acked now => ack for the first time */
            (path->pseudoCumAck == chunk->tsn))
        {
            path->newPseudoCumAck = true;
            path->findPseudoCumAck = true;
        }

        // CUCv2
        if ((path->findRTXPseudoCumAck == true) &&
            (chunk->numberOfRetransmissions > 0))
        {
            path->rtxPseudoCumAck = chunk->tsn;
            path->findRTXPseudoCumAck = false;
        }
        if ((isAcked) &&    /* Not acked before and acked now => ack for the first time */
            (path->rtxPseudoCumAck == chunk->tsn))
        {
            path->newRTXPseudoCumAck = true;
            path->findRTXPseudoCumAck = true;
        }
    }
}

SctpEventCode SctpAssociation::processSackArrived(SctpSackChunk *sackChunk)
{
    simtime_t rttEstimation = SIMTIME_MAX;
    const uint64 sendBufferBeforeUpdate = state->sendBuffer;
    SctpPathVariables *path = getPath(remoteAddr);    // Path for *this* SACK!
    const uint64 arwnd = sackChunk->getA_rwnd();
    const uint32 tsna = sackChunk->getCumTsnAck();
    uint32 highestNewAck = tsna;    // Highest newly acked TSN
    const uint16 numDups = sackChunk->getNumDupTsns();
    Sctp::AssocStat *assocStat = sctpMain->getAssocStat(assocId);
    bool dropFilledGap = false;
    const uint32 msgRwnd = sackChunk->getMsg_rwnd();

    // ====== Put information from SACK into GapList =========================
    SctpGapList sackGapList;
    sackGapList.setInitialCumAckTsn(sackChunk->getCumTsnAck());
    uint32 lastTsn = sackChunk->getCumTsnAck();
    for (uint32 i = 0; i < sackChunk->getNumGaps(); i++) {
        uint32 tsn = sackChunk->getGapStart(i);
        assert(tsnLt(lastTsn + 1, tsn));
        lastTsn = tsn;
        while (tsnLe(tsn, sackChunk->getGapStop(i))) {
            bool dummy;
            sackGapList.updateGapList(tsn, dummy, true);    // revokable TSN
            tsn++;
        }
        lastTsn = sackChunk->getGapStop(i);
    }
    if (assocStat) {
        assocStat->sumRGapRanges += ((sackChunk->getCumTsnAck() <= lastTsn) ?
                                     (uint64)(lastTsn - sackChunk->getCumTsnAck()) :
                                     (uint64)(sackChunk->getCumTsnAck() - lastTsn));
    }
    if (sackChunk->getNrSubtractRGaps() == false) {
        lastTsn = sackChunk->getCumTsnAck();
        for (uint32 i = 0; i < sackChunk->getNumNrGaps(); i++) {
            uint32 tsn = sackChunk->getNrGapStart(i);
            assert(tsnLt(lastTsn + 1, tsn));
            lastTsn = tsn;
            while (tsnLe(tsn, sackChunk->getNrGapStop(i))) {
                bool dummy;
                sackGapList.updateGapList(tsn, dummy, false);    // non-revokable TSN
                tsn++;
            }
            lastTsn = sackChunk->getNrGapStop(i);
        }
    }
    else {
        lastTsn = sackChunk->getCumTsnAck();
        for (uint32 i = 0; i < sackChunk->getNumNrGaps(); i++) {
            uint32 tsn = sackChunk->getNrGapStart(i);
            assert(tsnLt(lastTsn + 1, tsn));
            lastTsn = tsn;
            while (tsnLe(tsn, sackChunk->getNrGapStop(i))) {
                if (sackGapList.tsnIsRevokable(tsn) == false) {
                    bool dummy;
                    sackGapList.updateGapList(tsn, dummy, false);    // non-revokable TSN
                }
                tsn++;
            }
            lastTsn = sackChunk->getNrGapStop(i);
        }
    }
    if (assocStat) {
        assocStat->sumNRGapRanges += (sackChunk->getCumTsnAck() <= lastTsn) ?
            (uint64)(lastTsn - sackChunk->getCumTsnAck()) :
            (uint64)(sackChunk->getCumTsnAck() - lastTsn);
    }
    const uint16 numGaps = sackGapList.getNumGaps(SctpGapList::GT_Any);

    // ====== Print some information =========================================
    EV_DETAIL << "##### SACK Processing: TSNa=" << tsna << " #####" << endl;
    for (auto & elem : sctpPathMap) {
        SctpPathVariables *myPath = elem.second;
        EV_DETAIL << "Path " << myPath->remoteAddress << ":\t"
                  << "outstanding=" << path->outstandingBytes << "\t"
                  << "T3scheduled=" << path->T3_RtxTimer->getArrivalTime() << " "
                  << (path->T3_RtxTimer->isScheduled() ? "[ok]" : "[NOT SCHEDULED]") << "\t"
                  << "findPseudoCumAck=" << ((myPath->findPseudoCumAck == true) ? "true" : "false") << "\t"
                  << "pseudoCumAck=" << myPath->pseudoCumAck << "\t"
                  << "newPseudoCumAck=" << ((myPath->newPseudoCumAck == true) ? "true" : "false") << "\t"
                  << "findRTXPseudoCumAck=" << ((myPath->findRTXPseudoCumAck == true) ? "true" : "false") << "\t"
                  << "rtxPseudoCumAck=" << myPath->rtxPseudoCumAck << "\t"
                  << "newRTXPseudoCumAck=" << ((myPath->newRTXPseudoCumAck == true) ? "true" : "false") << "\t"
                  << endl;
    }

    EV_INFO << "Before processSackArrived for path " << path->remoteAddress
            << " with tsna=" << tsna << ":" << endl;

    // ====== SACK Sequence Number Check =====================================
    EV_INFO << "SACK Seq Number = " << sackChunk->getSackSeqNum() << endl;
    if ((state->checkSackSeqNumber == true) &&
        (sackChunk->getSackSeqNum() <= state->incomingSackSeqNum))
    {
        EV_DETAIL << "Out-of-data SACK: " << sackChunk->getSackSeqNum()
                  << " < " << state->incomingSackSeqNum << endl;
        return SCTP_E_IGNORE;
    }
    state->incomingSackSeqNum = sackChunk->getSackSeqNum();

    // ====== Record statistics ==============================================
    numGapBlocks->record(numGaps);
    statisticsRevokableGapBlocksInLastSACK->record(sackGapList.getNumGaps(SctpGapList::GT_Revokable));
    statisticsNonRevokableGapBlocksInLastSACK->record(sackGapList.getNumGaps(SctpGapList::GT_NonRevokable));

    path->vectorPathAckedTsnCumAck->record(tsna);
    if (assocStat) {
        assocStat->numDups += numDups;
    }

    // ====== Initialize some variables ======================================
    for (auto & elem : sctpPathMap) {
        SctpPathVariables *myPath = elem.second;
        // T.D. 26.03.09: Remember outstanding bytes before this update
        // Values are necessary for updating the congestion window!
        myPath->outstandingBytesBeforeUpdate = myPath->outstandingBytes;    // copy from myPath, not from path!
        myPath->requiresRtx = false;
        myPath->lowestTsnRetransmitted = false;
        myPath->findLowestTsn = true;
        myPath->gapAckedChunksInLastSACK = 0;
        myPath->gapNRAckedChunksInLastSACK = 0;
        myPath->gapUnackedChunksInLastSACK = 0;
        myPath->newlyAckedBytes = 0;
        myPath->newCumAck = false;    // Check whether CumAck affects this path
        // for all destinations, set newPseudoCumAck to FALSE.
        myPath->newPseudoCumAck = false;
        myPath->newRTXPseudoCumAck = false;    // CUCv2
        myPath->sawNewAck = false;
        myPath->lowestNewAckInSack = 0;
        myPath->highestNewAckInSack = 0;
        myPath->newOldestChunkSendTime = simTime() + 9999.99;    // initialize to more than simTime()
        if (myPath == path) {
            myPath->lastAckTime = simTime();
        }
    }

    // ====== Zero Window Probing ============================================
    if ((state->peerAllowsChunks) && (msgRwnd > 0) && (state->zeroWindowProbing)) {
        state->zeroWindowProbing = false;
    }
    if ((state->zeroWindowProbing) && (arwnd > 0)) {
        state->zeroWindowProbing = false;
    }

    // #######################################################################
    // #### Processing of CumAck                                          ####
    // #######################################################################

    if (tsnGt(tsna, state->lastTsnAck)) {    // Handle new CumAck
        EV_INFO << "===== Handling new CumAck for TSN " << tsna << " =====" << endl;

        SctpDataVariables *myChunk = retransmissionQ->getChunk(state->lastTsnAck + 1);
        if ((myChunk != nullptr) && (myChunk->wasPktDropped) &&
            (myChunk->getLastDestinationPath()->fastRecoveryActive))
        {
            dropFilledGap = true;
            EV_DETAIL << "TSN " << myChunk->tsn << " filled gap" << endl;
        }

        // We have got new chunks acked, and our cum ack point is advanced ...
        // Depending on the parameter osbWithHeader ackedBytes are with or without the header bytes.
        // T.D. 23.03.09: path->newlyAckedBytes is updated in dequeueAckedChunks()!
        dequeueAckedChunks(tsna, path, rttEstimation);    // chunks with tsn between lastTsnAck and tsna are removed from the transmissionQ and the retransmissionQ; outstandingBytes are decreased

        state->lastTsnAck = tsna;
        if (tsnGt(tsna, state->advancedPeerAckPoint)) {
            state->advancedPeerAckPoint = tsna;
            state->ackPointAdvanced = true;
        }
        // ====== Slow Path RTT Calculation ===================================
        if ((state->allowCMT == true) &&
            (state->cmtSlowPathRTTUpdate == true) &&
            (path->waitingForRTTCalculaton == true) &&
            ((path->tsnForRTTCalculation == tsna) ||
             (tsnLt(path->tsnForRTTCalculation, tsna))))
        {
            // Got update from CumAck -> no need for Slow Path RTT calculation
            path->waitingForRTTCalculaton = false;
        }
    }
    else if (tsnLt(tsna, state->lastTsnAck)) {
        EV_DETAIL << "Stale CumAck (" << tsna << " < " << state->lastTsnAck << ")"
                  << endl;
        // ====== Slow Path RTT Calculation ===================================
        if ((state->allowCMT == true) &&
            (state->cmtSlowPathRTTUpdate == true) &&
            (path->waitingForRTTCalculaton == true))
        {
            // Slow Path Update
            // Look for a CumAck or GapAck of the remembered chunk on this path.
            // If it has been found, we can compute the RTT of this path.

            // ====== Look for matching CumAck first ===========================
            bool renewRTT = false;
            if ((tsnLt(path->tsnForRTTCalculation, tsna)) ||
                (path->tsnForRTTCalculation == tsna))
            {
                renewRTT = true;
            }
            // ====== Look for matching GapAck =================================
            else if ((numGaps > 0) &&
                     ((path->tsnForRTTCalculation == sackGapList.getGapStop(SctpGapList::GT_Any, numGaps - 1)) ||
                      (tsnLt(path->tsnForRTTCalculation, sackGapList.getGapStop(SctpGapList::GT_Any, numGaps - 1)))))
            {
                for (int32 key = 0; key < numGaps; key++) {
                    const uint32 lo = sackGapList.getGapStart(SctpGapList::GT_Any, key);
                    const uint32 hi = sackGapList.getGapStop(SctpGapList::GT_Any, key);
                    if ((path->tsnForRTTCalculation == lo) ||
                        (path->tsnForRTTCalculation == hi) ||
                        (tsnLt(lo, path->tsnForRTTCalculation) &&
                         tsnLt(path->tsnForRTTCalculation, hi)))
                    {
                        renewRTT = true;
                        break;
                    }
                }
            }

            if (renewRTT) {
                rttEstimation = simTime() - path->txTimeForRTTCalculation;
                path->waitingForRTTCalculaton = false;
                pmRttMeasurement(path, rttEstimation);

                EV_DETAIL << simTime() << ": SlowPathRTTUpdate from stale SACK - rtt="
                          << rttEstimation << " from TSN "
                          << path->tsnForRTTCalculation
                          << " on path " << path->remoteAddress
                          << " => RTO=" << path->pathRto << endl;
            }
        }
        return SCTP_E_IGNORE;
    }

    // ====== Handle reneging ================================================
    if ((numGaps == 0) && (tsnLt(tsna, state->highestTsnAcked))) {
        // Reneging, type 0:
        // In a previous SACK, chunks up to highestTsnAcked have been acked.
        // This SACK contains a CumAck < highestTsnAcked
        //      => rereg TSNs from CumAck+1 to highestTsnAcked
        //      => new highestTsnAcked = CumAck
        EV_DETAIL << "numGaps=0 && tsna " << tsna
                  << " < highestTsnAcked " << state->highestTsnAcked << endl;
        uint32 i = state->highestTsnAcked;
        while (i >= tsna + 1) {
            SctpDataVariables *myChunk = retransmissionQ->getChunk(i);
            if (myChunk) {
                if (chunkHasBeenAcked(myChunk)) {
                    tsnWasReneged(myChunk, path, 0);
                }
            }
            i--;
        }
        state->highestTsnAcked = tsna;
    }

    // #######################################################################
    // #### Processing of GapAcks                                         ####
    // #######################################################################

    if ((numGaps > 0) && (!retransmissionQ->payloadQueue.empty())) {
        EV_INFO << "===== Handling GapAcks after CumTSNAck " << tsna << " =====" << endl;
        EV_INFO << "We got " << numGaps << " gap reports" << endl;

        // We got fragment reports... check for newly acked chunks.
        const uint32 queuedChunks = retransmissionQ->payloadQueue.size();
        EV_DETAIL << "Number of chunks in retransmissionQ: " << queuedChunks
                  << " highestGapStop: " << sackGapList.getGapStop(SctpGapList::GT_Any, numGaps - 1)
                  << " highestTsnAcked: " << state->highestTsnAcked << endl;

        // ====== Handle reneging =============================================
        // highest gapStop smaller than highestTsnAcked: there might have been reneging
        if (tsnLt(sackGapList.getGapStop(SctpGapList::GT_Any, numGaps - 1), state->highestTsnAcked)) {
            // Reneging, type 2:
            // In a previous SACK, chunks up to highestTsnAcked have been acked.
            // This SACK contains a last gap ack < highestTsnAcked
            //      => rereg TSNs from last gap ack to highestTsnAcked
            //      => new highestTsnAcked = last gap ack
            uint32 i = state->highestTsnAcked;
            while (i >= sackGapList.getGapStop(SctpGapList::GT_Any, numGaps - 1) + 1) {
                // ====== Looking up TSN in retransmission queue ================
                SctpDataVariables *myChunk = retransmissionQ->getChunk(i);
                if (myChunk) {
                    if (chunkHasBeenAcked(myChunk)) {
                        EV_INFO << "TSN " << i << " was found. It has been un-acked." << endl;
                        tsnWasReneged(myChunk, path, 2);
                        EV_DETAIL << "highestTsnAcked now " << state->highestTsnAcked << endl;
                    }
                }
                else {
                    EV_INFO << "TSN " << i << " not found in retransmissionQ" << endl;
                }
                i--;
            }
            state->highestTsnAcked = sackGapList.getGapStop(SctpGapList::GT_Any, numGaps - 1);
        }

        // ====== Looking for changes in the gap reports ======================
        EV_INFO << "Looking for changes in gap reports" << endl;
        // Get Pseudo CumAck for paths
        uint32 lo1 = tsna;
        uint32 tsnCheck = tsna + 1;    // Just to make sure that no TSN is misssed
        for (int32 key = 0; key < numGaps; key++) {
            const uint32 lo = sackGapList.getGapStart(SctpGapList::GT_Any, key);
            const uint32 hi = sackGapList.getGapStop(SctpGapList::GT_Any, key);

            // ====== Iterate over TSNs *not* listed in gap reports ============
            for (uint32 pos = lo1 + 1; pos <= lo - 1; pos++) {
                assert(tsnCheck == pos);
                tsnCheck++;
                SctpDataVariables *myChunk = retransmissionQ->getChunk(pos);
                if (myChunk) {
                    SctpPathVariables *myChunkLastPath = myChunk->getLastDestinationPath();
                    assert(myChunkLastPath != nullptr);
                    // T.D. 22.11.09: CUCv2 - chunk is *not* acked
                    cucProcessGapReports(myChunk, myChunkLastPath, false);
                }
            }
            lo1 = sackGapList.getGapStop(SctpGapList::GT_Any, key);
            // ====== Iterate over TSNs in gap reports =========================
            EV_INFO << "Examine TSNs between " << lo << " and " << hi << endl;
            for (uint32 pos = lo; pos <= hi; pos++) {
                bool chunkFirstTime = true;
                assert(tsnCheck == pos);
                tsnCheck++;
                SctpDataVariables *myChunk = retransmissionQ->getChunkFast(pos, chunkFirstTime);
                if (myChunk) {
                    if (chunkHasBeenAcked(myChunk) == false) {
                        SctpPathVariables *myChunkLastPath = myChunk->getLastDestinationPath();
                        assert(myChunkLastPath != nullptr);
                        // CUCv2 - chunk is acked
                        cucProcessGapReports(myChunk, myChunkLastPath, true);
                        // This chunk has been acked newly.
                        // Let's process this new acknowledgement!
                        handleChunkReportedAsAcked(highestNewAck, rttEstimation, myChunk,
                                path    /* i.e. the SACK path for RTT measurement! */,
                                sackGapList.tsnIsNonRevokable(myChunk->tsn));
                    }
                    else {
                        // Slow Path RTT Calculation
                        if ((path->tsnForRTTCalculation == myChunk->tsn) &&
                            (path->waitingForRTTCalculaton == true) &&
                            (state->allowCMT == true) &&
                            (state->cmtSlowPathRTTUpdate == true) &&
                            (myChunk->getLastDestinationPath() == path))
                        {
                            const simtime_t rttEstimation = simTime() - path->txTimeForRTTCalculation;
                            path->waitingForRTTCalculaton = false;
                            pmRttMeasurement(path, rttEstimation);

                            EV << simTime() << ": SlowPathRTTUpdate from gap report - rtt="
                               << rttEstimation << " from TSN "
                               << path->tsnForRTTCalculation
                               << " on path " << path->remoteAddress
                               << " => RTO=" << path->pathRto << endl;
                        }
                    }
                }
                // ====== R-acked chunk became NR-acked =========================
                else if (sackGapList.tsnIsNonRevokable(pos)) {
                    bool chunkFirstTime = false;
                    SctpDataVariables *myChunk = retransmissionQ->getChunkFast(pos, chunkFirstTime);
                    if (myChunk) {
                        // myChunk != nullptr -> R-acked before, but not NR-acked
                        handleChunkReportedAsAcked(highestNewAck, rttEstimation, myChunk,
                                path    /* i.e. the SACK path for RTT measurement! */,
                                sackGapList.tsnIsNonRevokable(myChunk->tsn));
                        // All NR-acked chunks have chunkMap->getChunk(pos) == nullptr!
                    }
                }
            }
        }
        state->highestTsnAcked = sackGapList.getGapStop(SctpGapList::GT_Any, numGaps - 1);

        // ====== Examine chunks between the gap reports ======================
        // They might have to be retransmitted or they could have been removed
        uint32 lo = tsna;
        for (int32 key = 0; key < numGaps; key++) {
            const uint32 hi = sackGapList.getGapStart(SctpGapList::GT_Any, key);
            for (uint32 pos = lo + 1; pos <= hi - 1; pos++) {
                bool chunkFirstTime = true;
                SctpDataVariables *myChunk = retransmissionQ->getChunkFast(pos, chunkFirstTime);
                if (myChunk) {
                    handleChunkReportedAsMissing(sackChunk, highestNewAck, myChunk,
                            path    /* i.e. the SACK path for RTT measurement! */);
                }
                else {
                    EV_INFO << "TSN " << pos << " not found in retransmissionQ" << endl;
                }
            }
            lo = sackGapList.getGapStop(SctpGapList::GT_Any, key);
        }

        // ====== Validity checks =============================================
        path->vectorPathAckedTsnGapAck->record(state->highestTsnAcked);
    }

    // ====== Buffer space may have been gained => tell application ==========
    if (sendBufferBeforeUpdate != state->sendBuffer) {
        generateSendQueueAbatedIndication(sendBufferBeforeUpdate - state->sendBuffer);
    }

    // ====== Update Fast Recovery status, according to SACK =================
    updateFastRecoveryStatus(state->lastTsnAck);

    // ====== Update RTT measurement for newly acked data chunks =============
    if (rttEstimation < SIMTIME_MAX) {
        EV_DETAIL << simTime() << ": SACK: rtt=" << rttEstimation
                  << ", path=" << path->remoteAddress << endl;
        pmRttMeasurement(path, rttEstimation);
    }

    // ====== Record statistics ==============================================
    for (auto & elem : sctpPathMap) {
        SctpPathVariables *myPath = elem.second;
        myPath->statisticsPathGapAckedChunksInLastSACK->record(myPath->gapAckedChunksInLastSACK);
        myPath->statisticsPathGapNRAckedChunksInLastSACK->record(myPath->gapNRAckedChunksInLastSACK);
        myPath->statisticsPathGapUnackedChunksInLastSACK->record(myPath->gapUnackedChunksInLastSACK);
    }

    // #######################################################################
    // #### Receiver Window Management                                    ####
    // #######################################################################

    const uint32 osb = getOutstandingBytes();
    if (state->bytesToAddPerPeerChunk > 0) {
        state->peerRwnd = arwnd - osb - (state->outstandingMessages * state->bytesToAddPerPeerChunk);
    }
    else if (state->peerAllowsChunks) {
        state->peerMsgRwnd = msgRwnd - state->outstandingMessages;
        state->peerRwnd = arwnd - osb;
        if ((int32)(state->peerMsgRwnd) < 0) {
            state->peerMsgRwnd = 0;
        }
        if (state->peerMsgRwnd > state->initialPeerMsgRwnd) {
            state->peerMsgRwnd = state->initialPeerMsgRwnd;
        }
    }
    else {
        state->peerRwnd = arwnd - osb;
    }

    // position of statement changed 20.07.05 I.R.
    if ((int32)(state->peerRwnd) < 0) {
        state->peerRwnd = 0;
    }
    if (state->peerRwnd > state->initialPeerRwnd) {
        state->peerRwnd = state->initialPeerRwnd;
    }
    if (state->peerAllowsChunks && msgRwnd == 0) {
        state->peerWindowFull = true;
    }
    if (arwnd == 1 || state->peerRwnd < state->swsLimit || arwnd == 0) {
        EV_INFO << "processSackArrived: arwnd=" << arwnd
                << " state->peerRwnd=" << state->peerRwnd
                << " set peerWindowFull" << endl;
        state->peerWindowFull = true;
    }
    else if ((state->peerAllowsChunks && msgRwnd > 0) || !state->peerAllowsChunks) {
        state->peerWindowFull = false;
        state->zeroWindowProbing = false;
    }
    advancePeerTsn();
    statisticsArwndInLastSACK->record(arwnd);
    statisticsPeerRwnd->record(state->peerRwnd);

    // ====== Need for zero-window probing? ==================================
    if (osb == 0) {
        if ((state->peerAllowsChunks && msgRwnd == 0) || arwnd == 0)
            state->zeroWindowProbing = true;
    }

    // #######################################################################
    // #### Congestion Window Management                                  ####
    // #######################################################################

    // ======= Update congestion window of each path =========================
    EV_DEBUG << "Before ccUpdateBytesAcked: ";
    for (auto & elem : sctpPathMap) {
        SctpPathVariables *myPath = elem.second;
        const L3Address& myPathId = myPath->remoteAddress;

        if (myPath->newPseudoCumAck) {
            myPath->vectorPathPseudoCumAck->record(myPath->pseudoCumAck);
        }
        if (myPath->newRTXPseudoCumAck) {
            myPath->vectorPathRTXPseudoCumAck->record(myPath->rtxPseudoCumAck);
        }
        if (myPath->newlyAckedBytes > 0) {
            // Only call ccUpdateBytesAcked() when there are
            // acked bytes on this path!
            bool advanceWindow = myPath->newPseudoCumAck || myPath->newRTXPseudoCumAck;
            if (state->allowCMT == true) {
                if (state->cmtCUCVariant == SctpStateVariables::CUCV_PseudoCumAckV2) {
                    advanceWindow = myPath->newPseudoCumAck || myPath->newRTXPseudoCumAck;
                }
                else if (state->cmtCUCVariant == SctpStateVariables::CUCV_PseudoCumAck) {
                    advanceWindow = myPath->newPseudoCumAck;
                }
                else if (state->cmtCUCVariant == SctpStateVariables::CUCV_Normal) {
                    advanceWindow = myPath->newCumAck;
                }
            }
            EV_DETAIL << simTime() << ":\tCC " << myPath->newlyAckedBytes
                      << " newly acked on path " << myPathId << ";"
                      << "\tpath->newPseudoCumAck=" << ((myPath->newPseudoCumAck == true) ? "true" : "false")
                      << "\tpath->newRTXPseudoCumAck=" << ((myPath->newRTXPseudoCumAck == true) ? "true" : "false")
                      << "\tdropFilledGap=" << ((dropFilledGap == true) ? "true" : "false")
                      << "\t->\tadvanceWindow=" << advanceWindow << endl;

            (this->*ccFunctions.ccUpdateBytesAcked)(myPath, myPath->newlyAckedBytes,
                    (advanceWindow && dropFilledGap) ? false :
                    advanceWindow);
            if (state->maxBurstVariant == SctpStateVariables::MBV_MaxBurst) {
                myPath->packetsInBurst = 0;
            }
        }
    }

    // ====== Update congestion windows on paths (handling decreases) ========
    EV_DEBUG << "Before ccUpdateAfterSack with tsna=" << tsna << endl;
    // ccUpdateAfterSack() will iterate over all paths.
    (this->*ccFunctions.ccUpdateAfterSack)();

    // #######################################################################
    // #### Path Management                                               ####
    // #######################################################################

    if ((state->allowCMT == true) &&
        (state->cmtSmartT3Reset == true))
    {
        // ====== Find oldest unacked chunk on each path ======================
        for (SctpQueue::PayloadQueue::const_iterator iterator = retransmissionQ->payloadQueue.begin();
             iterator != retransmissionQ->payloadQueue.end(); ++iterator)
        {
            const SctpDataVariables *myChunk = iterator->second;
            SctpPathVariables *myChunkLastPath = myChunk->getLastDestinationPath();
            if (!chunkHasBeenAcked(myChunk)) {
                if (myChunkLastPath->newOldestChunkSendTime > myChunk->sendTime) {
                    EV_DETAIL << "TSN " << myChunk->tsn << " is new oldest on path "
                              << myChunkLastPath->remoteAddress << ", rel send time is "
                              << simTime() - myChunk->sendTime << " ago" << endl;
                    myChunkLastPath->newOldestChunkSendTime = myChunk->sendTime;
                    myChunkLastPath->oldestChunkTsn = myChunk->tsn;
                }
            }
        }
    }

    // ====== Need to stop or restart T3 timer? ==============================
    for (auto & elem : sctpPathMap) {
        SctpPathVariables *myPath = elem.second;
        const L3Address& myPathId = myPath->remoteAddress;

        // ====== Smart T3 Reset ===============================================
        bool updatedOldestChunkSendTime = false;
        if ((state->allowCMT == true) &&
            (state->cmtSmartT3Reset == true))
        {
            // ====== Has oldest chunk send time been updated? =================
            if (myPath->newOldestChunkSendTime > simTime()) {
                myPath->newOldestChunkSendTime = myPath->oldestChunkSendTime;
                // newOldestChunkSendTime > simTime => no old chunk found:
                // Set newOldestChunkSendTime to oldestChunkSendTime
            }
            else if (myPath->newOldestChunkSendTime != myPath->oldestChunkSendTime) {
                // Update oldestChunkSendTime.
                myPath->oldestChunkSendTime = myPath->newOldestChunkSendTime;
                updatedOldestChunkSendTime = true;
            }
            assert(myPath->oldestChunkSendTime <= simTime());
        }
        if (myPath->outstandingBytes == 0) {
            // T.D. 07.01.2010: Only stop T3 timer when there is nothing more to send on this path!
            if (qCounter.roomTransQ.find(myPath->remoteAddress)->second == 0) {
                // Stop T3 timer, if there are no more outstanding bytes.
                stopTimer(myPath->T3_RtxTimer);
                myPath->oldestChunkSendTime = SIMTIME_ZERO;
            }
        }
        else if (myPath->newCumAck) {    // Only care for CumAcks here!
            // NOTE: Due to the existence of retransmissions *before* PseudoCumAck for CUCv2,
            //       it is *not* possible to check PseudoCumAck here!
            //       This would miss retransmissions -> chunks would never be retransmitted!
            stopTimer(myPath->T3_RtxTimer);
            startTimer(myPath->T3_RtxTimer, myPath->pathRto);
        }
        else if (updatedOldestChunkSendTime) {    // Smart T3 Reset
            stopTimer(myPath->T3_RtxTimer);
            startTimer(myPath->T3_RtxTimer, myPath->pathRto);
        }
        else {
            /* Also restart T3 timer, when lowest TSN is rtx'ed */
            if (myPath->lowestTsnRetransmitted == true) {
                EV_INFO << "Lowest TSN retransmitted => restart of T3 timer for path "
                        << myPathId << endl;
                stopTimer(myPath->T3_RtxTimer);
                startTimer(myPath->T3_RtxTimer, myPath->pathRto);
            }
        }

        // ====== Clear error counter if TSNs on path have been acked =========
        if (myPath->newlyAckedBytes > 0) {
            pmClearPathCounter(myPath);
        }
    }

    return SCTP_E_IGNORE;
}

void SctpAssociation::handleChunkReportedAsAcked(uint32& highestNewAck,
        simtime_t& rttEstimation,
        SctpDataVariables *myChunk,
        SctpPathVariables *sackPath,
        const bool sackIsNonRevokable)
{
    SctpPathVariables *myChunkLastPath = myChunk->getLastDestinationPath();
    // SFR algorithm
    if (state->allowCMT == true) {
        EV << "TSN " << myChunk->tsn << " on path " << myChunkLastPath->remoteAddress << ":\t"
           << "findPseudoCumAck=" << ((myChunkLastPath->findPseudoCumAck == true) ? "true" : "false") << "\t"
           << "pseudoCumAck=" << myChunkLastPath->pseudoCumAck << "\t"
           << "newPseudoCumAck=" << ((myChunkLastPath->newPseudoCumAck == true) ? "true" : "false") << "\t"
           << "findRTXPseudoCumAck=" << ((myChunkLastPath->findRTXPseudoCumAck == true) ? "true" : "false") << "\t"
           << "rtxPseudoCumAck=" << myChunkLastPath->rtxPseudoCumAck << "\t"
           << "newRTXPseudoCumAck=" << ((myChunkLastPath->newRTXPseudoCumAck == true) ? "true" : "false") << "\t"
           << endl;

        // This chunk has not been acked before -> new ack on its myChunkLastPath.
        if (myChunkLastPath->sawNewAck == false) {
            EV << "TSN " << myChunk->tsn << " on path " << myChunkLastPath->remoteAddress << ":\t"
               << "Saw new ack -> setting highestNewAckInSack!" << endl;
            myChunkLastPath->sawNewAck = true;
        }

        // Smart Fast RTX
        // If chunk has already been transmitted on another path, do not consider it
        // for fast RTX handling!
        if ((!myChunk->hasBeenTimerBasedRtxed) ||
            (state->cmtSmartFastRTX == false))
        {
            if (myChunkLastPath->lowestNewAckInSack == 0) {
                myChunkLastPath->lowestNewAckInSack = myChunk->tsn;    // The lowest TSN acked
            }
            if (myChunkLastPath->highestNewAckInSack == 0) {
                myChunkLastPath->highestNewAckInSack = myChunk->tsn;    // The highest TSN acked so far
            }
            else if (tsnLt(myChunkLastPath->highestNewAckInSack, myChunk->tsn)) {
                myChunkLastPath->highestNewAckInSack = myChunk->tsn;    // The highest TSN acked so far
            }
        }
    }
    if ((myChunk->numberOfTransmissions == 1) &&
        (myChunk->hasBeenMoved == false) &&
        (myChunk->hasBeenReneged == false))
    {
        if (myChunkLastPath == sackPath) {
            const simtime_t timeDifference = simTime() - myChunk->sendTime;
            if ((timeDifference < rttEstimation) || (rttEstimation == -1.0)) {
                rttEstimation = timeDifference;
            }
            EV_DETAIL << simTime() << " processSackArrived: computed rtt time diff == "
                      << timeDifference << " for TSN " << myChunk->tsn << endl;
        }
        else {
            if ((state->allowCMT == true) &&
                (state->cmtSlowPathRTTUpdate == true) &&
                (myChunkLastPath->waitingForRTTCalculaton == false))
            {
                // numberOfTransmissions==1, hasBeenReneged==false
                // T.D. 25.02.2010: Slow Path Update
                // Remember this chunk's TSN and send time in order to update the
                // path's RTT using a stale SACK on its own path.
                myChunkLastPath->tsnForRTTCalculation = myChunk->tsn;
                myChunkLastPath->txTimeForRTTCalculation = myChunk->sendTime;
                myChunkLastPath->waitingForRTTCalculaton = true;
            }
        }
    }
    if ((myChunk->hasBeenAbandoned == false) &&
        (myChunk->hasBeenReneged == false) &&
        (myChunk->hasBeenAcked == false))
    {
        EV_DETAIL << simTime() << ": GapAcked TSN " << myChunk->tsn
                  << " on path " << myChunkLastPath->remoteAddress << endl;

        if (myChunk->tsn > highestNewAck) {
            highestNewAck = myChunk->tsn;
        }

        if (sackIsNonRevokable == true) {
            myChunkLastPath->gapAckedChunksInLastSACK++;
            myChunkLastPath->gapNRAckedChunksInLastSACK++;
        }
        else {
            myChunkLastPath->gapAckedChunksInLastSACK++;
        }
    }

    // ====== Non-Renegable SACK =============================================
    if (sackIsNonRevokable == true) {
        // NOTE: nonRenegablyAckChunk() will only work with ChunkMap,
        //       since the actual chunk object will be gone ...
        nonRenegablyAckChunk(myChunk, sackPath, rttEstimation,
                sctpMain->getAssocStat(assocId));
    }
    // ====== Renegable SACK =================================================
    else {
        renegablyAckChunk(myChunk, sackPath);
    }
}

void SctpAssociation::handleChunkReportedAsMissing(const SctpSackChunk *sackChunk,
        const uint32 highestNewAck,
        SctpDataVariables *myChunk,
        SctpPathVariables *sackPath)
{
    SctpPathVariables *myChunkLastPath = myChunk->getLastDestinationPath();
    EV_INFO << "TSN " << myChunk->tsn << " is missing in gap reports (last "
            << myChunkLastPath->remoteAddress << ") ";
    if (!chunkHasBeenAcked(myChunk)) {
        EV_DETAIL << "has not been acked, highestNewAck=" << highestNewAck
                  << " countsAsOutstanding=" << myChunk->countsAsOutstanding << endl;

        // ===== Check whether a Fast Retransmission is necessary =============
        // Non-CMT behaviour: check for highest TSN
        uint32 chunkReportedAsMissing = (highestNewAck > myChunk->tsn || (myChunk->getLastDestinationPath()->fastRecoveryActive && state->highestTsnAcked >= myChunk->tsn)) ? 1 : 0;

        // Split Fast Retransmission (SFR) algorithm for CMT
        if ((state->allowCMT == true) && (state->cmtUseSFR == true)) {
            chunkReportedAsMissing = 0;    // Default: do not assume chunk as missing.

            // If there has been another chunk with highest TSN acked on this path,
            // the current one is missing.
            if ((myChunkLastPath->sawNewAck) &&
                (tsnGt(myChunkLastPath->highestNewAckInSack, myChunk->tsn)))
            {
                if (state->cmtUseDAC == false) {
                    chunkReportedAsMissing = 1;
                }
                else {
                    // ------ DAC algorithm at sender side -----------
                    // Is there a newly acked TSN on another path?
                    bool sawNewAckOnlyOnThisPath = true;
                    for (auto & elem : sctpPathMap) {
                        const SctpPathVariables *otherPath = elem.second;
                        if ((otherPath != myChunkLastPath) && (otherPath->sawNewAck)) {
                            sawNewAckOnlyOnThisPath = false;
                            break;
                        }
                    }
                    if (sawNewAckOnlyOnThisPath == true) {
                        // All newly acked TSNs were sent on the same path
                        EV << "SplitFastRTX + DAC: all on same path:   "
                           << "TSN=" << myChunk->tsn
                           << " lowestNewAckInSack=" << myChunkLastPath->lowestNewAckInSack
                           << " highestNewAckInSack=" << myChunkLastPath->highestNewAckInSack
                           << " (on path " << myChunkLastPath->remoteAddress << ")" << endl;
                        // Are there newly acked TSNs ta, tb, so that ta < myChunk->tsn < tb?
                        // myChunkLastPath->highestNewAckInSack is highest newly acked TSN on the current path
                        //   -> since all TSNs were on this path, this value can be used as tb
                        // lowestNewAckInSack is the lowest newly acked TSN of this SACK
                        //   -> since all TSNs were on the same path, this value can be used as ta
                        if (tsnLt(myChunkLastPath->lowestNewAckInSack, myChunk->tsn) &&
                            tsnLt(myChunk->tsn, myChunkLastPath->highestNewAckInSack))
                        {
                            EV << "   => conservative increment of 1" << endl;
                            chunkReportedAsMissing = 1;
                        }
                        else if (tsnGt(myChunkLastPath->lowestNewAckInSack, myChunk->tsn)) {    // All newly acked TSNs are larger than myChunk->tsn
                            EV << "   => reported increment of dacPacketsRcvd=" << (unsigned int)sackChunk->getDacPacketsRcvd() << endl;
                            chunkReportedAsMissing = sackChunk->getDacPacketsRcvd();
                        }
                    }
                    else {
                        // Mixed SACKS: newly acked TSNs were sent to multiple paths
                        EV << "SplitFastRTX + DAC: mixed acks, increment is 1" << endl;
                        chunkReportedAsMissing = 1;
                    }
                }
            }    // else: There is no need to increment the missing count.

            EV << "SplitFastRTX: chunkReportedAsMissing="
               << chunkReportedAsMissing << ", "
               << "sawNewAck=" << myChunkLastPath->sawNewAck << ", "
               << "lowestNewAckInSack=" << myChunkLastPath->lowestNewAckInSack
               << "highestNewAckInSack=" << myChunkLastPath->highestNewAckInSack << ", "
               << "TSN=" << myChunk->tsn << endl;
        }
        if (chunkReportedAsMissing > 0) {
            myChunk->gapReports += chunkReportedAsMissing;
            myChunkLastPath->gapUnackedChunksInLastSACK++;

            if (myChunk->gapReports >= state->numGapReports) {
                bool fastRtx = false;
                switch (state->rtxMethod) {
                    case 0:    // Only one Fast RTX after 3 Gap reports
                        fastRtx = ((myChunk->hasBeenFastRetransmitted == false) &&
                                   ((myChunk->numberOfRetransmissions == 0) ||
                                    ((myChunk->hasBeenMoved) &&
                                     (myChunk->countsAsOutstanding) &&
                                     (state->movedChunkFastRTXFactor > 0) &&
                                     ((simTime() - myChunk->sendTime) > state->movedChunkFastRTXFactor * myChunkLastPath->srtt))
                                   ));
                        break;

                    case 1:    // Just 1 Fast RTX per RTT
                        fastRtx = ((myChunk->hasBeenFastRetransmitted == false) &&
                                   (myChunk->numberOfRetransmissions == 0 ||
                                    (simTime() - myChunk->sendTime) > myChunkLastPath->srtt));
                        break;

                    case 2:    // Switch off Fast RTX
                        fastRtx = false;
                        break;

                    case 3:    // Always Fast RTX
                        fastRtx = true;
                        break;
                }
                if (fastRtx) {
                    if (myChunk->hasBeenMoved) {
                        EV << simTime() << ": MovedFastRTX for TSN " << myChunk->tsn << endl;
                    }
                    myChunk->hasBeenMoved = false;    // Just trigger *one* fast RTX ...
                    // ====== Add chunk to transmission queue ========
                    if (transmissionQ->getChunk(myChunk->tsn) == nullptr) {
                        if (!chunkMustBeAbandoned(myChunk, sackPath)) {
                            Sctp::AssocStat *assocStat = sctpMain->getAssocStat(assocId);
                            if (assocStat) {
                                assocStat->numFastRtx++;
                            }
                        }
                        myChunk->hasBeenFastRetransmitted = true;
                        myChunk->sendForwardIfAbandoned = true;

                        EV_DETAIL << simTime() << ": Fast RTX for TSN "
                                  << myChunk->tsn << " on path " << myChunk->getLastDestination() << endl;
                        myChunkLastPath->numberOfFastRetransmissions++;

                        myChunk->setNextDestination(getNextDestination(myChunk));
                        SctpPathVariables *myChunkNextPath = myChunk->getNextDestinationPath();
                        assert(myChunkNextPath != nullptr);

                        if (myChunk->countsAsOutstanding) {
                            decreaseOutstandingBytes(myChunk);
                        }
                        if (!transmissionQ->checkAndInsertChunk(myChunk->tsn, myChunk)) {
                            EV_DETAIL << "Fast RTX: cannot add message/chunk (TSN="
                                      << myChunk->tsn << ") to the transmissionQ" << endl;
                        }
                        else {
                            myChunk->enqueuedInTransmissionQ = true;
                            auto q = qCounter.roomTransQ.find(myChunk->getNextDestination());
                            q->second += ADD_PADDING(myChunk->len / 8 + SCTP_DATA_CHUNK_LENGTH);
                            auto qb = qCounter.bookedTransQ.find(myChunk->getNextDestination());
                            qb->second += myChunk->booksize;
                        }
                        myChunkNextPath->requiresRtx = true;
                        if (myChunkNextPath->findLowestTsn == true) {
                            // TD 08.12.09: fixed detection of lowest TSN retransmitted
                            myChunkNextPath->lowestTsnRetransmitted = true;
                        }
                    }
                }
            }
        }
        myChunkLastPath->findLowestTsn = false;
    }
    else {
        // Reneging, type 1:
        // A chunk in the gap blocks has been un-acked => reneg it.
        tsnWasReneged(myChunk, sackPath, 1);
    }
}

void SctpAssociation::nonRenegablyAckChunk(SctpDataVariables *chunk,
        SctpPathVariables *sackPath,
        simtime_t& rttEstimation,
        Sctp::AssocStat *assocStat)
{
    SctpPathVariables *lastPath = chunk->getLastDestinationPath();
    assert(lastPath != nullptr);

    // ====== Bookkeeping ====================================================
    // Subtract chunk size from sender buffer size
    state->sendBuffer -= chunk->len / 8;

    // Subtract chunk size from the queue size of its stream
    auto streamIterator = sendStreams.find(chunk->sid);
    assert(streamIterator != sendStreams.end());
    SctpSendStream *stream = streamIterator->second;
    assert(stream != nullptr);
    cPacketQueue *streamQ = (chunk->ordered == false) ? stream->getUnorderedStreamQ() : stream->getStreamQ();
    assert(streamQ != nullptr);

    if (chunk->priority > 0) {
        state->queuedDroppableBytes -= chunk->len / 8;
    }

    if ((chunk->hasBeenCountedAsNewlyAcked == false) &&
        (chunk->hasBeenAcked == false))
    {
        if ((state->cmtMovedChunksReduceCwnd == false) ||
            (chunk->hasBeenMoved == false))
        {
            chunk->hasBeenCountedAsNewlyAcked = true;
            // The chunk has not been acked before.
            // Therefore, its size may *once* be counted as newly acked.
            lastPath->newlyAckedBytes += chunk->booksize;
        }
    }

    assert(chunk->queuedOnPath->queuedBytes >= chunk->booksize);
    chunk->queuedOnPath->queuedBytes -= chunk->booksize;
    chunk->queuedOnPath->statisticsPathQueuedSentBytes->record(chunk->queuedOnPath->queuedBytes);
    chunk->queuedOnPath = nullptr;

    assert(state->queuedSentBytes >= chunk->booksize);
    state->queuedSentBytes -= chunk->booksize;
    statisticsQueuedSentBytes->record(state->queuedSentBytes);
    if (assocStat) {
        assocStat->ackedBytes += chunk->len / 8;
    }
    if ((assocStat) && (fairTimer)) {
        assocStat->fairAckedBytes += chunk->len / 8;
    }

    if ((state->allowCMT == true) &&
        (state->cmtSlowPathRTTUpdate == true) &&
        (lastPath->waitingForRTTCalculaton == false) &&
        (lastPath != sackPath) &&
        (chunk->numberOfTransmissions == 1) &&
        (chunk->hasBeenMoved == false) &&
        (chunk->hasBeenReneged == false))
    {
        // Slow Path Update
        // Remember this chunk's TSN and send time in order to update the
        // path's RTT using a stale SACK on its own path.
        lastPath->tsnForRTTCalculation = chunk->tsn;
        lastPath->txTimeForRTTCalculation = chunk->sendTime;
        lastPath->waitingForRTTCalculaton = true;
    }

    // ====== RTT calculation ================================================
    if ((chunkHasBeenAcked(chunk) == false) && (chunk->countsAsOutstanding)) {
        if ((chunk->numberOfTransmissions == 1) && (lastPath == sackPath) && (chunk->hasBeenMoved == false)) {
            const simtime_t timeDifference = simTime() - chunk->sendTime;
            if ((timeDifference < rttEstimation) || (rttEstimation == SIMTIME_MAX)) {
                rttEstimation = timeDifference;
            }
        }
        decreaseOutstandingBytes(chunk);
    }

    // ====== Remove chunk pointer from ChunkMap =============================
    // The chunk still has to be remembered as acknowledged!
    ackChunk(chunk, sackPath);

    // ====== Remove chunk from transmission queue ===========================
    // Dequeue chunk, cause it has been acked
    if (transmissionQ->getChunk(chunk->tsn)) {
        transmissionQ->removeMsg(chunk->tsn);
        chunk->enqueuedInTransmissionQ = false;
        auto q = qCounter.roomTransQ.find(chunk->getNextDestination());
        q->second -= ADD_PADDING(chunk->len / 8 + SCTP_DATA_CHUNK_LENGTH);
        auto qb = qCounter.bookedTransQ.find(chunk->getNextDestination());
        qb->second -= chunk->booksize;
    }

    // ====== Remove chunk from retransmission queue =========================
    chunk = retransmissionQ->getAndExtractChunk(chunk->tsn);
    if (chunk->userData != nullptr) {
        delete chunk->userData;
    }
    delete chunk;
}

void SctpAssociation::renegablyAckChunk(SctpDataVariables *chunk,
        SctpPathVariables *sackPath)
{
    // ====== Bookkeeping ====================================================
    if (chunk->countsAsOutstanding) {
        decreaseOutstandingBytes(chunk);
    }

    if ((chunk->hasBeenCountedAsNewlyAcked == false) &&
        (chunk->hasBeenAcked == false))
    {
        if ((state->cmtMovedChunksReduceCwnd == false) ||
            (chunk->hasBeenMoved == false))
        {
            chunk->hasBeenCountedAsNewlyAcked = true;
            // The chunk has not been acked before.
            // Therefore, its size may *once* be counted as newly acked.
            chunk->getLastDestinationPath()->newlyAckedBytes += chunk->booksize;
        }
    }

    // ====== Acknowledge chunk =============================================
    ackChunk(chunk, sackPath);
    chunk->gapReports = 0;

    // ====== Remove chunk from transmission queue ===========================
    if (transmissionQ->getChunk(chunk->tsn)) {    // I.R. 02.01.2007
        EV_INFO << "Found TSN " << chunk->tsn << " in transmissionQ -> remote it" << endl;
        transmissionQ->removeMsg(chunk->tsn);
        chunk->enqueuedInTransmissionQ = false;
        auto q = qCounter.roomTransQ.find(chunk->getNextDestination());
        q->second -= ADD_PADDING(chunk->len / 8 + SCTP_DATA_CHUNK_LENGTH);
        auto qb = qCounter.bookedTransQ.find(chunk->getNextDestination());
        qb->second -= chunk->booksize;
    }
}

void SctpAssociation::generateSendQueueAbatedIndication(const uint64 bytes)
{
    if (state->sendBuffer < state->sendQueueLimit) {
        // Just send SCTP_I_SENDQUEUE_ABATED once, after all newly acked
        // chunks have been dequeued.
        // Only send indication if the sendBuffer size has dropped below the sendQueueLimit
        // assert(state->lastSendQueueAbated < simTime());
        state->appSendAllowed = true;
        EV_DETAIL << simTime() << ":\tSCTP_I_SENDQUEUE_ABATED("
                  << bytes << ") to refill buffer "
                  << state->sendBuffer << "/" << state->sendQueueLimit << endl;

        cPacket *msg = new cPacket(indicationName(SCTP_I_SENDQUEUE_ABATED));
        msg->setKind(SCTP_I_SENDQUEUE_ABATED);

        SctpSendQueueAbated *sendQueueAbatedIndication =
            new SctpSendQueueAbated(indicationName(SCTP_I_SENDQUEUE_ABATED));
        sendQueueAbatedIndication->setSocketId(assocId);
        sendQueueAbatedIndication->setLocalAddr(localAddr);
        sendQueueAbatedIndication->setRemoteAddr(remoteAddr);
        sendQueueAbatedIndication->setNumMsgs(bytes);    // NOTE: Legacy API!

        sendQueueAbatedIndication->setQueuedForStreamArraySize(sendStreams.size());
        unsigned int streamID = 0;
        for (auto & elem : sendStreams)
        {
            const SctpSendStream *stream = elem.second;
            sendQueueAbatedIndication->setQueuedForStream(streamID, stream->getUnorderedStreamQ()->getByteLength() + stream->getStreamQ()->getByteLength());
            streamID++;
        }

        sendQueueAbatedIndication->setBytesAvailable(state->sendQueueLimit - state->sendBuffer);
        sendQueueAbatedIndication->setBytesQueued(state->sendBuffer);
        sendQueueAbatedIndication->setBytesLimit(state->sendQueueLimit);

        msg->setControlInfo(sendQueueAbatedIndication);
        sctpMain->send(msg, "appOut");

        state->lastSendQueueAbated = simTime();
    }
}

void SctpAssociation::dequeueAckedChunks(const uint32 tsna,
        SctpPathVariables *sackPath,
        simtime_t& rttEstimation)
{
    Sctp::AssocStat *assocStat = sctpMain->getAssocStat(assocId);

    // Set it ridiculously high
    rttEstimation = SIMTIME_MAX;

    // Are there chunks in the retransmission queue ? If Yes -> check for dequeue.
    auto iterator = retransmissionQ->payloadQueue.begin();
    while (iterator != retransmissionQ->payloadQueue.end()) {
        SctpDataVariables *chunk = iterator->second;
        if (tsnGe(tsna, chunk->tsn)) {
            EV_DETAIL << simTime() << ": CumAcked TSN " << chunk->tsn
                      << " on path " << chunk->getLastDestination() << endl;

            if (!chunkHasBeenAcked(chunk)) {
                SctpPathVariables *lastPath = chunk->getLastDestinationPath();
                // CumAck affects lastPath -> reset its T3 timer later.
                lastPath->newCumAck = true;
                // CumAck of SACK has acknowledged this chunk. Handle Pseudo CumAck.
                lastPath->findPseudoCumAck = true;
                lastPath->newPseudoCumAck = true;
                // T.D. 22.11.09: CUCv2
                lastPath->findRTXPseudoCumAck = true;
                lastPath->newRTXPseudoCumAck = true;
            }

            nonRenegablyAckChunk(chunk, sackPath, rttEstimation, assocStat);
        }
        else {
            break;
        }
        iterator = retransmissionQ->payloadQueue.begin();
    }

    EV_DEBUG << "dequeueAckedChunks(): rttEstimation=" << rttEstimation << endl;
}

SctpEventCode SctpAssociation::processForwardTsnArrived(SctpForwardTsnChunk *fwChunk)
{
    EV_TRACE << "processForwardTsnArrived\n";
    EV_INFO << "last state->cTsnAck=" << state->gapList.getCumAckTsn() << " fwCumAck=" << fwChunk->getNewCumTsn() << "\n";

    /* Ignore old FORWARD_TSNs, probably stale retransmits. */
    if (state->gapList.getCumAckTsn() >= fwChunk->getNewCumTsn()) {
        return SCTP_E_IGNORE;
    }

    for (uint32 i = 0; i < fwChunk->getSidArraySize(); i++) {
        if (fwChunk->getSsn(i) != -1) {
            auto iter = receiveStreams.find(fwChunk->getSid(i));
            SctpReceiveStream *rStream = iter->second;

            /* Uncomment the folloing to drop gap-acknowledged messages
             * between two abandonend messages rather then delivering them.
             */

            if (rStream->getOrderedQ()->getQueueSize() > 0)
                rStream->setExpectedStreamSeqNum(rStream->getOrderedQ()->getFirstSsnInQueue(fwChunk->getSid(i)));
            else if (rStream->getExpectedStreamSeqNum() <= fwChunk->getSsn(i))
                rStream->setExpectedStreamSeqNum(fwChunk->getSsn(i) + 1);
            if (rStream->getExpectedStreamSeqNum() > 65535) {
                rStream->setExpectedStreamSeqNum(0);
            }
            sendDataArrivedNotification(fwChunk->getSid(i));
            calculateRcvBuffer();
        }
    }
    /* Update Gap lists with abandoned TSNs and advance CumTSNAck */
    for (uint32 i = state->gapList.getCumAckTsn() + 1; i <= fwChunk->getNewCumTsn(); i++) {
        if (i > state->gapList.getCumAckTsn() && !state->gapList.tsnInGapList(i)) {
            bool dummy;
            state->gapList.updateGapList(i, dummy, false);
            state->gapList.tryToAdvanceCumAckTsn();
        }
    }
    return SCTP_E_IGNORE;
}

SctpEventCode SctpAssociation::processDataArrived(SctpDataChunk *dataChunk)
{
    const uint32 tsn = dataChunk->getTsn();
    SctpPathVariables *path = getPath(remoteAddr);

    state->newChunkReceived = false;
    state->lastTsnReceived = tsn;

    bool found = false;
    for (auto & elem : state->lastDataSourceList) {
        if (elem == path) {
            found = true;
            break;
        }
    }
    if (!found) {
        state->lastDataSourceList.push_back(path);
    }
    state->lastDataSourcePath = path;

    EV_DETAIL << simTime() << " SctpAssociation::processDataArrived TSN=" << tsn << endl;
    path->vectorPathReceivedTsn->record(tsn);
    if (dataChunk->getIBit()) {
        state->ackState = sackFrequency;
    }
    calculateRcvBuffer();

    SctpSimpleMessage *smsg = check_and_cast<SctpSimpleMessage *>(dataChunk->decapsulate());
    dataChunk->setByteLength(SCTP_DATA_CHUNK_LENGTH);
    dataChunk->encapsulate(smsg);
    const uint32 payloadLength = dataChunk->getByteLength() - SCTP_DATA_CHUNK_LENGTH;
    EV_DETAIL << "state->bytesRcvd=" << state->bytesRcvd << endl;
    if (payloadLength == 0) {
        EV_DETAIL << "No user data. Send ABORT" << endl;
        return SCTP_E_ABORT;
    }
    state->bytesRcvd += payloadLength;
    EV_DETAIL << "state->bytesRcvd now=" << state->bytesRcvd << endl;
    path->numberOfBytesReceived += payloadLength;
    auto iter = sctpMain->assocStatMap.find(assocId);
    iter->second.rcvdBytes += dataChunk->getByteLength() - SCTP_DATA_CHUNK_LENGTH;

    if (state->stopReceiving) {
        return SCTP_E_SEND;
    }

    // ====== Duplicate: tsn < CumAckTsn =====================================
    if (tsnLe(tsn, state->gapList.getCumAckTsn())) {
        if (state->stopOldData) {
            if (tsnGe(tsn, state->peerTsnAfterReset)) {
                state->stopOldData = false;
            }
            return SCTP_E_SEND;
        }
        else {
            EV_DETAIL << simTime() << ": Duplicate TSN " << tsn << " (smaller than CumAck)" << endl;
            state->dupList.push_back(tsn);
            state->dupList.unique();
            path->numberOfDuplicates++;
#if 0
            delete check_and_cast<SctpSimpleMessage *>(dataChunk->decapsulate());
#endif
            return SCTP_E_DUP_RECEIVED;
        }
    }

    // ====== Duplicate ======================================================
    if (tsnIsDuplicate(tsn)) {
        // TSN value is duplicate within a fragment
        EV_DETAIL << "Duplicate TSN " << tsn << " (copy)" << endl;
        state->dupList.push_back(tsn);
        state->dupList.unique();
        path->numberOfDuplicates++;
        return SCTP_E_SEND;
    }

    // ====== Out of receiver buffer space? ==================================
    calculateRcvBuffer();
    if (((state->messageAcceptLimit > 0) &&
         (state->localMsgRwnd - state->bufferedMessages <= 0)) ||
        ((state->messageAcceptLimit == 0) &&
         ((int32)(state->localRwnd - state->queuedReceivedBytes
                  - state->bufferedMessages * state->bytesToAddPerRcvdChunk) <= 0)))
    {
        state->ackState = sackFrequency;

        if (tsnGt(tsn, state->gapList.getHighestTsnReceived())) {
            EV_DETAIL << "DROP: " << (int)tsn << " high=" << (int)state->gapList.getHighestTsnReceived()
                      << " Q=" << (int)state->queuedReceivedBytes << " Rwnd=" << (int)state->localRwnd << endl;
            if ((!state->pktDropSent) && (sctpMain->pktdrop) && (state->peerPktDrop)) {
                EV_DETAIL << "Receive buffer full (case 1): sendPacketDrop" << endl;
                sendPacketDrop(false);
            }
            iter->second.numDropsBecauseNewTsnGreaterThanHighestTsn++;
            return SCTP_E_SEND;
            //          }  ????
        }
        else if ((tsn < state->gapList.getHighestTsnReceived()) &&
                 (state->disableReneging == false) &&
                 (!makeRoomForTsn(tsn, dataChunk->getByteLength() - SCTP_DATA_CHUNK_LENGTH * 8, dataChunk->getUBit())))
        {
            if ((!state->pktDropSent) && (sctpMain->pktdrop) && (state->peerPktDrop)) {
                EV_DETAIL << "Receive buffer full (case 2): sendPacketDrop" << endl;
                sendPacketDrop(false);
            }
            iter->second.numDropsBecauseNoRoomInBuffer++;
            return SCTP_E_SEND;
        }
    }

    // ====== Update of CumAckTsn ============================================
    state->gapList.updateGapList(tsn, state->newChunkReceived,
            (state->disableReneging == false) ? true : false);
    state->gapList.tryToAdvanceCumAckTsn();
    EV_DETAIL << "cumAckTsn=" << state->gapList.getCumAckTsn()
              << " highestTsnReceived=" << state->gapList.getHighestTsnReceived() << endl;

    // ====== Silly Window Syndrome Avoidance ================================
    if (state->swsAvoidanceInvoked) {
        // swsAvoidanceInvoked => schedule a SACK to be sent at once in this case
        EV_TRACE << "swsAvoidanceInvoked" << endl;
        state->ackState = sackFrequency;
    }

    if (dataChunk->getSid() >= inboundStreams) {
        sendInvalidStreamError(dataChunk->getSid());
        return SCTP_E_IGNORE;
    }
    // ====== Enqueue new chunk ==============================================
    SctpEventCode event = SCTP_E_SEND;
    if (state->newChunkReceived) {
        auto iter = receiveStreams.find(dataChunk->getSid());
        const int ret = iter->second->enqueueNewDataChunk(makeVarFromMsg(dataChunk));
        if (ret > 0) {
            state->queuedReceivedBytes += payloadLength;
            calculateRcvBuffer();

            event = SCTP_E_DELIVERED;
            if (ret < 3) {
                state->bufferedMessages++;
                sendDataArrivedNotification(dataChunk->getSid());
                putInDeliveryQ(dataChunk->getSid());
                if (simTime() > state->lastThroughputTime + 1) {
                    for (uint16 i = 0; i < inboundStreams; i++) {
                        streamThroughputVectors[i]->record(state->streamThroughput[i]
                                / (simTime() - state->lastThroughputTime) / 1024);
                        state->streamThroughput[i] = 0;
                    }
                    state->lastThroughputTime = simTime();
                }
                state->streamThroughput[dataChunk->getSid()] += payloadLength;
            }
            calculateRcvBuffer();
        }
        state->newChunkReceived = false;
    }

    return event;
}

SctpEventCode SctpAssociation::processHeartbeatAckArrived(SctpHeartbeatAckChunk *hback,
        SctpPathVariables *path)
{
    path->numberOfHeartbeatAcksRcvd++;
    path->vectorPathRcvdHbAck->record(path->numberOfHeartbeatAcksRcvd);
    /* hb-ack goes to pathmanagement, reset error counters, stop timeout timer */
    const L3Address addr = hback->getRemoteAddr();
    const simtime_t hbTimeField = hback->getTimeField();
    stopTimer(path->HeartbeatTimer);
    /* assume a valid RTT measurement on this path */
    simtime_t rttEstimation = simTime() - hbTimeField;
    pmRttMeasurement(path, rttEstimation);
    pmClearPathCounter(path);
    path->confirmed = true;
    path->lastAckTime = simTime();
    if (path->primaryPathCandidate == true) {
        state->setPrimaryPath(getPath(addr));
        path->primaryPathCandidate = false;
        if (path->pmtu < state->assocPmtu) {
            state->assocPmtu = path->pmtu;
        }
        path->ssthresh = state->peerRwnd;
        recordCwndUpdate(path);
        path->heartbeatTimeout = (double)sctpMain->getHbInterval() + path->pathRto;
    }

    if (path->activePath == false) {
        EV_INFO << "HB ACK arrived activePath=false. remoteAddress=" << path->remoteAddress
                << " initialPP=" << state->initialPrimaryPath << endl;
        path->activePath = true;
        if (state->reactivatePrimaryPath && path->remoteAddress == state->initialPrimaryPath) {
            state->setPrimaryPath(path);
        }
        EV_DETAIL << "primaryPath now " << state->getPrimaryPathIndex() << endl;
    }
    EV_INFO << "Received HB ACK chunk...resetting error counters on path " << addr
            << ", rttEstimation=" << rttEstimation << endl;
    path->pathErrorCount = 0;
    return SCTP_E_IGNORE;
}

void SctpAssociation::processOutgoingResetRequestArrived(SctpOutgoingSsnResetRequestParameter *requestParam)
{
    EV_TRACE << "processOutgoingResetRequestArrived\n";
    if (!state->firstPeerRequest && (requestParam->getSrReqSn() < (state->peerRequestSn)) ) {
        // Retransmission
        sendStreamResetResponse(requestParam->getSrReqSn(), NO_RESET);
        return;
    }

    if (state->findRequestNum(requestParam->getSrResSn())) {
        state->requests[requestParam->getSrResSn()].result = PERFORMED;
        state->numResetRequests--;
        state->waitForResponse = false;
    }
    if (getPath(remoteAddr)->ResetTimer->isScheduled()) {
        if (state->numResetRequests == 0) {
            SctpResetTimer *tm = check_and_cast<SctpResetTimer *>(PK(getPath(remoteAddr)->ResetTimer)->decapsulate());
            if ((tm->getOutSN() == requestParam->getSrResSn() && !tm->getOutAcked()) ||
                (tm->getInSN() == requestParam->getSrResSn() && !tm->getInAcked())) {
                stopTimer(getPath(remoteAddr)->ResetTimer);
                delete state->resetChunk;
                state->resetChunk = nullptr;
                state->resetPending = false;
                state->localRequestType = 0;
                state->stopReceiving = false;
            }
            delete tm;
        }
    }
    if (requestParam->getStreamNumbersArraySize() > 0) {
        uint16 count = 0;
        for (uint16 i = 0; i < requestParam->getStreamNumbersArraySize(); i++) {
            if (!receiveStreamPresent(requestParam->getStreamNumbers(i))) {
                sendStreamResetResponse(requestParam->getSrReqSn(), DENIED);
                return;
            }
            if (getExpectedSsnOfStream(requestParam->getStreamNumbers(i)) != 0) {
                count++;
            }
        }
        if (count == 0 && !(tsnGt(requestParam->getLastTsn(), state->gapList.getHighestTsnReceived()))) {
            sendStreamResetResponse(requestParam->getSrReqSn(), NOTHING_TO_DO);
            return;
        }
    }
    if (state->streamReset && !(tsnGt(requestParam->getLastTsn(), state->gapList.getHighestTsnReceived()))) {
        if (requestParam->getStreamNumbersArraySize() > 0) {
            for (uint16 i = 0; i < requestParam->getStreamNumbersArraySize(); i++) {
                resetExpectedSsn(requestParam->getStreamNumbers(i));
            }
        } else {
            resetExpectedSsns();
        }
        EV_DETAIL << "processOutgoingResetRequestArrived: resetExpectedSsns\n";
        if (state->sendResponse == PERFORMED) {
            sendStreamResetResponse(requestParam->getSrReqSn(), PERFORMED);
            state->sendResponse = 0;
        } else {
            state->sendResponse = PERFORMED;
            state->responseSn = requestParam->getSrReqSn();
        }
    } else if (tsnGt(requestParam->getLastTsn(), state->gapList.getHighestTsnReceived())) {
        state->lastTsnBeforeReset = requestParam->getLastTsn();
        state->peerRequestSn = requestParam->getSrReqSn();
        sendStreamResetResponse(requestParam->getSrReqSn(), DEFERRED);
        state->incomingRequest = requestParam->dup();
        state->incomingRequestSet = true;
        state->resetDeferred = true;
       // state->firstPeerRequest = false;
    } else {
        sendStreamResetResponse(requestParam->getSrReqSn(), PERFORMED);
    }
}

void SctpAssociation::processIncomingResetRequestArrived(SctpIncomingSsnResetRequestParameter *requestParam)
{
    uint16 num = 0;
    if (!state->firstPeerRequest && (requestParam->getSrReqSn() < (state->peerRequestSn)) ) {
        // Retransmission
        sendStreamResetResponse(requestParam->getSrReqSn(), NO_RESET);
        return;
    }
    if (!state->fragInProgress && state->outstandingBytes == 0) {
        if (requestParam->getStreamNumbersArraySize() > 0) {
            for (uint16 i = 0; i < requestParam->getStreamNumbersArraySize(); i++) {
                if (!sendStreamPresent(requestParam->getStreamNumbers(i))) {
                    sendStreamResetResponse(requestParam->getSrReqSn(), DENIED);
                    return;
                }
                if (getSsnOfStream(requestParam->getStreamNumbers(i)) == 0 ) {
                    num++;
                }
            }
            if (num == requestParam->getStreamNumbersArraySize()) {
                sendStreamResetResponse(requestParam->getSrReqSn(), NOTHING_TO_DO);
            return;
            }
            for (uint16 i = 0; i < requestParam->getStreamNumbersArraySize(); i++) {
                if (!state->findPeerStreamToReset(requestParam->getStreamNumbers(i))) {

                   // resetSsn(requestParam->getStreamNumbers(i));
                    state->peerStreamsToReset.push_back(requestParam->getStreamNumbers(i));
                }
            }
        } else {
            resetSsns();
        }
        sendOutgoingResetRequest(requestParam);
       // sendBundledOutgoingResetAndResponse(requestParam);
        EV_TRACE << "processIncomingResetRequestArrived: sendOutgoingResetRequestArrived returned\n";
        state->resetPending = true;
    } else {
        if (requestParam->getStreamNumbersArraySize() > 0) {
            state->streamsPending.clear();
            state->streamsToReset.clear();
            for (uint16 i = 0; i < requestParam->getStreamNumbersArraySize(); i++) {
                if (!sendStreamPresent(requestParam->getStreamNumbers(i))) {
                    sendStreamResetResponse(requestParam->getSrReqSn(), DENIED);
                    return;
                }
                if ((getBytesInFlightOfStream(requestParam->getStreamNumbers(i)) > 0) || getFragInProgressOfStream(requestParam->getStreamNumbers(i))){
                    state->streamsPending.push_back(requestParam->getStreamNumbers(i));
                } else {
                    state->streamsToReset.push_back(requestParam->getStreamNumbers(i));
                    resetSsn(requestParam->getStreamNumbers(i));
                }
            }
        } else {
            for (uint16 i = 0; i < outboundStreams; i++) {
                if (getBytesInFlightOfStream(i) > 0) {
                    state->streamsPending.push_back(i);
                } else {
                    state->streamsToReset.push_back(i);
                    resetSsn(i);
                }
            }
        }
        if (state->streamsToReset.size() > 0) {
           // sendBundledOutgoingResetAndResponse(requestParam);
            sendOutgoingResetRequest(requestParam);
            state->resetPending = true;
        }
        if (!state->resetPending) {
            sendStreamResetResponse(requestParam->getSrReqSn(), DEFERRED);
            state->resetDeferred = true;
        }
        state->peerRequestSn = requestParam->getSrReqSn();
        state->peerRequestType = RESET_INCOMING;
        state->localRequestType = RESET_OUTGOING;
        if (state->streamsPending.size() == 0 && state->incomingRequestSet && state->incomingRequest != nullptr) {
            delete state->incomingRequest;
            state->incomingRequest = nullptr;
            state->incomingRequestSet = false;
        }
        state->incomingRequest = ((SctpParameter *)requestParam)->dup();        //FIXME is the c-style conversion need here?
      //  state->incomingRequest->setName("StateIncoming");
        state->incomingRequestSet = true;
    }
}

void SctpAssociation::processSsnTsnResetRequestArrived(SctpSsnTsnResetRequestParameter *requestParam)
{
    EV_TRACE << "processSSNTsnResetRequestArrived\n";
    if (!state->firstPeerRequest && (requestParam->getSrReqSn() < (state->peerRequestSn)) ) {
        // Retransmission
        sendStreamResetResponse(requestParam->getSrReqSn(), NO_RESET);
        return;
    }
    if (!state->fragInProgress && state->outstandingBytes == 0) {
        state->advancedPeerAckPoint = state->nextTsn - 1;
        state->stopOldData = true;
      //  resetExpectedSsns();
        if (state->sendResponse == PERFORMED) {
            sendStreamResetResponse(requestParam, PERFORMED, true);
            state->sendResponse = 0;
        } else {
            state->sendResponse = PERFORMED_WITH_OPTION;
            state->responseSn = requestParam->getSrReqSn();
            state->peerRequestType = SSN_TSN;
            state->incomingRequest = (SctpParameter *)requestParam->dup();        //FIXME is the c-style conversion need here?
            state->incomingRequestSet = true;
        }
    } else {
        sendStreamResetResponse(requestParam, DEFERRED, true);
        state->incomingRequest = (SctpParameter *)requestParam->dup();        //FIXME is the c-style conversion need here?
        state->incomingRequestSet = true;
       // state->incomingRequest->setName("SSNDeferred");
        state->peerRequestSn = requestParam->getSrReqSn();
      //  state->firstPeerRequest = false;
        state->peerRequestType = SSN_TSN;
        state->resetDeferred = true;
    }
}

void SctpAssociation::processResetResponseArrived(SctpStreamResetResponseParameter *responseParam)
{
    EV_TRACE << "processResetResponseArrived \n";
    if (getPath(remoteAddr)->ResetTimer->isScheduled()) {
        if (PK(getPath(remoteAddr)->ResetTimer)->hasEncapsulatedPacket() &&
            (state->numResetRequests == 0 || (state->getNumRequestsNotPerformed() == 1 && responseParam->getResult() != DEFERRED))) {
            SctpResetTimer *tm = check_and_cast<SctpResetTimer *>(PK(getPath(remoteAddr)->ResetTimer)->decapsulate());
            EV_DETAIL << "SrResSn=" << responseParam->getSrResSn() << " tmOut=" << tm->getOutSN() << " tmIn= " << tm->getInSN() << "\n";
            if (tm->getOutSN() == responseParam->getSrResSn() || tm->getInSN() == responseParam->getSrResSn() || responseParam->getResult() > DEFERRED) {
                stopTimer(getPath(remoteAddr)->ResetTimer);
                delete state->resetChunk;
                state->resetChunk = nullptr;
                getPath(remoteAddr)->pathErrorCount = 0;
                if (state->streamsPending.size() == 0) {
                    delete state->resetInfo;
                    state->resetInfo = nullptr;
                }
            }
            delete tm;
            if (responseParam->getResult() > DEFERRED) {
                state->resetPending = false;
                state->resetRequested = false;
                state->waitForResponse = false;
                state->streamsPending.clear();
                state->resetOutStreams.clear();
                state->resetInStreams.clear();
                return;
            }
        }
    } else {
        if ((PK(getPath(remoteAddr)->ResetTimer)->hasEncapsulatedPacket())) {
            delete ((PK(getPath(remoteAddr)->ResetTimer)->decapsulate()));
        }
    }
    if (state->requests[responseParam->getSrResSn()].result != PERFORMED) {
        if (responseParam->getResult() == PERFORMED) {
            if (state->resetRequested) {
                if (state->resetOutStreams.size() > 0) {
                    for (auto & elem : state->resetOutStreams) {
                        resetSsn((elem));
                    }
                    state->resetOutStreams.clear();
                } else if (state->numAddedOutStreams == 0 && state->numAddedInStreams == 0) {
                    resetSsns();
                }
                if (state->streamsPending.size() == 0)
                    state->resetRequested = false;
            }
            state->resetPending = false;
            state->waitForResponse = false;
            if (responseParam->getReceiversNextTsn() != 0) {
                state->nextTsn = responseParam->getReceiversNextTsn();
                state->lastTsnAck = responseParam->getReceiversNextTsn() - 1;
                state->gapList.forwardCumAckTsn(responseParam->getSendersNextTsn() - 1);
                state->peerTsnAfterReset = responseParam->getSendersNextTsn();
                state->stopReceiving = false;
                state->stopOldData = true;
                if (state->resetInStreams.size() > 0) {
                    for (auto & elem : state->resetInStreams) {
                        resetExpectedSsn((elem));
                    }
                    state->resetInStreams.clear();
                } else {
                    resetExpectedSsns();
                }
               // sendSack();
            }
            if (state->localRequestType == ADD_BOTH) {
                if (state->numAddedOutStreams > 0) {
                    outboundStreams += state->numAddedOutStreams;
                    (this->*ssFunctions.ssAddOutStreams)(state->numAddedOutStreams);
                    state->numAddedOutStreams = 0;
                } else if (state->numAddedInStreams > 0) {
                    inboundStreams += state->numAddedInStreams;
                    (this->*ssFunctions.ssAddInStreams)(state->numAddedInStreams);
                    state->numAddedInStreams = 0;
                }
            } else if (state->localRequestType == ADD_INCOMING) {
                inboundStreams += state->numAddedInStreams;
                (this->*ssFunctions.ssAddInStreams)(state->numAddedInStreams);
                state->numAddedInStreams = 0;
            } else if (state->localRequestType == ADD_OUTGOING) {
                outboundStreams += state->numAddedOutStreams;
                (this->*ssFunctions.ssAddOutStreams)(state->numAddedOutStreams);
                state->numAddedOutStreams = 0;
            }
            sendIndicationToApp(SCTP_I_SEND_STREAMS_RESETTED);
            auto it = sctpMain->assocStatMap.find(assocId);
            it->second.numResetRequestsPerformed++;
        } else {
            EV_INFO << "Reset Request failed. Send indication to app.\n";
            if (responseParam->getResult() == DEFERRED) {
                state->numResetRequests++;
            } else {
                state->resetPending = false;
                sendIndicationToApp(SCTP_I_RESET_REQUEST_FAILED);
            }
        }
        state->requests[responseParam->getSrResSn()].result = responseParam->getResult();
    }
    if (state->incomingRequestSet && state->incomingRequest != nullptr && state->streamsPending.size() == 0) {
        delete state->incomingRequest;
        state->incomingRequest = nullptr;
        state->incomingRequestSet = false;
    }
}

SctpEventCode SctpAssociation::processInAndOutResetRequestArrived(SctpIncomingSsnResetRequestParameter *inRequestParam,
        SctpOutgoingSsnResetRequestParameter *outRequestParam)
{
    uint32 inSrSn = 0;
    uint32 outSrSn = 0;
    uint16 inRes = 0;
    uint16 outRes = 0;
    uint16 num = 0;
    if (tsnGt(outRequestParam->getLastTsn(), state->gapList.getHighestTsnReceived())) {
        state->lastTsnBeforeReset = outRequestParam->getLastTsn();
        state->peerRequestSn = outRequestParam->getSrReqSn();
        state->inRequestSn = inRequestParam->getSrReqSn();
        state->inOut = true;
    } else {
        if (outRequestParam->getStreamNumbersArraySize() > 0) {
            num = 0;
            for (uint16 i = 0; i < outRequestParam->getStreamNumbersArraySize(); i++) {
                if (!receiveStreamPresent(outRequestParam->getStreamNumbers(i))) {
                    outSrSn =  outRequestParam->getSrReqSn();
                    outRes = DENIED;
                    num++;
                    break;
                }
            }
            if (num == 0) {
                for (uint16 i = 0; i < outRequestParam->getStreamNumbersArraySize(); i++) {
                    resetExpectedSsn(outRequestParam->getStreamNumbers(i));
                }
            }
        } else {
            resetExpectedSsns();
            EV_DETAIL << "processInAndOutResetRequestArrived: resetExpectedSsns\n";
            sendOutgoingRequestAndResponse(inRequestParam->getSrReqSn(), outRequestParam->getSrReqSn());
        }
        if (inRequestParam->getStreamNumbersArraySize() > 0) {
            num = 0;
            for (uint16 i = 0; i < inRequestParam->getStreamNumbersArraySize(); i++) {
                if (!receiveStreamPresent(inRequestParam->getStreamNumbers(i))) {
                    inSrSn =  inRequestParam->getSrReqSn();
                    inRes = DENIED;
                    num++;
                   // sendStreamResetResponse(outRequestParam->getSrReqSn(), DENIED);
                    break;
                }
            }
            if (num == 0) {
                sendOutgoingRequestAndResponse(inRequestParam, outRequestParam);
            }
        }
    }
    if (inSrSn > 0 && outSrSn > 0) {
        sendDoubleStreamResetResponse(inSrSn, inRes, outSrSn, outRes);
        state->resetPending = true;
    }
    return SCTP_E_IGNORE;
}

void SctpAssociation::processAddInAndOutResetRequestArrived(SctpAddStreamsRequestParameter *addInRequestParam,
    SctpAddStreamsRequestParameter *addOutRequestParam)
{
    const auto& msg = makeShared<SctpHeader>();
    msg->setChunkLength(B(SCTP_COMMON_HEADER));
    msg->setSrcPort(localPort);
    msg->setDestPort(remotePort);
    SctpStreamResetChunk *resetChunk = new SctpStreamResetChunk("AddInOut_CONFIG");
    resetChunk->setSctpChunkType(RE_CONFIG);
    resetChunk->setByteLength(SCTP_STREAM_RESET_CHUNK_LENGTH);
    uint32 srsn = state->streamResetSequenceNumber;
    SctpResetTimer *rt = new SctpResetTimer();
    auto it = sctpMain->assocStatMap.find(assocId);
    SctpAddStreamsRequestParameter *addStreams = new SctpAddStreamsRequestParameter("Add_Streams");
  /*  SctpAddStreamsRequestParameter *addStreams = new SctpAddStreamsRequestParameter();*/
    addStreams->setParameterType(ADD_OUTGOING_STREAMS_REQUEST_PARAMETER);
    addStreams->setNumberOfStreams(addInRequestParam->getNumberOfStreams());
    state->numAddedOutStreams = addStreams->getNumberOfStreams();
    state->localRequestType = ADD_OUTGOING;
    addStreams->setSrReqSn(srsn);
    state->requests[srsn].result = 100;
    state->requests[srsn].type = ADD_OUTGOING_STREAMS_REQUEST_PARAMETER;
    addStreams->setByteLength(SCTP_ADD_STREAMS_REQUEST_PARAMETER_LENGTH);
    resetChunk->addParameter(addStreams);

    SctpStreamResetChunk *responseChunk = new SctpStreamResetChunk("responseRE_CONFIG");
    responseChunk->setSctpChunkType(RE_CONFIG);
    responseChunk->setByteLength(SCTP_STREAM_RESET_CHUNK_LENGTH);
    SctpStreamResetResponseParameter *outResponseParam = new SctpStreamResetResponseParameter("Out_Response_Param");
  /*  SctpStreamResetResponseParameter *outResponseParam = new SctpStreamResetResponseParameter();*/
    outResponseParam->setParameterType(STREAM_RESET_RESPONSE_PARAMETER);
    outResponseParam->setSrResSn(addOutRequestParam->getSrReqSn());
    outResponseParam->setResult(PERFORMED);
    outResponseParam->setByteLength(SCTP_STREAM_RESET_RESPONSE_PARAMETER_LENGTH);
    responseChunk->addParameter(outResponseParam);
    SctpStreamResetResponseParameter *inResponseParam = new SctpStreamResetResponseParameter("In_Response_Param");
   /* SctpStreamResetResponseParameter *inResponseParam = new SctpStreamResetResponseParameter();*/
    inResponseParam->setParameterType(STREAM_RESET_RESPONSE_PARAMETER);
    inResponseParam->setSrResSn(addInRequestParam->getSrReqSn());
    inResponseParam->setResult(PERFORMED);
    state->peerRequests[addInRequestParam->getSrReqSn()].result = PERFORMED;
    state->peerRequests[addOutRequestParam->getSrReqSn()].result = PERFORMED;
    inResponseParam->setByteLength(SCTP_STREAM_RESET_RESPONSE_PARAMETER_LENGTH);
    responseChunk->addParameter(inResponseParam);
    msg->insertSctpChunks(resetChunk);
    msg->insertSctpChunks(responseChunk);
    rt->setInSN(0);
    rt->setInAcked(true);
    rt->setOutSN(srsn);
    rt->setOutAcked(false);
    it->second.numResetRequestsSent++;
    state->streamResetSequenceNumber = ++srsn;
    if (state->resetChunk != nullptr) {
        delete state->resetChunk;
        state->resetChunk = nullptr;
    }
    state->resetChunk = check_and_cast<SctpStreamResetChunk *>(resetChunk->dup());
  //  state->resetChunk->setName("stateAddResetChunk");
    Packet *pkt = new Packet("RE_CONFIG");
    sendToIP(pkt, msg, remoteAddr);
    PK(getPath(remoteAddr)->ResetTimer)->encapsulate(rt);
    startTimer(getPath(remoteAddr)->ResetTimer, getPath(remoteAddr)->pathRto);
}


SctpEventCode SctpAssociation::processOutAndResponseArrived(SctpOutgoingSsnResetRequestParameter *outRequestParam,
        SctpStreamResetResponseParameter *responseParam)
{
    EV_TRACE << "processOutAndResponseArrived\n";
    if (getPath(remoteAddr)->ResetTimer->isScheduled()) {
        if (state->numResetRequests == 0) {
            SctpResetTimer *tm = check_and_cast<SctpResetTimer *>(PK(getPath(remoteAddr)->ResetTimer)->decapsulate());
            if (tm->getOutSN() == responseParam->getSrResSn()) {
                stopTimer(getPath(remoteAddr)->ResetTimer);
                delete state->resetChunk;
                state->resetChunk = nullptr;
            }
            delete tm;
        }
    }
    if (state->requests[outRequestParam->getSrResSn()].result != PERFORMED) {
        resetExpectedSsns();
        state->requests[outRequestParam->getSrResSn()].result = PERFORMED;
    }
    sendStreamResetResponse(outRequestParam->getSrReqSn(), PERFORMED);
    if (responseParam->getResult() == PERFORMED) {
        if (state->requests[responseParam->getSrResSn()].result != PERFORMED) {
            resetSsns();
          //  resetExpectedSsns();
            state->resetPending = false;
            sendIndicationToApp(SCTP_I_SEND_STREAMS_RESETTED);
            auto it = sctpMain->assocStatMap.find(assocId);
            it->second.numResetRequestsPerformed++;
        }
    }
    else {
        EV_INFO << "Reset Request failed. Send indication to app.\n";
        state->resetPending = false;
        sendIndicationToApp(SCTP_I_RESET_REQUEST_FAILED);
    }
    state->requests[responseParam->getSrResSn()].result = responseParam->getResult();
    return SCTP_E_IGNORE;
}

SctpEventCode SctpAssociation::processStreamResetArrived(SctpStreamResetChunk *resetChunk)
{
    SctpParameter *parameter, *nextParam;
    bool requestReceived = false;
    std::map<uint32, SctpStateVariables::RequestData>::reverse_iterator rit;
    uint32 numberOfParameters = resetChunk->getParametersArraySize();
    EV_TRACE << "processStreamResetArrived\n";

    if (numberOfParameters == 0)
        return SCTP_E_IGNORE;
    for (uint16 i = 0; i < numberOfParameters; i++) {
        parameter = (SctpParameter *)(resetChunk->getParameters(i));
        switch (parameter->getParameterType()) {
            case OUTGOING_RESET_REQUEST_PARAMETER: {
                SctpOutgoingSsnResetRequestParameter *outRequestParam;
                outRequestParam = check_and_cast<SctpOutgoingSsnResetRequestParameter *>(parameter);
                if (state->findPeerRequestNum(outRequestParam->getSrReqSn())) {
                    // retransmission
                    if (state->peerRequests[outRequestParam->getSrReqSn()].type != outRequestParam->getParameterType()) {
                        sendStreamResetResponse(outRequestParam->getSrReqSn(), NO_RESET);
                        return SCTP_E_IGNORE;
                    }
                    if (state->peerRequests[outRequestParam->getSrReqSn()].result != 100) {
                        std::map<uint32, SctpStateVariables::RequestData>::reverse_iterator rit;
                        rit = state->peerRequests.rbegin();
                        if (state->peerRequests[outRequestParam->getSrReqSn()].sn == rit->first) {
                        // send response with same result
                            sendStreamResetResponse(outRequestParam->getSrReqSn(), state->peerRequests[outRequestParam->getSrReqSn()].result);
                            return SCTP_E_IGNORE;
                        } else {
                            sendStreamResetResponse(outRequestParam->getSrReqSn(), NO_RESET);
                            return SCTP_E_IGNORE;
                        }
                    }
                }
                if (state->firstPeerRequest && outRequestParam->getSrReqSn() != state->expectedStreamResetSequenceNumber) {
                    if (state->peerRequests.size() > 0) {
                        sendStreamResetResponse(outRequestParam->getSrReqSn(), REQUEST_IN_PROGRESS);
                    } else {
                        sendStreamResetResponse(outRequestParam->getSrReqSn(), NO_RESET);
                    }
                    break;
                }
                state->peerRequests[outRequestParam->getSrReqSn()].sn = outRequestParam->getSrReqSn();
                state->peerRequests[outRequestParam->getSrReqSn()].result = 100;
                state->peerRequests[outRequestParam->getSrReqSn()].type = outRequestParam->getParameterType();
                if (numberOfParameters > i + 1) {
                    nextParam = (SctpParameter *)(resetChunk->getParameters(i + 1));
                    if (nextParam->getParameterType() != INCOMING_RESET_REQUEST_PARAMETER &&
                        nextParam->getParameterType() != STREAM_RESET_RESPONSE_PARAMETER) {
                        processOutgoingResetRequestArrived(outRequestParam);
                        delete nextParam;
                    } else {
                        switch (nextParam->getParameterType()) {
                            case INCOMING_RESET_REQUEST_PARAMETER:
                            SctpIncomingSsnResetRequestParameter *inRequestParam;
                            inRequestParam = check_and_cast<SctpIncomingSsnResetRequestParameter *>(nextParam);
                            state->peerRequests[inRequestParam->getSrReqSn()].sn = inRequestParam->getSrReqSn();
                            state->peerRequests[inRequestParam->getSrReqSn()].result = 100;
                            state->peerRequests[inRequestParam->getSrReqSn()].type = inRequestParam->getParameterType();
                            processInAndOutResetRequestArrived(inRequestParam, outRequestParam);
                            i++;
                            break;

                        case STREAM_RESET_RESPONSE_PARAMETER:
                            SctpStreamResetResponseParameter *responseParam;
                            responseParam = check_and_cast<SctpStreamResetResponseParameter *>(nextParam);
                            state->numResetRequests -= 2;
                            processOutAndResponseArrived(outRequestParam, responseParam);
                            i++;
                            break;
                        }
                    }
                } else {
                    processOutgoingResetRequestArrived(outRequestParam);
                }
                requestReceived = true;
                break;
            }

            case INCOMING_RESET_REQUEST_PARAMETER: {
                SctpIncomingSsnResetRequestParameter *inRequestParam;
                inRequestParam = check_and_cast<SctpIncomingSsnResetRequestParameter *>(parameter);
                rit = state->peerRequests.rbegin();
                if (state->firstPeerRequest && (inRequestParam->getSrReqSn() != state->expectedStreamResetSequenceNumber)) {
                    sendStreamResetResponse(inRequestParam->getSrReqSn(), NO_RESET);
                    return SCTP_E_IGNORE;
                }
                if (!state->firstPeerRequest &&
                    (((inRequestParam->getSrReqSn() < (state->peerRequestSn)) &&
                    (inRequestParam->getSrReqSn() != rit->first + 1)) ||
                    (state->findPeerRequestNum(inRequestParam->getSrReqSn()) && state->peerRequests[inRequestParam->getSrReqSn()].type != inRequestParam->getParameterType()))) {
                    sendStreamResetResponse(inRequestParam->getSrReqSn(), NO_RESET);
                    return SCTP_E_IGNORE;
                }
                rit = state->requests.rbegin();
                if (rit->second.type == OUTGOING_RESET_REQUEST_PARAMETER && (rit->second.result == 100 || rit->second.result == PERFORMED)) {
                    state->requestsOverlap = true;
                    if (state->requests[rit->first].lastTsn == state->nextTsn - 1) {
                    if (inRequestParam->getStreamNumbersArraySize() > 0) {
                        uint16 match = 0;
                        for (uint i = 0; i < inRequestParam->getStreamNumbersArraySize(); i++) {
                            std::list<uint16>::iterator it;
                            for (it = state->requests[rit->first].streams.begin(); it != state->requests[rit->first].streams.end(); it++) {
                                if ((*it) == inRequestParam->getStreamNumbers(i))
                                    match++;
                            }
                        }
                        if (match == inRequestParam->getStreamNumbersArraySize()) {
                            sendStreamResetResponse(inRequestParam->getSrReqSn(), NOTHING_TO_DO);
                            return SCTP_E_IGNORE;
                        }
                    } else {
                        sendStreamResetResponse(inRequestParam->getSrReqSn(), NOTHING_TO_DO);
                        return SCTP_E_IGNORE;
                    }
                    }
                }
                state->peerRequests[inRequestParam->getSrReqSn()].sn = inRequestParam->getSrReqSn();
                state->peerRequests[inRequestParam->getSrReqSn()].result = 100;
                state->peerRequests[inRequestParam->getSrReqSn()].type = inRequestParam->getParameterType();
                if (numberOfParameters > i + 1) {
                    nextParam = (SctpParameter *)(resetChunk->getParameters(i + 1));
                    if (nextParam->getParameterType() != OUTGOING_RESET_REQUEST_PARAMETER) {
                        processIncomingResetRequestArrived(inRequestParam);
                    } else {
                        if (nextParam->getParameterType() == OUTGOING_RESET_REQUEST_PARAMETER) {
                            i++;
                            SctpOutgoingSsnResetRequestParameter *outRequestParam;
                            outRequestParam = check_and_cast<SctpOutgoingSsnResetRequestParameter *>(nextParam->dup());
                            state->peerRequests[outRequestParam->getSrReqSn()].sn = outRequestParam->getSrReqSn();
                            state->peerRequests[outRequestParam->getSrReqSn()].result = 100;
                            state->peerRequests[outRequestParam->getSrReqSn()].type = outRequestParam->getParameterType();
                            processInAndOutResetRequestArrived(inRequestParam, outRequestParam);
                            delete outRequestParam;
                        }
                    }
                } else {
                    processIncomingResetRequestArrived(inRequestParam);
                }
                requestReceived = true;
                break;
            }

            case SSN_TSN_RESET_REQUEST_PARAMETER:
                SctpSsnTsnResetRequestParameter *ssnRequestParam;
                ssnRequestParam = check_and_cast<SctpSsnTsnResetRequestParameter *>(parameter);
                rit = state->peerRequests.rbegin();
                if (state->firstPeerRequest && ssnRequestParam->getSrReqSn() != state->expectedStreamResetSequenceNumber) {
                    if (state->peerRequests.size() > 0) {
                        sendStreamResetResponse(ssnRequestParam->getSrReqSn(), REQUEST_IN_PROGRESS);
                    } else {
                        sendStreamResetResponse(ssnRequestParam->getSrReqSn(), NO_RESET);
                    }
                    break;
                }
                if (!state->firstPeerRequest &&
                    ((((ssnRequestParam->getSrReqSn() < (state->peerRequestSn)) && (ssnRequestParam->getSrReqSn() != rit->first + 1))) ||
                    ((state->findPeerRequestNum(ssnRequestParam->getSrReqSn())) &&
                    state->peerRequests[ssnRequestParam->getSrReqSn()].type != ssnRequestParam->getParameterType()))) {
                    sendStreamResetResponse(ssnRequestParam->getSrReqSn(), NO_RESET);
                    return SCTP_E_IGNORE;
                }
                if (state->nextTsn == state->streamResetSequenceNumber && state->gapList.getCumAckTsn() < initPeerTsn) {
                    sendStreamResetResponse(ssnRequestParam, NOTHING_TO_DO, true);
                    break;
                }
                state->peerRequests[ssnRequestParam->getSrReqSn()].sn = ssnRequestParam->getSrReqSn();
                state->peerRequests[ssnRequestParam->getSrReqSn()].result = 100;
                state->peerRequests[ssnRequestParam->getSrReqSn()].type = ssnRequestParam->getParameterType();
                processSsnTsnResetRequestArrived(ssnRequestParam);
                requestReceived = true;
                break;

            case ADD_INCOMING_STREAMS_REQUEST_PARAMETER: {
                SctpAddStreamsRequestParameter *addStreamsParam =
                    check_and_cast<SctpAddStreamsRequestParameter *>(parameter);
                if (addStreamsParam->getNumberOfStreams() == 0) {
                    sendStreamResetResponse(addStreamsParam->getSrReqSn(), NOTHING_TO_DO);
                    return SCTP_E_IGNORE;
                }
                rit = state->peerRequests.rbegin();
                if ((state->firstPeerRequest && addStreamsParam->getSrReqSn() != state->expectedStreamResetSequenceNumber) ||
                    (!state->firstPeerRequest && ((addStreamsParam->getSrReqSn() < (state->peerRequestSn)) &&
                    (addStreamsParam->getSrReqSn() != rit->first + 1))) ||
                    (state->findPeerRequestNum(addStreamsParam->getSrReqSn()) &&
                    state->peerRequests[addStreamsParam->getSrReqSn()].type != addStreamsParam->getParameterType())) {
                    sendStreamResetResponse(addStreamsParam->getSrReqSn(), NO_RESET);
                    return SCTP_E_IGNORE;
                }
                if (!(addStreamsParam->getNumberOfStreams() + outboundStreams <= 65535)) {
                    sendStreamResetResponse(addStreamsParam->getSrReqSn(), DENIED);
                    return SCTP_E_IGNORE;
                }
                state->peerRequests[addStreamsParam->getSrReqSn()].sn = addStreamsParam->getSrReqSn();
                state->peerRequests[addStreamsParam->getSrReqSn()].result = 100;
                state->peerRequests[addStreamsParam->getSrReqSn()].type = addStreamsParam->getParameterType();
                if (numberOfParameters > i + 1) {
                    nextParam = (SctpParameter *)(resetChunk->getParameters(i + 1));
                    if (nextParam->getParameterType() == ADD_OUTGOING_STREAMS_REQUEST_PARAMETER) {
                        SctpAddStreamsRequestParameter *addOutStreamsParam;
                        addOutStreamsParam = check_and_cast<SctpAddStreamsRequestParameter *>(nextParam);
                        state->peerRequests[addOutStreamsParam->getSrReqSn()].sn = addOutStreamsParam->getSrReqSn();
                        state->peerRequests[addOutStreamsParam->getSrReqSn()].result = 100;
                        state->peerRequests[addOutStreamsParam->getSrReqSn()].type = addOutStreamsParam->getParameterType();
                        processAddInAndOutResetRequestArrived(addStreamsParam, addOutStreamsParam);
                        i++;
                    }
                } else {
                    state->peerRequestSn = addStreamsParam->getSrReqSn();
                    state->peerRequestType = ADD_INCOMING;
                    state->incomingRequest = ((SctpParameter *)addStreamsParam)->dup();        //FIXME is the c-style conversion need here?
                    state->incomingRequestSet = true;
                  //  state->incomingRequest->setName("stateIncoming");
                    state->sendResponse = PERFORMED_WITH_ADDOUT;
                }
                break;
            }

            case ADD_OUTGOING_STREAMS_REQUEST_PARAMETER: {
                SctpAddStreamsRequestParameter *addOutStreamsParam =
                    check_and_cast<SctpAddStreamsRequestParameter *>(parameter);
                if (addOutStreamsParam->getNumberOfStreams() == 0) {
                    sendStreamResetResponse(addOutStreamsParam->getSrReqSn(), NOTHING_TO_DO);
                    return SCTP_E_IGNORE;
                }
                rit = state->peerRequests.rbegin();
                if ((!(addOutStreamsParam->getNumberOfStreams() + inboundStreams <= 65535)) ||
                    (state->appLimited && (addOutStreamsParam->getNumberOfStreams() + inboundStreams > initInboundStreams))) {
                    sendStreamResetResponse(addOutStreamsParam->getSrReqSn(), DENIED);
                    return SCTP_E_IGNORE;
                }
                if (state->findPeerRequestNum(addOutStreamsParam->getSrReqSn())) {
                    // retransmission
                    if (state->peerRequests[addOutStreamsParam->getSrReqSn()].type != addOutStreamsParam->getParameterType()) {
                        sendStreamResetResponse(addOutStreamsParam->getSrReqSn(), NO_RESET);
                        return SCTP_E_IGNORE;
                    }
                    if (state->peerRequests[addOutStreamsParam->getSrReqSn()].result != 100) {
                        if (state->peerRequests[addOutStreamsParam->getSrReqSn()].sn == rit->first) {
                        // send response with same result
                            sendStreamResetResponse(addOutStreamsParam->getSrReqSn(), state->peerRequests[addOutStreamsParam->getSrReqSn()].result);
                            return SCTP_E_IGNORE;
                        } else {
                            sendStreamResetResponse(addOutStreamsParam->getSrReqSn(), NO_RESET);
                            return SCTP_E_IGNORE;
                        }
                    }
                }
                if ((state->firstPeerRequest && addOutStreamsParam->getSrReqSn() != state->expectedStreamResetSequenceNumber) ||
                    (!state->firstPeerRequest && ((addOutStreamsParam->getSrReqSn() < (state->peerRequestSn)) &&
                    (addOutStreamsParam->getSrReqSn() != rit->first + 1)))) {
                    // Retransmission
                    sendStreamResetResponse(addOutStreamsParam->getSrReqSn(), NO_RESET);
                    return SCTP_E_IGNORE;
                }
                state->peerRequests[addOutStreamsParam->getSrReqSn()].sn = addOutStreamsParam->getSrReqSn();
                state->peerRequests[addOutStreamsParam->getSrReqSn()].result = 100;
                state->peerRequests[addOutStreamsParam->getSrReqSn()].type = addOutStreamsParam->getParameterType();
                if (state->localRequestType == 0 || state->localRequestType == ADD_INCOMING || state->localRequestType == ADD_BOTH) {
                    inboundStreams += addOutStreamsParam->getNumberOfStreams();
                    if (state->resetRequested && state->numAddedInStreams > 0)
                        state->numAddedInStreams = 0;
                    (this->*ssFunctions.ssAddInStreams)(addOutStreamsParam->getNumberOfStreams());
                }
                if (numberOfParameters > i + 1) {
                    nextParam = (SctpParameter *)(resetChunk->getParameters(i + 1));
                    if (nextParam->getParameterType() == ADD_INCOMING_STREAMS_REQUEST_PARAMETER) {
                        SctpAddStreamsRequestParameter *addInStreamsParam;
                        addInStreamsParam = check_and_cast<SctpAddStreamsRequestParameter *>(nextParam);
                        state->peerRequests[addInStreamsParam->getSrReqSn()].sn = addInStreamsParam->getSrReqSn();
                        state->peerRequests[addInStreamsParam->getSrReqSn()].result = 100;
                        state->peerRequests[addInStreamsParam->getSrReqSn()].type = addInStreamsParam->getParameterType();
                        processAddInAndOutResetRequestArrived(addInStreamsParam, addOutStreamsParam);
                        i++;
                    } else {
                        state->peerRequestSn = addOutStreamsParam->getSrReqSn();
                        state->peerRequestType = ADD_OUTGOING;
                        state->sendResponse = PERFORMED;
                        state->responseSn = addOutStreamsParam->getSrReqSn();
                        state->firstPeerRequest = false;
                       // state->numAddedInStreams = addOutStreamsParam->getNumberOfStreams();
                        state->resetRequested = true;
                    }
                } else {
                    state->peerRequestSn = addOutStreamsParam->getSrReqSn();
                    state->peerRequestType = ADD_OUTGOING;
                    state->sendResponse = PERFORMED;
                    state->responseSn = addOutStreamsParam->getSrReqSn();
                   // state->numAddedInStreams = addOutStreamsParam->getNumberOfStreams();
                    state->firstPeerRequest = false;
                    state->resetRequested = true;
                }
                requestReceived = true;
                break;
            }

            case STREAM_RESET_RESPONSE_PARAMETER: {
                SctpStreamResetResponseParameter *responseParam;
                responseParam = check_and_cast<SctpStreamResetResponseParameter *>(parameter);
                if (!state->findRequestNum(responseParam->getSrResSn())) {
                    delete state->resetChunk;
                    state->resetChunk = nullptr;
                    break;
                }
                if (numberOfParameters > i + 1) {
                    nextParam = (SctpParameter *)(resetChunk->getParameters(i + 1));
                    if (nextParam->getParameterType() != OUTGOING_RESET_REQUEST_PARAMETER) {
                        if (responseParam->getResult() != DEFERRED)
                            state->numResetRequests--;
                        processResetResponseArrived(responseParam);
                    } else {
                        switch (nextParam->getParameterType()) {
                            case OUTGOING_RESET_REQUEST_PARAMETER: {
                                SctpOutgoingSsnResetRequestParameter *outRequestParam;
                                outRequestParam = check_and_cast<SctpOutgoingSsnResetRequestParameter *>(nextParam);
                                if ((state->firstPeerRequest && outRequestParam->getSrReqSn() != state->expectedStreamResetSequenceNumber) ||
                                    (!state->firstPeerRequest && (outRequestParam->getSrReqSn() < (state->peerRequestSn)))) {
                                    // Retransmission
                                    sendStreamResetResponse(outRequestParam->getSrReqSn(), NO_RESET);
                                    return SCTP_E_IGNORE;
                                }
                                state->peerRequests[outRequestParam->getSrReqSn()].sn = outRequestParam->getSrReqSn();
                                state->peerRequests[outRequestParam->getSrReqSn()].result = 100;
                                state->peerRequests[outRequestParam->getSrReqSn()].type = outRequestParam->getParameterType();
                                state->numResetRequests -= 2;
                                processOutAndResponseArrived(outRequestParam, responseParam);
                                requestReceived = true;
                                i++;
                                break;
                            }
                        }
                    }
                } else {
                    if (responseParam->getResult() != DEFERRED)
                        state->numResetRequests--;
                    processResetResponseArrived(responseParam);
                }
                break;
            }
        }
    }
    return SCTP_E_IGNORE;
}

SctpEventCode SctpAssociation::processAsconfArrived(SctpAsconfChunk *asconfChunk)
{
    SctpParameter *sctpParam;
    SctpPathVariables *path;
    L3Address addr;
    std::vector<L3Address> locAddr;
    SctpAuthenticationChunk *authChunk;
    EV_INFO << "Asconf arrived " << asconfChunk->getName() << "\n";
   // SctpHeader *sctpAsconfAck = new SctpHeader("ASCONF_ACK");
    const auto& sctpAsconfAck = makeShared<SctpHeader>();
    sctpAsconfAck->setChunkLength(B(SCTP_COMMON_HEADER));
    sctpAsconfAck->setSrcPort(localPort);
    sctpAsconfAck->setDestPort(remotePort);
    if (state->auth && state->peerAuth) {
        authChunk = createAuthChunk();
        sctpAsconfAck->insertSctpChunks(authChunk);
        auto it = sctpMain->assocStatMap.find(assocId);
        it->second.numAuthChunksSent++;
    }
    if (state->numberAsconfReceived > 0 || (state->numberAsconfReceived == 0 && asconfChunk->getSerialNumber() == initPeerTsn + state->numberAsconfReceived)) {
        SctpAsconfAckChunk *asconfAckChunk = createAsconfAckChunk(asconfChunk->getSerialNumber());
        state->numberAsconfReceived++;
        int32 count = asconfChunk->getAsconfParamsArraySize();
        EV_DETAIL << "Number of Asconf parameters=" << count << "\n";
        for (int32 c = 0; c < count; c++) {
            sctpParam = (SctpParameter *)(asconfChunk->removeAsconfParam());
            switch (sctpParam->getParameterType()) {
                case ADD_IP_ADDRESS:
                    EV_INFO << "ADD_IP_PARAMETER\n";
                    SctpAddIPParameter *ipParam;
                    ipParam = check_and_cast<SctpAddIPParameter *>(sctpParam);
                    addr = ipParam->getAddressParam();
                    if (addr.isUnspecified()) {
                        EV_INFO << "no address specified, add natted address " << remoteAddr << "\n";
                        addr = remoteAddr;
                        sendIndicationToApp(SCTP_I_ADDRESS_ADDED);
                    }
                    for (auto & elem : state->localAddresses) {
                        if (sctpMain->addRemoteAddress(this, (elem), addr)) {
                            addPath(addr);
                            EV_INFO << "add remote address " << addr << " to local address " << (elem) << "\n";
                            this->remoteAddressList.push_back(addr);
                        }
                    }
                    path = getPath(addr);
                    if (sctpMain->getEnableHeartbeats()) {
                        stopTimer(path->HeartbeatTimer);
                        stopTimer(path->HeartbeatIntervalTimer);
                        path->statisticsPathRTO->record(path->pathRto);
                        startTimer(path->HeartbeatIntervalTimer, path->pathRto);
                        path->forceHb = true;
                    }
                    else
                        path->confirmed = true;
/****** ToDo Irene                   asconfAckChunk->addAsconfResponse(createSuccessIndication(ipParam->getRequestCorrelationId()));
*/
                    delete ipParam;
                    break;

                case DELETE_IP_ADDRESS:
                    SctpDeleteIPParameter *delParam;
                    delParam = check_and_cast<SctpDeleteIPParameter *>(sctpParam);
                    addr = delParam->getAddressParam();
                    if (state->localAddresses.size() == 1) {
                        SctpErrorCauseParameter *errorParam;
                        errorParam = new SctpErrorCauseParameter("ErrorCause");
                       // errorParam = new SctpErrorCauseParameter();
                        errorParam->setParameterType(ERROR_CAUSE_INDICATION);
                        errorParam->setResponseCorrelationId(delParam->getRequestCorrelationId());
                        errorParam->setErrorCauseType(ERROR_DELETE_LAST_IP_ADDRESS);
                        errorParam->setByteLength(SCTP_ADD_IP_PARAMETER_LENGTH + 4);
                        errorParam->encapsulate((cPacket *)delParam->dup());
                              //FIXME is the c-style conversion need here?
                        asconfAckChunk->addAsconfResponse(errorParam);
                    }
                    else if (addr == remoteAddr) {
                        EV_INFO << "addr=remoteAddr, make Error Parameter\n";
                        SctpErrorCauseParameter *errParam;
                        errParam = new SctpErrorCauseParameter("ErrorCause");
                       // errParam = new SctpErrorCauseParameter();
                        errParam->setParameterType(ERROR_CAUSE_INDICATION);
                        errParam->setResponseCorrelationId(delParam->getRequestCorrelationId());
                        errParam->setErrorCauseType(ERROR_DELETE_SOURCE_ADDRESS);
                        errParam->setByteLength(SCTP_ADD_IP_PARAMETER_LENGTH + 4);
                        errParam->encapsulate((cPacket *)delParam->dup());
                        asconfAckChunk->addAsconfResponse(errParam);
                    }
                    else {
                        locAddr = (std::vector<L3Address>)state->localAddresses;
                        sctpMain->removeRemoteAddressFromAllAssociations(this, addr, locAddr);
                        removePath(addr);
                        EV_INFO << "remove path from address " << addr << "\n";
                        asconfAckChunk->addAsconfResponse(createSuccessIndication(delParam->getRequestCorrelationId()));
                    }
                    delete delParam;
                    break;

                case SET_PRIMARY_ADDRESS:
                    EV_INFO << "SET_PRIMARY_ADDRESS\n";
                    SctpSetPrimaryIPParameter *priParam;
                    priParam = check_and_cast<SctpSetPrimaryIPParameter *>(sctpParam);
                    addr = priParam->getAddressParam();
                    if (addr.isUnspecified()) {
                        EV_INFO << "no address specified, add natted address " << remoteAddr << "\n";
                        addr = remoteAddr;
                    }
                    for (auto & elem : remoteAddressList) {
                        if ((elem) == addr) {
                            if (getPath(addr)->confirmed == true) {
                                state->setPrimaryPath(getPath(addr));
                                EV_INFO << "set primaryPath to " << addr << "\n";
                            }
                            else {
                                getPath(addr)->primaryPathCandidate = true;
                                sendHeartbeat(getPath(addr));
                            }
                            break;
                        }
                    }
                    asconfAckChunk->addAsconfResponse(createSuccessIndication(priParam->getRequestCorrelationId()));
                    delete priParam;
                    break;
            }
        }
        sctpAsconfAck->insertSctpChunks(asconfAckChunk);
        Packet *pkt = new Packet("ASCONF-ACK");
        sendToIP(pkt, sctpAsconfAck, remoteAddr);
        if (StartAddIP->isScheduled()) {
            stopTimer(StartAddIP);
            state->corrIdNum = state->asconfSn;
            const char *type = (const char *)sctpMain->par("addIpType");
            sendAsconf(type, false);
        }
    }
    return SCTP_E_IGNORE;
}

SctpEventCode SctpAssociation::processAsconfAckArrived(SctpAsconfAckChunk *asconfAckChunk)
{
    SctpParameter *sctpParam;
    L3Address addr;
    SctpAsconfChunk *sctpasconf;
    std::vector<uint32> errorCorrId;
    bool errorFound = false;

    sctpasconf = check_and_cast<SctpAsconfChunk *>(state->asconfChunk->dup());
    if (asconfAckChunk->getSerialNumber() == sctpasconf->getSerialNumber()) {
        stopTimer(getPath(remoteAddr)->AsconfTimer);
        state->errorCount = 0;
        state->asconfOutstanding = false;
        getPath(remoteAddr)->pathErrorCount = 0;
        std::vector<L3Address> remAddr = (std::vector<L3Address>)remoteAddressList;
        for (uint32 j = 0; j < asconfAckChunk->getAsconfResponseArraySize(); j++) {
            sctpParam = (SctpParameter *)(asconfAckChunk->getAsconfResponse(j));
            if (sctpParam->getParameterType() == ERROR_CAUSE_INDICATION) {
                SctpErrorCauseParameter *error = check_and_cast<SctpErrorCauseParameter *>(sctpParam);
                errorCorrId.push_back(error->getResponseCorrelationId());
                EV_INFO << "error added with id " << error->getResponseCorrelationId() << "\n";
            }
        }
        for (uint32 i = 0; i < sctpasconf->getAsconfParamsArraySize(); i++) {
            sctpParam = check_and_cast<SctpParameter *>(sctpasconf->removeAsconfParam());
            errorFound = false;
            switch (sctpParam->getParameterType()) {
                case ADD_IP_ADDRESS:
                    SctpAddIPParameter *ipParam;
                    ipParam = check_and_cast<SctpAddIPParameter *>(sctpParam);
                    if (errorCorrId.size() > 0) {
                        for (auto & elem : errorCorrId)
                            if ((elem) == ipParam->getRequestCorrelationId()) {
                                errorFound = true;
                                break;
                            }
                    }
                    if (errorFound == true) {
                        delete ipParam;
                        break;
                    }
                    addr = ipParam->getAddressParam();
                    if (addr.isUnspecified()) {
                        addr = localAddr;
                        sendIndicationToApp(SCTP_I_ADDRESS_ADDED);
                    }
                    sctpMain->addLocalAddressToAllRemoteAddresses(this, addr, remAddr);
                    state->localAddresses.push_back(addr);
                    delete ipParam;
                    break;

                case DELETE_IP_ADDRESS:
                    SctpDeleteIPParameter *delParam;
                    delParam = check_and_cast<SctpDeleteIPParameter *>(sctpParam);
                    if (errorCorrId.size() > 0) {
                        for (auto & elem : errorCorrId) {
                            if ((elem) == delParam->getRequestCorrelationId()) {
                                errorFound = true;
                                break;
                            }
                        }
                    }
                    if (errorFound == true) {
                        delete delParam;
                        break;
                    }
                    addr = delParam->getAddressParam();
                    sctpMain->removeLocalAddressFromAllRemoteAddresses(this, addr, remAddr);
                    for (auto j = state->localAddresses.begin(); j != state->localAddresses.end(); j++) {
                        if ((*j) == addr) {
                            EV_DETAIL << "erase address " << (*j) << "\n";
                            state->localAddresses.erase(j);
                            break;
                        }
                    }
                    delete delParam;
                    break;

                case SET_PRIMARY_ADDRESS:
                    SctpSetPrimaryIPParameter *priParam;
                    priParam = check_and_cast<SctpSetPrimaryIPParameter *>(sctpParam);
                    if (errorCorrId.size() > 0) {
                        for (auto & elem : errorCorrId) {
                            if ((elem) == priParam->getRequestCorrelationId()) {
                                errorFound = true;
                                break;
                            }
                        }
                    }
                    if (errorFound == true) {
                        delete delParam;
                        break;
                    }
                    delete priParam;
                    break;
            }
        }
    }
    delete sctpasconf;
    return SCTP_E_IGNORE;
}

bool SctpAssociation::processPacketDropArrived(SctpPacketDropChunk *packetDropChunk)
{
#if 0
    bool dataReceived = false;

    if (packetDropChunk->getMFlag() == false) {
        EV_TRACE << "processPacketDropArrived" << endl;
        if (packetDropChunk->getEncapsulatedPacket() != nullptr) {
            SctpHeader *sctpmsg = (SctpHeader *)(packetDropChunk->decapsulate());
            const uint32 numberOfChunks = sctpmsg->getChunksArraySize();
            EV_DETAIL << "numberOfChunks=" << numberOfChunks << endl;
            for (uint32 i = 0; i < numberOfChunks; i++) {
                SctpChunk *chunk = (SctpChunk *)(sctpmsg->removeChunk());
                const uint8 type = chunk->getSctpChunkType();
                switch (type) {
                    case DATA: {
                        SctpDataChunk *dataChunk = check_and_cast<SctpDataChunk *>(chunk);
                        const uint32 tsn = dataChunk->getTsn();
                        auto pq = retransmissionQ->payloadQueue.find(tsn);
                        if ((pq != retransmissionQ->payloadQueue.end()) &&
                            (!chunkHasBeenAcked(pq->second))) {
                            EV_DETAIL << simTime() << ": Packet Drop for TSN "
                                      << pq->second->tsn << " on path "
                                      << pq->second->getLastDestination()
                                      << " -> transmitting it again" << endl;
                            putInTransmissionQ(pq->first, pq->second);
                        }
                        delete dataChunk->decapsulate();
                        dataReceived = true;
                        break;
                    }

                    case SACK:
                        sendSack();
                        break;

                    case INIT:
                        stopTimer(T1_InitTimer);
                        retransmitInit();
                        startTimer(T1_InitTimer, state->initRexmitTimeout);
                        break;

                    case HEARTBEAT:
                        sendHeartbeat(getPath(remoteAddr));
                        break;

                    case HEARTBEAT_ACK:
                        break;

                    case SHUTDOWN:
                        stopTimer(T2_ShutdownTimer);
                        retransmitShutdown();
                        startTimer(T2_ShutdownTimer, state->initRexmitTimeout);
                        break;

                    case SHUTDOWN_ACK:
                        stopTimer(T2_ShutdownTimer);
                        retransmitShutdownAck();
                        startTimer(T2_ShutdownTimer, state->initRexmitTimeout);
                        break;

                    case COOKIE_ECHO:
                        stopTimer(T1_InitTimer);
                        retransmitCookieEcho();
                        startTimer(T1_InitTimer, state->initRexmitTimeout);
                        break;

                    case COOKIE_ACK:
                        sendCookieAck(remoteAddr);
                        break;

                    case ASCONF:
                        stopTimer(getPath(remoteAddr)->AsconfTimer);
                        retransmitAsconf();
                        startTimer(getPath(remoteAddr)->AsconfTimer, getPath(remoteAddr)->pathRto);
                        break;

                    case FORWARD_TSN:
                        if (peekAbandonedChunk(getPath(remoteAddr)) != nullptr) {
                            const auto& sctpmsg = makeShared<SctpHeader>();
                            sctpmsg->setChunkLength(B(SCTP_COMMON_HEADER));
                            SctpForwardTsnChunk *forwardChunk = createForwardTsnChunk(remoteAddr);
                            if (state->auth && state->peerAuth && typeInChunkList(FORWARD_TSN)) {
                                SctpAuthenticationChunk *authChunk = createAuthChunk();
                                sctpmsg->insertSctpChunks(authChunk);
                            }
                            sctpmsg->insertSctpChunks(forwardChunk);
                        }
                        break;
                    default:
                        throw cRuntimeError("unknown chunk type");
                        break;

                }
                delete chunk;
            }
            disposeOf(sctpmsg);
        } else {
            EV_INFO << "no chunk encapsulated" << endl;
        }
        state->peerRwnd = packetDropChunk->getMaxRwnd()
            - packetDropChunk->getQueuedData()
            - getOutstandingBytes();
        statisticsPeerRwnd->record(state->peerRwnd);
        return dataReceived;
    }
#endif
    return false;
}

void SctpAssociation::processErrorArrived(SctpErrorChunk *errorChunk)
{
    uint32 parameterType;
    for (uint32 i = 0; i < errorChunk->getParametersArraySize(); i++) {
        SctpParameter *param = (SctpParameter *)errorChunk->getParameters(i);
        parameterType = param->getParameterType();
        switch (parameterType) {
            case MISSING_NAT_ENTRY: {
                if ((bool)sctpMain->par("addIP")) {
                    if (StartAddIP->isScheduled())
                        stopTimer(StartAddIP);
                    state->corrIdNum = state->asconfSn;
                    const char *type = (const char *)sctpMain->par("addIpType");
                    sendAsconf(type, true);
                }
                break;
            }

            case UNSUPPORTED_HMAC: {
                sendAbort();
                break;
            }
        }
    }
}

void SctpAssociation::process_TIMEOUT_INIT_REXMIT(SctpEventCode& event)
{
    if (++state->initRetransCounter > (int32)sctpMain->getMaxInitRetrans()) {
        EV_INFO << "Retransmission count during connection setup exceeds " << (int32)sctpMain->getMaxInitRetrans() << ", giving up\n";
        sendIndicationToApp(SCTP_I_CLOSED);
        sendAbort();
        return;
    }
    EV_INFO << "Performing retransmission #" << state->initRetransCounter << "\n";
    switch (fsm->getState()) {
        case SCTP_S_COOKIE_WAIT:
            retransmitInit();
            break;

        case SCTP_S_COOKIE_ECHOED:
            retransmitCookieEcho();
            break;

        default:
            throw cRuntimeError("Internal error: INIT-REXMIT timer expired while in state %s",
                stateName(fsm->getState()));
    }
    state->initRexmitTimeout *= 2;
    if (state->initRexmitTimeout > sctpMain->getMaxInitRetransTimeout()) {
        state->initRexmitTimeout = sctpMain->getMaxInitRetransTimeout();
    }
    startTimer(T1_InitTimer, state->initRexmitTimeout);
}

void SctpAssociation::process_TIMEOUT_SHUTDOWN(SctpEventCode& event)
{
    if (++state->errorCount > (uint32)sctpMain->getAssocMaxRtx()) {
        sendIndicationToApp(SCTP_I_CONN_LOST);
        sendAbort();
        sctpMain->removeAssociation(this);
        return;
    }

    EV_INFO << "Performing shutdown retransmission. Assoc error count now " << state->errorCount << " \n";
    if (fsm->getState() == SCTP_S_SHUTDOWN_SENT) {
        retransmitShutdown();
    }
    else if (fsm->getState() == SCTP_S_SHUTDOWN_ACK_SENT)
        retransmitShutdownAck();

    state->initRexmitTimeout *= 2;
    if (state->initRexmitTimeout > SCTP_TIMEOUT_INIT_REXMIT_MAX)
        state->initRexmitTimeout = SCTP_TIMEOUT_INIT_REXMIT_MAX;
    startTimer(T2_ShutdownTimer, state->initRexmitTimeout);
}

void SctpAssociation::process_TIMEOUT_HEARTBEAT_INTERVAL(SctpPathVariables *path, bool force)
{
    EV_INFO << "HB Interval timer expired -- sending new HB REQ on path " << path->remoteAddress << "\n";
    /* restart hb_send_timer on this path */
    stopTimer(path->HeartbeatIntervalTimer);
    stopTimer(path->HeartbeatTimer);
    path->heartbeatIntervalTimeout = (double)sctpMain->getHbInterval() + path->pathRto;
    path->heartbeatTimeout = path->pathRto;
    startTimer(path->HeartbeatIntervalTimer, path->heartbeatIntervalTimeout);

    if (sctpMain->getEnableHeartbeats() && (simTime() - path->lastAckTime > path->heartbeatIntervalTimeout / 2 || path->forceHb || state->sendHeartbeatsOnActivePaths)) {
        sendHeartbeat(path);
        startTimer(path->HeartbeatTimer, path->heartbeatTimeout);

        path->forceHb = false;
    }
}

void SctpAssociation::process_TIMEOUT_HEARTBEAT(SctpPathVariables *path)
{
    bool oldState = path->activePath;

    /* check if error counters must be increased */
    if (path->activePath) {
        state->errorCount++;
        path->pathErrorCount++;

        EV_INFO << "HB timeout timer expired for path " << path->remoteAddress << " --> Increase Error Counters (Assoc: " << state->errorCount << ", Path: " << path->pathErrorCount << ")\n";
    }

    /* RTO must be doubled for this path ! */
    path->pathRto = (simtime_t)min(2 * path->pathRto.dbl(), sctpMain->getRtoMax());
    path->statisticsPathRTO->record(path->pathRto);
    /* check if any thresholds are exceeded, and if so, check if ULP must be notified */
    if (state->errorCount > (uint32)sctpMain->getAssocMaxRtx()) {
        sendIndicationToApp(SCTP_I_CONN_LOST);
        sendAbort();
        sctpMain->removeAssociation(this);
        return;
    }
    else {
        /* set path state to INACTIVE, if the path error counter is exceeded */
        if (path->pathErrorCount > (uint32)sctpMain->getPathMaxRetrans()) {
            oldState = path->activePath;
            path->activePath = false;
            if (path == state->getPrimaryPath()) {
                state->setPrimaryPath(getNextPath(path));
            }
            EV_DETAIL << "pathErrorCount now " << path->pathErrorCount
                      << "; PP now " << state->getPrimaryPathIndex() << endl;
        }
        /* then: we can check, if all paths are INACTIVE ! */
        if (allPathsInactive()) {
            EV_DETAIL << "sctp_do_hb_to_timer() : ALL PATHS INACTIVE --> closing ASSOC\n";
            sendIndicationToApp(SCTP_I_CONN_LOST);
            return;
        }
        else if (path->activePath == false && oldState == true) {    //FIXME oldState may be uninitialized
            /* notify the application, in case the PATH STATE has changed from ACTIVE to INACTIVE */
            pathStatusIndication(path, false);
        }
    }
}

void SctpAssociation::stopTimers()
{
    for (auto & elem : sctpPathMap) {
        stopTimer(elem.second->HeartbeatTimer);
        stopTimer(elem.second->HeartbeatIntervalTimer);
    }
}

void SctpAssociation::stopTimer(cMessage *timer)
{
    EV_INFO << "stopTimer " << timer->getName() << endl;
    if (timer->isScheduled()) {
        cancelEvent(timer);
    }
}

void SctpAssociation::startTimer(cMessage *timer, const simtime_t& timeout)
{
    EV_DETAIL << "startTimer " << timer->getName() << " with timeout "
              << timeout << " to expire at " << simTime() + timeout << endl;
    scheduleTimeout(timer, timeout);
}

void SctpAssociation::process_TIMEOUT_RESET(SctpPathVariables *path)
{
    int32 value;
    std::map<uint32, SctpStateVariables::RequestData>::reverse_iterator rit;
    rit = state->requests.rbegin();
    if (rit->second.result == DEFERRED) {
        value = 1;
    } else {
        value = updateCounters(path);
    }
    if (value == 1) {
        EV_DETAIL << "Performing timeout reset" << endl;
        retransmitReset();

        /* increase the RTO (by doubling it) */
        path->pathRto = min(2 * path->pathRto.dbl(), sctpMain->getRtoMax());
        path->statisticsPathRTO->record(path->pathRto);
        startTimer(path->ResetTimer, path->pathRto);
    }
}

int32 SctpAssociation::updateCounters(SctpPathVariables *path)
{
    bool notifyUlp = false;
    if (++state->errorCount > (uint32)sctpMain->getAssocMaxRtx()) {
        EV_DETAIL << "Retransmission count during connection setup exceeds " << (int32)sctpMain->getAssocMaxRtx() << ", giving up\n";
        sendIndicationToApp(SCTP_I_CLOSED);
        sendAbort();
        sctpMain->removeAssociation(this);
        return 0;
    }
    else if (++path->pathErrorCount > (uint32)sctpMain->getPathMaxRetrans()) {
        if (path->activePath) {
            /* tell the source */
            notifyUlp = true;
        }

        path->activePath = false;
        if (path == state->getPrimaryPath()) {
            state->setPrimaryPath(getNextPath(path));
        }
        EV_DETAIL << "process_TIMEOUT_RESET(" << (path->remoteAddress) << ") : PATH ERROR COUNTER EXCEEDED, path status is INACTIVE\n";
        if (allPathsInactive()) {
            EV_DETAIL << "process_TIMEOUT_RESET : ALL PATHS INACTIVE --> closing ASSOC\n";
            sendIndicationToApp(SCTP_I_CONN_LOST);
            sendAbort();
            sctpMain->removeAssociation(this);
            return 0;
        }
        else if (notifyUlp) {
            /* notify the application */
            pathStatusIndication(path, false);
        }
        EV_DETAIL << "process_TIMEOUT_RESET(" << (path->remoteAddress) << ") : PATH ERROR COUNTER now " << path->pathErrorCount << "\n";
        return 2;
    }
    return 1;
}

void SctpAssociation::process_TIMEOUT_ASCONF(SctpPathVariables *path)
{
    int32 value;

    if ((value = updateCounters(path)) == 1) {
        retransmitAsconf();

        /* increase the RTO (by doubling it) */
        path->pathRto = min(2 * path->pathRto.dbl(), sctpMain->getRtoMax());
        path->statisticsPathRTO->record(path->pathRto);

        startTimer(path->AsconfTimer, path->pathRto);
    }
}

void SctpAssociation::process_TIMEOUT_RTX(SctpPathVariables *path)
{
    EV_DETAIL << "Processing retransmission timeout ..." << endl;

    // Stop blocking!
    if (path->BlockingTimer) {
        stopTimer(path->BlockingTimer);
    }
    path->blockingTimeout = -1.0;

    // ====== Increase the RTO (by doubling it) ==============================
    path->pathRto = min(2 * path->pathRto.dbl(), sctpMain->getRtoMax());
    path->statisticsPathRTO->record(path->pathRto);
    EV_DETAIL << "Schedule T3 based retransmission for path " << path->remoteAddress
              << " oldest chunk sent " << simTime() - path->oldestChunkSendTime << " ago"
              << " (TSN " << path->oldestChunkTsn << ")" << endl;
    EV_DEBUG << "Unacked chunks in Retransmission Queue:" << endl;
    for (SctpQueue::PayloadQueue::const_iterator iterator = retransmissionQ->payloadQueue.begin();
         iterator != retransmissionQ->payloadQueue.end(); ++iterator)
    {
        const SctpDataVariables *myChunk = iterator->second;
        if (!myChunk->hasBeenAcked) {
            const SctpPathVariables *myChunkLastPath = myChunk->getLastDestinationPath();
            EV_DEBUG << " - " << myChunk->tsn
                     << "\tsent=now-" << simTime() - myChunk->sendTime
                     << "\tlast=" << myChunkLastPath->remoteAddress
                     << "\tmoved=" << ((myChunk->hasBeenMoved == true) ? "YES!" : "no")
                     << "\tnumTX=" << myChunk->numberOfTransmissions
                     << "\tnumRTX=" << myChunk->numberOfRetransmissions
                     << "\tfastRTX=" << ((myChunk->hasBeenFastRetransmitted == true) ? "YES!" : "no")
                     << endl;
        }
    }
    EV_DEBUG << "----------------------" << endl;

    // ====== Update congestion window =======================================
    (this->*ccFunctions.ccUpdateAfterRtxTimeout)(path);

    // ====== Error Counter Handling =========================================
    if (!state->zeroWindowProbing) {
        state->errorCount++;
        path->pathErrorCount++;
        EV_DETAIL << "RTX-Timeout: errorCount increased to " << path->pathErrorCount << "  state->errorCount=" << state->errorCount << "\n";
    }
    if (state->errorCount > (uint32)sctpMain->getAssocMaxRtx()) {
        /* error counter exceeded terminate the association -- create an SCTPC_EV_CLOSE event and send it to myself */

        EV_DETAIL << "process_TIMEOUT_RTX : ASSOC ERROR COUNTER EXCEEDED, closing ASSOC" << endl;
        sendIndicationToApp(SCTP_I_CONN_LOST);
        sendAbort();
        sctpMain->removeAssociation(this);
        return;
    }
    else {
        if (path->pathErrorCount > (uint32)sctpMain->par("pathMaxRetrans")) {
            bool notifyUlp = false;

            EV_DETAIL << "pathErrorCount exceeded\n";
            if (path->activePath) {
                /* tell the source */
                notifyUlp = true;
            }
            path->activePath = false;
            if (path->remoteAddress == state->getPrimaryPathIndex()) {
                SctpPathVariables *nextPath = getNextPath(path);
                if (nextPath != nullptr) {
                    state->setPrimaryPath(nextPath);
                }
            }
            EV_DETAIL << "process_TIMEOUT_RTX(" << path->remoteAddress
                      << ") : PATH ERROR COUNTER EXCEEDED, path status is INACTIVE" << endl;
            if (allPathsInactive()) {
                EV_WARN << "process_TIMEOUT_RTX: ALL PATHS INACTIVE --> connection LOST!" << endl;
                sendIndicationToApp(SCTP_I_CONN_LOST);
                sendAbort();
                sctpMain->removeAssociation(this);
                return;
            }
            else if (notifyUlp) {
                // Send notification to the application
                pathStatusIndication(path, false);
            }
        }
        EV_DETAIL << "process_TIMEOUT_RTX(" << path->remoteAddress
                  << ") : PATH ERROR COUNTER now " << path->pathErrorCount << endl;
    }

    // ====== Do Retransmission ==============================================
    // dequeue all chunks not acked so far and put them in the TransmissionQ
    if (!retransmissionQ->payloadQueue.empty()) {
        EV_DETAIL << "Still " << retransmissionQ->payloadQueue.size()
                  << " chunks in retransmissionQ" << endl;

        for (auto & elem : retransmissionQ->payloadQueue)
        {
            SctpDataVariables *chunk = elem.second;
            assert(chunk != nullptr);

            // ====== Insert chunks into TransmissionQ ============================
            // Only insert chunks that were sent to the path that has timed out
            if (!chunkMustBeAbandoned(chunk, path) && ((chunkHasBeenAcked(chunk) == false && chunk->countsAsOutstanding)
                                                       || chunk->hasBeenReneged) && (chunk->getLastDestinationPath() == path))
            {
                SctpPathVariables *nextPath = getNextDestination(chunk);
                EV_DETAIL << simTime() << ": Timer-Based RTX for TSN " << chunk->tsn
                          << ": lastDestination=" << chunk->getLastDestination()
                          << " lastPathRTO=" << chunk->getLastDestinationPath()->pathRto
                          << " nextDestination=" << nextPath->remoteAddress
                          << " nextPathRTO=" << nextPath->pathRto
                          << " waiting=" << simTime() - chunk->sendTime
                          << endl;
                nextPath->numberOfTimerBasedRetransmissions++;
                chunk->hasBeenTimerBasedRtxed = true;
                chunk->sendForwardIfAbandoned = true;
                chunk->numberOfTransmissions++;

                if (!chunk->hasBeenAbandoned) {
                    auto iter = sctpMain->assocStatMap.find(assocId);
                    iter->second.numT3Rtx++;
                }

                moveChunkToOtherPath(chunk, nextPath);
            }
        }
    }

    SctpPathVariables *nextPath = getNextPath(path);
    EV_DETAIL << "TimeoutRTX: sendOnAllPaths()" << endl;
    sendOnAllPaths(nextPath);
}

void SctpAssociation::process_TIMEOUT_BLOCKING(SctpPathVariables *path)
{
    std::cout << "TIMEOUT_BLOCKING on " << path->remoteAddress
              << " cwnd=" << path->cwnd << endl;
    path->blockingTimeout = -1.0;
    sendOnAllPaths(path);
}

void SctpAssociation::moveChunkToOtherPath(SctpDataVariables *chunk,
        SctpPathVariables *newPath)
{
    // ======= Remove chunk from outstanding bytes ===========================
    if (chunk->countsAsOutstanding) {
        decreaseOutstandingBytes(chunk);
    }

    // ====== Prepare next destination =======================================
    chunk->hasBeenFastRetransmitted = false;
    chunk->gapReports = 0;
    chunk->setNextDestination(newPath);

    // ====== Rebook chunk on new path =======================================
    assert(chunk->queuedOnPath->queuedBytes >= chunk->booksize);
    chunk->queuedOnPath->queuedBytes -= chunk->booksize;
    chunk->queuedOnPath->statisticsPathQueuedSentBytes->record(chunk->queuedOnPath->queuedBytes);

    chunk->queuedOnPath = chunk->getNextDestinationPath();
    chunk->queuedOnPath->queuedBytes += chunk->booksize;
    chunk->queuedOnPath->statisticsPathQueuedSentBytes->record(chunk->queuedOnPath->queuedBytes);

    // ====== Perform bookkeeping ============================================
    // Check, if chunk_ptr->tsn is already in transmission queue.
    // This can happen in case multiple timeouts occur in succession.
    if (!transmissionQ->checkAndInsertChunk(chunk->tsn, chunk)) {
        EV_DETAIL << "TSN " << chunk->tsn << " already in transmissionQ" << endl;
        return;
    }
    else {
        chunk->enqueuedInTransmissionQ = true;
        EV_DETAIL << "Inserting TSN " << chunk->tsn << " into transmissionQ" << endl;
        auto q = qCounter.roomTransQ.find(chunk->getNextDestination());
        q->second += ADD_PADDING(chunk->len / 8 + SCTP_DATA_CHUNK_LENGTH);
        auto qb = qCounter.bookedTransQ.find(chunk->getNextDestination());
        qb->second += chunk->booksize;
        state->peerRwnd += (chunk->booksize + state->bytesToAddPerPeerChunk);
        if (state->peerAllowsChunks) {
            state->peerMsgRwnd++;
        }
    }
    if (state->peerRwnd > state->initialPeerRwnd) {
        state->peerRwnd = state->initialPeerRwnd;
    }
    if (state->peerAllowsChunks && state->peerMsgRwnd > state->initialPeerMsgRwnd) {
        state->peerMsgRwnd = state->initialPeerMsgRwnd;
    }

    // T.D. 02.08.2011: The peer window may not be full anymore!
    if ((state->peerWindowFull) && (state->peerRwnd > 0)) {
        state->peerWindowFull = false;
    }

    statisticsPeerRwnd->record(state->peerRwnd);
}

} // namespace sctp

} // namespace inet
<|MERGE_RESOLUTION|>--- conflicted
+++ resolved
@@ -848,14 +848,10 @@
 bool SctpAssociation::processCookieEchoArrived(SctpCookieEchoChunk *cookieEcho, L3Address addr)
 {
     bool trans = false;
-<<<<<<< HEAD
-  //  SctpCookie *cookie = check_and_cast<SctpCookie *>(cookieEcho->getStateCookie());
+
+   // SctpCookie *cookie = check_and_cast<SctpCookie *>(cookieEcho->getStateCookie());
     SctpCookie *cookie = (SctpCookie *)(cookieEcho->getStateCookie());
     if (cookie->getCreationTime() + (int32)sctpMain->par("validCookieLifetime") < simTime()) {
-=======
-    SCTPCookie *cookie = check_and_cast<SCTPCookie *>(cookieEcho->getStateCookie());
-    if (cookie->getCreationTime() + sctpMain->par("validCookieLifetime") < simTime()) {
->>>>>>> 27ce73d9
         EV_INFO << "stale Cookie: sendAbort\n";
         sendAbort();
         delete cookie;
