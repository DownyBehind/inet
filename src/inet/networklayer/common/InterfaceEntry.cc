--- conflicted
+++ resolved
@@ -395,11 +395,7 @@
     return ipv4data == nullptr ? IPv4Address::UNSPECIFIED_ADDRESS : ipv4data->getIPAddress();
 #else
     return IPv4Address::UNSPECIFIED_ADDRESS;
-<<<<<<< HEAD
-#endif
-=======
-#endif // ifdef WITH_IPv4
->>>>>>> 1df864de
+#endif // ifdef WITH_IPv4
 }
 
 } // namespace inet
