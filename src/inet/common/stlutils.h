//
// Copyright (C) 2012 Andras Varga
//
// This program is free software; you can redistribute it and/or
// modify it under the terms of the GNU Lesser General Public License
// as published by the Free Software Foundation; either version 2
// of the License, or (at your option) any later version.
//
// This program is distributed in the hope that it will be useful,
// but WITHOUT ANY WARRANTY; without even the implied warranty of
// MERCHANTABILITY or FITNESS FOR A PARTICULAR PURPOSE.  See the
// GNU Lesser General Public License for more details.
//
// You should have received a copy of the GNU Lesser General Public License
// along with this program; if not, see <http://www.gnu.org/licenses/>.
//

#ifndef __INET_STLUTILS_H
#define __INET_STLUTILS_H

// various utility functions to make STL containers more usable

#include <algorithm>
#include <map>
#include <set>
#include <vector>

namespace inet {

template<typename T>
<<<<<<< HEAD
typename std::vector<T>::iterator find(std::vector<T>& v, const T& a) { return std::find(v.begin(), v.end(), a); }

template<typename T>
typename std::vector<T>::const_iterator find(const std::vector<T>& v, const T& a) { return std::find(v.begin(), v.end(), a); }

template<typename T>
inline bool contains(const std::vector<T>& v, const T& a) { return find(v, a) != v.end(); }
=======
typename std::vector<T>& addAll(std::vector<T>& v, const std::vector<T>& w) {
    v.insert(v.end(), w.begin(), w.end());
    return v;
}

template<typename T>
typename std::set<T>& addAll(std::set<T>& s, const std::set<T>& t) {
    s.insert(t.begin(), t.end());
    return s;
}

template<typename K, typename V>
inline std::map<K,V>& addAll(std::map<K,V>& m, const std::map<K,V>& n) {
    m.insert(n.begin(), n.end());
}

template<typename T>
typename std::vector<T>::iterator find(std::vector<T>& v, const T& a) {
    return std::find(v.begin(), v.end(), a);
}

template<typename T>
typename std::vector<T>::const_iterator find(const std::vector<T>& v, const T& a) {
    return std::find(v.begin(), v.end(), a);
}

template<typename T>
inline int count(const std::vector<T>& v, const T& a) {
    return std::count(v.begin(), v.end(), a);
}

template<typename T>
int indexOf(const std::vector<T>& v, const T& a) {
    auto it = find(v, a);
    return it == v.end() ? -1 : it - v.begin();
}

template<typename T>
inline bool contains(const std::vector<T>& v, const T& a) {
    return find(v, a) != v.end();
}

template<typename K, typename V>
inline bool containsKey(const std::map<K,V>& m, const K& a) {
    return m.find(a) != m.end();
}

template<typename T>
void insert(std::vector<T>& v, int pos, const T& a) {
    ASSERT(pos >= 0 && pos <= (int)v.size());
    v.insert(v.begin() + pos, a);
}

template<typename T>
void erase(std::vector<T>& v, int pos) {
    ASSERT(pos >= 0 && pos < (int)v.size());
    v.erase(v.begin() + pos);
}

template<typename T, typename A>
inline void remove(std::vector<T>& v, const A& a) {
    v.erase(std::remove(v.begin(), v.end(), a), v.end());
}

template<typename K, typename V>
inline std::vector<K> keys(const std::map<K,V>& m) {
    std::vector<K> result;
    for (auto it = m.begin(); it != m.end(); ++it)
        result.push_back(it->first);
    return result;
}

template<typename K, typename V>
inline std::vector<V> values(const std::map<K,V>& m) {
    std::vector<V> result;
    for (auto it = m.begin(); it != m.end(); ++it)
        result.push_back(it->second);
    return result;
}

template<typename T>
void sort(std::vector<T>& v) {
    std::sort(v.begin(), v.end());
}

template<typename T>
std::vector<T> sorted(const std::vector<T>& v) {
    std::vector<T> result = v;
    std::sort(result.begin(), result.end());
    return result;
}

template <typename T>
std::string to_str(const std::vector<T>& v) {
    std::stringstream out;
    out << '[';
    for (auto it = v.begin(); it != v.end(); ++it) {
        if (it != v.begin())
            out << ", ";
        out << *it;
    }
    out << "]";
    return out.str();
}

template <typename K, typename V>
std::string to_str(const std::map<K,V>& m) {
    std::stringstream out;
    out << '{';
    for (auto it = m.begin(); it != m.end(); ++it) {
        if (it != m.begin())
            out << ", ";
        out << it->first << " -> " << it->second;
    }
    out << "}";
    return out.str();
}

>>>>>>> 1df864de

} // namespace inet

#endif // ifndef __INET_STLUTILS_H
<|MERGE_RESOLUTION|>--- conflicted
+++ resolved
@@ -28,15 +28,6 @@
 namespace inet {
 
 template<typename T>
-<<<<<<< HEAD
-typename std::vector<T>::iterator find(std::vector<T>& v, const T& a) { return std::find(v.begin(), v.end(), a); }
-
-template<typename T>
-typename std::vector<T>::const_iterator find(const std::vector<T>& v, const T& a) { return std::find(v.begin(), v.end(), a); }
-
-template<typename T>
-inline bool contains(const std::vector<T>& v, const T& a) { return find(v, a) != v.end(); }
-=======
 typename std::vector<T>& addAll(std::vector<T>& v, const std::vector<T>& w) {
     v.insert(v.end(), w.begin(), w.end());
     return v;
@@ -155,7 +146,6 @@
     return out.str();
 }
 
->>>>>>> 1df864de
 
 } // namespace inet
 
