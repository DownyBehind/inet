#!/bin/sh

# before running this script: 
# 1. build the INET documentation from the IDE:
#    * be sure to switch off auto linking (i.e. enable tilde linking)
#    * enable ALL features in the project properties dialog
#    * be sure to have a 72DPI screen when generating the sources
#    * after building the documentation grep for 'class="error"' in the neddoc 
#      folder to be sure that there are no broken tilde links
# 2. build the inet manual and copy the generated PDF file to the doc directory.

cd `dirname $0`/.. || { echo --- error changing to the inet root directory ---; exit 1;}
INET_ROOT=`pwd`

VERSION=`$INET_ROOT/_scripts/get_version` || exit 1

echo "INET Version: $VERSION"

if [ "$BUILDID" = "" ]; then
  # generate our own build identifier
  export BUILDDATE=`date +%Y%m%d`
  export BUILDHASH=`git describe --tags --long | awk -F '-g' '{print $2;}'`
  export BUILDID="$VERSION-$BUILDHASH"
fi

FILENAME=$INET_ROOT/inet-$BUILDID-src.tgz
DIRNAME=inet

rm -rf $INET_ROOT/out/$DIRNAME
mkdir -p $INET_ROOT/out/$DIRNAME

git checkout-index -a -f --prefix=$INET_ROOT/out/$DIRNAME/ || { echo --- error copying repo ---; exit 1;}
(cd showcases; git checkout-index -a -f --prefix=$INET_ROOT/out/$DIRNAME/showcases/ || { echo --- error copying showcases ---; exit 1;})
(cd tutorials; git checkout-index -a -f --prefix=$INET_ROOT/out/$DIRNAME/tutorials/ || { echo --- error copying tutorials ---; exit 1;})

echo "inet-$BUILDID" > $INET_ROOT/out/$DIRNAME/Version

# copying documentation
#cp -r doc/doxy $INET_ROOT/out/$DIRNAME/doc || { echo --- error copying generated docs ---; exit 1;}
#cp -r doc/neddoc $INET_ROOT/out/$DIRNAME/doc || { echo --- error copying generated docs ---; exit 1;}
#cp -r doc/index.html $INET_ROOT/out/$DIRNAME/doc || { echo --- error copying generated docs ---; exit 1;}
cp -r doc/inet-manual*.pdf $INET_ROOT/out/$DIRNAME/doc || { echo --- error copying generated docs ---; exit 1;}

# switch to the destination dir
cd $INET_ROOT/out/$DIRNAME
# patching files
perl -i -pe $REGEXPREPLACE s/##BUILDID##/$BUILDID/g doc/neddoc/overview.html
perl -i -pe $REGEXPREPLACE s/##BUILDID##/$BUILDID/g src/inet-index.ned

# cleanup
rm -rf _scripts obsolete doc/src

todofiles=`find . -name '__*'`
if [ "$todofiles" != "" ]; then
    echo "Removing underscore files: $todofiles"
    rm -rf $todofiles
fi

# clean up the showcase and tutorial dir and remove the website text and videos to reduce package size
(cd showcases && rm -rf docs start_local_server)
<<<<<<< HEAD
(cd tutorials && rm -rf *.md start_local_server _config.yml _data _layouts etc */doc)
=======
(cd tutorials && rm -rf *.md start_local_server _config.yml _data _includes _layouts etc */doc)
>>>>>>> bd0e4c0b

# pack and create tar.gz archives
echo Creating $FILENAME.
cd $INET_ROOT/out
rm -f $FILENAME
tar cfz $FILENAME $DIRNAME || { echo --- error creating INET-....tgz ---; exit 1;}
rm -rf $INET_ROOT/out/$DIRNAME<|MERGE_RESOLUTION|>--- conflicted
+++ resolved
@@ -58,11 +58,7 @@
 
 # clean up the showcase and tutorial dir and remove the website text and videos to reduce package size
 (cd showcases && rm -rf docs start_local_server)
-<<<<<<< HEAD
-(cd tutorials && rm -rf *.md start_local_server _config.yml _data _layouts etc */doc)
-=======
 (cd tutorials && rm -rf *.md start_local_server _config.yml _data _includes _layouts etc */doc)
->>>>>>> bd0e4c0b
 
 # pack and create tar.gz archives
 echo Creating $FILENAME.
