//
// Copyright (C) 2013 OpenSim Ltd.
//
// This program is free software; you can redistribute it and/or
// modify it under the terms of the GNU Lesser General Public License
// as published by the Free Software Foundation; either version 2
// of the License, or (at your option) any later version.
//
// This program is distributed in the hope that it will be useful,
// but WITHOUT ANY WARRANTY; without even the implied warranty of
// MERCHANTABILITY or FITNESS FOR A PARTICULAR PURPOSE.  See the
// GNU Lesser General Public License for more details.
//
// You should have received a copy of the GNU Lesser General Public License
// along with this program; if not, see <http://www.gnu.org/licenses/>.
//

#include "inet/physicallayer/common/packetlevel/SignalTag_m.h"
#include "inet/physicallayer/ieee80211/packetlevel/Ieee80211Tag_m.h"
#include "inet/physicallayer/ieee80211/packetlevel/Ieee80211TransmitterBase.h"

namespace inet {

namespace physicallayer {

Ieee80211TransmitterBase::Ieee80211TransmitterBase() :
    modeSet(nullptr),
    mode(nullptr),
    band(nullptr),
    channel(nullptr)
{
}

Ieee80211TransmitterBase::~Ieee80211TransmitterBase()
{
    delete channel;
}

void Ieee80211TransmitterBase::initialize(int stage)
{
    FlatTransmitterBase::initialize(stage);
    if (stage == INITSTAGE_LOCAL) {
        const char *opMode = par("opMode");
        setModeSet(*opMode ? Ieee80211ModeSet::getModeSet(opMode) : nullptr);
        setMode(modeSet != nullptr ? (bitrate != bps(-1) ? modeSet->getMode(bitrate) : nullptr) : nullptr);
        const char *bandName = par("bandName");
        setBand(*bandName != '\0' ? Ieee80211CompliantBands::getBand(bandName) : nullptr);
        int channelNumber = par("channelNumber");
        if (channelNumber != -1)
            setChannelNumber(channelNumber);
    }
}

std::ostream& Ieee80211TransmitterBase::printToStream(std::ostream& stream, int level) const
{
    if (level <= PRINT_LEVEL_TRACE)
        stream << ", modeSet = " << printObjectToString(modeSet, level + 1)
               << ", band = " << printObjectToString(band, level + 1);
    if (level <= PRINT_LEVEL_INFO)
        stream << ", mode = " << printObjectToString(mode, level + 1)
               << ", channel = " << printObjectToString(channel, level + 1);
    return FlatTransmitterBase::printToStream(stream, level);
}

const IIeee80211Mode *Ieee80211TransmitterBase::computeTransmissionMode(const Packet *packet) const
{
<<<<<<< HEAD
    auto modeReq = const_cast<Packet *>(packet)->getTag<Ieee80211ModeReq>();
    auto bitrateReq = const_cast<Packet *>(packet)->getTag<SignalBitrateReq>();
    if (modeReq != nullptr) {
        if (modeSet != nullptr && !modeSet->containsMode(modeReq->getMode()))
            throw cRuntimeError("Unsupported mode requested");
        return modeReq->getMode();
    }
    else if (modeSet != nullptr && bitrateReq != nullptr)
        return modeSet->getMode(bitrateReq->getDataBitrate());
=======
    const IIeee80211Mode *transmissionMode;
    const Ieee80211TransmissionRequest *ieee80211TransmissionRequest = dynamic_cast<const Ieee80211TransmissionRequest *>(transmissionRequest);
    if (ieee80211TransmissionRequest != nullptr && ieee80211TransmissionRequest->getMode() != nullptr) {
        if (modeSet != nullptr && !modeSet->containsMode(ieee80211TransmissionRequest->getMode()))
            throw cRuntimeError("Unsupported mode requested");
        transmissionMode = ieee80211TransmissionRequest->getMode();
    }
    else if (modeSet != nullptr && transmissionRequest != nullptr && !std::isnan(transmissionRequest->getBitrate().get()))
        transmissionMode = modeSet->getMode(transmissionRequest->getBitrate());
>>>>>>> 1df864de
    else
        transmissionMode = mode;
    if (transmissionMode == nullptr)
        throw cRuntimeError("Transmission mode is undefined");
    return transmissionMode;
}

const Ieee80211Channel *Ieee80211TransmitterBase::computeTransmissionChannel(const Packet *packet) const
{
<<<<<<< HEAD
    auto channelReq = const_cast<Packet *>(packet)->getTag<Ieee80211ChannelReq>();
    return channelReq != nullptr ? channelReq->getChannel() : channel;
=======
    const Ieee80211Channel *transmissionChannel;
    const Ieee80211TransmissionRequest *ieee80211TransmissionRequest = dynamic_cast<const Ieee80211TransmissionRequest *>(transmissionRequest);
    if (ieee80211TransmissionRequest != nullptr && ieee80211TransmissionRequest->getChannel() != nullptr)
        transmissionChannel = ieee80211TransmissionRequest->getChannel();
    else
        transmissionChannel = channel;
    if (transmissionChannel == nullptr)
        throw cRuntimeError("Transmission channel is undefined");
    return transmissionChannel;
}

W Ieee80211TransmitterBase::computeTransmissionPower(const TransmissionRequest *transmissionRequest) const
{
    if (transmissionRequest != nullptr && !std::isnan(transmissionRequest->getPower().get()))
        return transmissionRequest->getPower();
    else
        return power;
>>>>>>> 1df864de
}

void Ieee80211TransmitterBase::setModeSet(const Ieee80211ModeSet *modeSet)
{
    if (this->modeSet != modeSet) {
        this->modeSet = modeSet;
        if (mode != nullptr)
            mode = modeSet != nullptr ? modeSet->getMode(mode->getDataMode()->getNetBitrate()) : nullptr;
    }
}

void Ieee80211TransmitterBase::setMode(const IIeee80211Mode *mode)
{
    if (this->mode != mode) {
        if (modeSet->findMode(mode->getDataMode()->getNetBitrate()) == nullptr)
            throw cRuntimeError("Invalid mode");
        this->mode = mode;
    }
}

void Ieee80211TransmitterBase::setBand(const IIeee80211Band *band)
{
    if (this->band != band) {
        this->band = band;
        if (channel != nullptr)
            setChannel(new Ieee80211Channel(band, channel->getChannelNumber()));
    }
}

void Ieee80211TransmitterBase::setChannel(const Ieee80211Channel *channel)
{
    if (this->channel != channel) {
        delete this->channel;
        this->channel = channel;
        setCarrierFrequency(channel->getCenterFrequency());
    }
}

void Ieee80211TransmitterBase::setChannelNumber(int channelNumber)
{
    if (channel == nullptr || channelNumber != channel->getChannelNumber())
        setChannel(new Ieee80211Channel(band, channelNumber));
}

} // namespace physicallayer

} // namespace inet
<|MERGE_RESOLUTION|>--- conflicted
+++ resolved
@@ -64,27 +64,16 @@
 
 const IIeee80211Mode *Ieee80211TransmitterBase::computeTransmissionMode(const Packet *packet) const
 {
-<<<<<<< HEAD
+    const IIeee80211Mode *transmissionMode;
     auto modeReq = const_cast<Packet *>(packet)->getTag<Ieee80211ModeReq>();
     auto bitrateReq = const_cast<Packet *>(packet)->getTag<SignalBitrateReq>();
     if (modeReq != nullptr) {
         if (modeSet != nullptr && !modeSet->containsMode(modeReq->getMode()))
             throw cRuntimeError("Unsupported mode requested");
-        return modeReq->getMode();
+        transmissionMode = modeReq->getMode();
     }
     else if (modeSet != nullptr && bitrateReq != nullptr)
-        return modeSet->getMode(bitrateReq->getDataBitrate());
-=======
-    const IIeee80211Mode *transmissionMode;
-    const Ieee80211TransmissionRequest *ieee80211TransmissionRequest = dynamic_cast<const Ieee80211TransmissionRequest *>(transmissionRequest);
-    if (ieee80211TransmissionRequest != nullptr && ieee80211TransmissionRequest->getMode() != nullptr) {
-        if (modeSet != nullptr && !modeSet->containsMode(ieee80211TransmissionRequest->getMode()))
-            throw cRuntimeError("Unsupported mode requested");
-        transmissionMode = ieee80211TransmissionRequest->getMode();
-    }
-    else if (modeSet != nullptr && transmissionRequest != nullptr && !std::isnan(transmissionRequest->getBitrate().get()))
-        transmissionMode = modeSet->getMode(transmissionRequest->getBitrate());
->>>>>>> 1df864de
+        transmissionMode = modeSet->getMode(bitrateReq->getDataBitrate());
     else
         transmissionMode = mode;
     if (transmissionMode == nullptr)
@@ -94,28 +83,13 @@
 
 const Ieee80211Channel *Ieee80211TransmitterBase::computeTransmissionChannel(const Packet *packet) const
 {
-<<<<<<< HEAD
+    const Ieee80211Channel *transmissionChannel;
     auto channelReq = const_cast<Packet *>(packet)->getTag<Ieee80211ChannelReq>();
-    return channelReq != nullptr ? channelReq->getChannel() : channel;
-=======
-    const Ieee80211Channel *transmissionChannel;
-    const Ieee80211TransmissionRequest *ieee80211TransmissionRequest = dynamic_cast<const Ieee80211TransmissionRequest *>(transmissionRequest);
-    if (ieee80211TransmissionRequest != nullptr && ieee80211TransmissionRequest->getChannel() != nullptr)
-        transmissionChannel = ieee80211TransmissionRequest->getChannel();
-    else
-        transmissionChannel = channel;
+    transmissionChannel = channelReq != nullptr ? channelReq->getChannel() : channel;
     if (transmissionChannel == nullptr)
         throw cRuntimeError("Transmission channel is undefined");
     return transmissionChannel;
-}
 
-W Ieee80211TransmitterBase::computeTransmissionPower(const TransmissionRequest *transmissionRequest) const
-{
-    if (transmissionRequest != nullptr && !std::isnan(transmissionRequest->getPower().get()))
-        return transmissionRequest->getPower();
-    else
-        return power;
->>>>>>> 1df864de
 }
 
 void Ieee80211TransmitterBase::setModeSet(const Ieee80211ModeSet *modeSet)
