//
// Copyright (C) 2008 Irene Ruengeler
//
// This program is free software; you can redistribute it and/or
// modify it under the terms of the GNU General Public License
// as published by the Free Software Foundation; either version 2
// of the License, or (at your option) any later version.
//
// This program is distributed in the hope that it will be useful,
// but WITHOUT ANY WARRANTY; without even the implied warranty of
// MERCHANTABILITY or FITNESS FOR A PARTICULAR PURPOSE.  See the
// GNU General Public License for more details.
//
// You should have received a copy of the GNU General Public License
// along with this program; if not, see <http://www.gnu.org/licenses/>.
//

#ifndef __SCTPQUEUE_H
#define __SCTPQUEUE_H

#include <omnetpp.h>
#include "SCTPAssociation.h"


class SCTPMessage;
class SCTPCommand;
class SCTPDataVariables;

/**
 * Abstract base class for SCTP receive queues. This class represents
 * data received by SCTP but not yet passed up to the application.
 * The class also accomodates for selective retransmission, i.e.
 * also acts as a segment buffer.
 *
 * This class goes hand-in-hand with SCTPSendQueue.
 *
 * This class is polymorphic because depending on where and how you
 * use the SCTP model you might have different ideas about "sending data"
 * on a simulated connection: you might want to transmit real bytes,
 * "dummy" (byte count only), cMessage objects, etc; see discussion
 * at SCTPSendQueue. Different subclasses can be written to accomodate
 * different needs.
 *
 * @see SCTPSendQueue
 */
class SCTPQueue : public cPolymorphic
{
  protected:
    SCTPAssociation *assoc; // SCTP connection object


  public:
    typedef std::map<uint32, SCTPDataVariables *> PayloadQueue;
  PayloadQueue payloadQueue;
    /**
     * Ctor.
     */
    SCTPQueue();

    /**
     * Virtual dtor.
     */
    ~SCTPQueue();

//	uint32 insertMessage(uint32 key,SCTPDataVariables* datVar);

	bool checkAndInsertVar(uint32 key,SCTPDataVariables *datVar); /* returns true if new data is inserted and false if data was present*/

    SCTPDataVariables *getAndExtractMessage(uint32 tsn);
    SCTPDataVariables *extractMessage();

	void printQueue();

	uint32 getQueueSize();

	SCTPDataVariables* getFirstVar();

	cMessage* getMsg(uint32 key);

	SCTPDataVariables* getVar(uint32 key);

	SCTPDataVariables* getNextVar(uint32 key, uint32 toTsn);

	void removeMsg(uint32 key);

	bool deleteMsg(uint32 tsn);

	int32 getNumBytes();
<<<<<<< HEAD
	
=======

>>>>>>> 5b51aaa3
	SCTPDataVariables* dequeueVarBySsn(uint16 ssn);
};

#endif

<|MERGE_RESOLUTION|>--- conflicted
+++ resolved
@@ -86,11 +86,7 @@
 	bool deleteMsg(uint32 tsn);
 
 	int32 getNumBytes();
-<<<<<<< HEAD
-	
-=======
 
->>>>>>> 5b51aaa3
 	SCTPDataVariables* dequeueVarBySsn(uint16 ssn);
 };
 
