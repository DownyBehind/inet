//
// This program is free software: you can redistribute it and/or modify
// it under the terms of the GNU Lesser General Public License as published by
// the Free Software Foundation, either version 3 of the License, or
// (at your option) any later version.
//
// This program is distributed in the hope that it will be useful,
// but WITHOUT ANY WARRANTY; without even the implied warranty of
// MERCHANTABILITY or FITNESS FOR A PARTICULAR PURPOSE.  See the
// GNU Lesser General Public License for more details.
//
// You should have received a copy of the GNU Lesser General Public License
// along with this program.  If not, see http://www.gnu.org/licenses/.
//

package inet.linklayer.ieee8021d.relay;

import inet.linklayer.contract.IMACRelayUnit;


//
// This modul forwards frames (~EtherFrame) based on their destination MAC addresses to appropriate ports.
//
// It can work in two mode:
// - STP unaware mode (If no module connected to its STP gate):
//     Looks up the frames destination address in the ~MACAddressTable, if it found the address, sends through
//	   that port, or otherwise broadcasts it.
// - STP aware mode (If an ~STP or ~RSTP module connected to its STP gate):
//     Handles BPDU frames.
//     If relaying a message also checks the port's status in the InterfaceTable.
//
// @see EtherFrame, MACAddressTable, STP, RSTP
//
simple Ieee8021dRelay like IMACRelayUnit
{
    parameters:
<<<<<<< HEAD
        @display("i=block/broadcast;bgb=425,114");
        string interfaceTableModule = default("^.interfaceTable"); // The path to the InterfaceTable module
        string macTableModule = default("^.macTable");             // The path to the MACAddressTable module
=======
        string interfaceTablePath = default("^.interfaceTable"); // The path to the InterfaceTable module
        string macTablePath = default("^.macTable");             // The path to the MACAddressTable module
        @display("i=block/broadcast;bgb=425,114");
        @signal[packetSentToLower](type=cPacket);
        @signal[packetReceivedFromLower](type=cPacket);
>>>>>>> b4a97558
    gates:
        input ifIn;
        output ifOut;
        input stpIn @loose;
        output stpOut @loose;
}<|MERGE_RESOLUTION|>--- conflicted
+++ resolved
@@ -34,17 +34,11 @@
 simple Ieee8021dRelay like IMACRelayUnit
 {
     parameters:
-<<<<<<< HEAD
         @display("i=block/broadcast;bgb=425,114");
         string interfaceTableModule = default("^.interfaceTable"); // The path to the InterfaceTable module
         string macTableModule = default("^.macTable");             // The path to the MACAddressTable module
-=======
-        string interfaceTablePath = default("^.interfaceTable"); // The path to the InterfaceTable module
-        string macTablePath = default("^.macTable");             // The path to the MACAddressTable module
-        @display("i=block/broadcast;bgb=425,114");
         @signal[packetSentToLower](type=cPacket);
         @signal[packetReceivedFromLower](type=cPacket);
->>>>>>> b4a97558
     gates:
         input ifIn;
         output ifOut;
