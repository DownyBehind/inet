//
// Copyright (C) 2016 OpenSim Ltd.
//
// This program is free software; you can redistribute it and/or
// modify it under the terms of the GNU Lesser General Public License
// as published by the Free Software Foundation; either version 2
// of the License, or (at your option) any later version.
//
// This program is distributed in the hope that it will be useful,
// but WITHOUT ANY WARRANTY; without even the implied warranty of
// MERCHANTABILITY or FITNESS FOR A PARTICULAR PURPOSE.  See the
// GNU Lesser General Public License for more details.
//
// You should have received a copy of the GNU Lesser General Public License
// along with this program; if not, see http://www.gnu.org/licenses/.
//

#ifndef __INET_ORIGINATORBLOCKACKAGREEMENTHANDLER_H
#define __INET_ORIGINATORBLOCKACKAGREEMENTHANDLER_H

#include "inet/linklayer/ieee80211/mac/contract/IOriginatorBlockAckAgreementHandler.h"

namespace inet {
namespace ieee80211 {

/*
 * This class implements...
 * TODO: OriginatorBlockAckAgreementProcedure?
 */
class INET_API OriginatorBlockAckAgreementHandler : public IOriginatorBlockAckAgreementHandler
{
    protected:
        std::map<std::pair<MACAddress, Tid>, OriginatorBlockAckAgreement *> blockAckAgreements;

    protected:
        virtual Ptr<Ieee80211AddbaRequest> buildAddbaRequest(MACAddress receiverAddr, Tid tid, int startingSequenceNumber, IOriginatorBlockAckAgreementPolicy* blockAckAgreementPolicy);
        virtual void createAgreement(const Ptr<Ieee80211AddbaRequest>& addbaRequest);
        virtual void updateAgreement(OriginatorBlockAckAgreement *agreement, const Ptr<Ieee80211AddbaResponse>& addbaResp);
        virtual void terminateAgreement(MACAddress originatorAddr, Tid tid);
        virtual Ptr<Ieee80211Delba> buildDelba(MACAddress receiverAddr, Tid tid, int reasonCode);
        virtual simtime_t computeEarliestExpirationTime();
        virtual void scheduleInactivityTimer(IBlockAckAgreementHandlerCallback *callback);

    public:
<<<<<<< HEAD
        virtual void processTransmittedAddbaReq(const Ptr<Ieee80211AddbaRequest>& addbaReq) override;
        virtual void processTransmittedDataFrame(Packet *packet, const Ptr<Ieee80211DataHeader>& dataHeader, IOriginatorBlockAckAgreementPolicy *blockAckAgreementPolicy, IProcedureCallback *callback) override;
        virtual void processReceivedBlockAck(const Ptr<Ieee80211BlockAck>& blockAck, IBlockAckAgreementHandlerCallback *callback) override;
        virtual void processReceivedAddbaResp(const Ptr<Ieee80211AddbaResponse>& addbaResp, IOriginatorBlockAckAgreementPolicy *blockAckAgreementPolicy, IBlockAckAgreementHandlerCallback *callback) override;
        virtual void processReceivedDelba(const Ptr<Ieee80211Delba>& delba, IOriginatorBlockAckAgreementPolicy *blockAckAgreementPolicy) override;
        virtual void processTransmittedDelba(const Ptr<Ieee80211Delba>& delba) override;
=======
        virtual ~OriginatorBlockAckAgreementHandler();
        virtual void processTransmittedAddbaReq(Ieee80211AddbaRequest *addbaReq) override;
        virtual void processTransmittedDataFrame(Ieee80211DataFrame *dataFrame, IOriginatorBlockAckAgreementPolicy *blockAckAgreementPolicy, IProcedureCallback *callback) override;
        virtual void processReceivedBlockAck(Ieee80211BlockAck *blockAck, IBlockAckAgreementHandlerCallback *callback) override;
        virtual void processReceivedAddbaResp(Ieee80211AddbaResponse *addbaResp, IOriginatorBlockAckAgreementPolicy *blockAckAgreementPolicy, IBlockAckAgreementHandlerCallback *callback) override;
        virtual void processReceivedDelba(Ieee80211Delba *delba, IOriginatorBlockAckAgreementPolicy *blockAckAgreementPolicy) override;
        virtual void processTransmittedDelba(Ieee80211Delba *delba) override;
>>>>>>> 1df864de
        virtual void blockAckAgreementExpired(IProcedureCallback *procedureCallback, IBlockAckAgreementHandlerCallback *agreementHandlerCallback) override;

        virtual OriginatorBlockAckAgreement *getAgreement(MACAddress receiverAddr, Tid tid) override;
};

} // namespace ieee80211
} // namespace inet

#endif<|MERGE_RESOLUTION|>--- conflicted
+++ resolved
@@ -42,22 +42,13 @@
         virtual void scheduleInactivityTimer(IBlockAckAgreementHandlerCallback *callback);
 
     public:
-<<<<<<< HEAD
+        virtual ~OriginatorBlockAckAgreementHandler();
         virtual void processTransmittedAddbaReq(const Ptr<Ieee80211AddbaRequest>& addbaReq) override;
         virtual void processTransmittedDataFrame(Packet *packet, const Ptr<Ieee80211DataHeader>& dataHeader, IOriginatorBlockAckAgreementPolicy *blockAckAgreementPolicy, IProcedureCallback *callback) override;
         virtual void processReceivedBlockAck(const Ptr<Ieee80211BlockAck>& blockAck, IBlockAckAgreementHandlerCallback *callback) override;
         virtual void processReceivedAddbaResp(const Ptr<Ieee80211AddbaResponse>& addbaResp, IOriginatorBlockAckAgreementPolicy *blockAckAgreementPolicy, IBlockAckAgreementHandlerCallback *callback) override;
         virtual void processReceivedDelba(const Ptr<Ieee80211Delba>& delba, IOriginatorBlockAckAgreementPolicy *blockAckAgreementPolicy) override;
         virtual void processTransmittedDelba(const Ptr<Ieee80211Delba>& delba) override;
-=======
-        virtual ~OriginatorBlockAckAgreementHandler();
-        virtual void processTransmittedAddbaReq(Ieee80211AddbaRequest *addbaReq) override;
-        virtual void processTransmittedDataFrame(Ieee80211DataFrame *dataFrame, IOriginatorBlockAckAgreementPolicy *blockAckAgreementPolicy, IProcedureCallback *callback) override;
-        virtual void processReceivedBlockAck(Ieee80211BlockAck *blockAck, IBlockAckAgreementHandlerCallback *callback) override;
-        virtual void processReceivedAddbaResp(Ieee80211AddbaResponse *addbaResp, IOriginatorBlockAckAgreementPolicy *blockAckAgreementPolicy, IBlockAckAgreementHandlerCallback *callback) override;
-        virtual void processReceivedDelba(Ieee80211Delba *delba, IOriginatorBlockAckAgreementPolicy *blockAckAgreementPolicy) override;
-        virtual void processTransmittedDelba(Ieee80211Delba *delba) override;
->>>>>>> 1df864de
         virtual void blockAckAgreementExpired(IProcedureCallback *procedureCallback, IBlockAckAgreementHandlerCallback *agreementHandlerCallback) override;
 
         virtual OriginatorBlockAckAgreement *getAgreement(MACAddress receiverAddr, Tid tid) override;
