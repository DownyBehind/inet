--- conflicted
+++ resolved
@@ -366,13 +366,8 @@
                 iconFigure->setAnchor(cFigure::ANCHOR_NW);
                 auto labelFigure = signalDepartureFigure->getLabelFigure();
                 labelFigure->setPosition(iconFigure->getBounds().getSize() / 2);
-<<<<<<< HEAD
-                networkNodeVisualization->addAnnotation(signalDepartureFigure, signalDepartureFigure->getBounds().getSize(), signalDepartureDisplacementHint, signalDepartureDisplacementPriority);
+                networkNodeVisualization->addAnnotation(signalDepartureFigure, signalDepartureFigure->getBounds().getSize(), signalDeparturePlacementHint, signalDeparturePlacementPriority);
                 setSignalDepartureFigure(radio, signalDepartureFigure);
-=======
-                networkNodeVisualization->addAnnotation(transmissionFigure, transmissionFigure->getBounds().getSize(), transmissionPlacementHint, transmissionPlacementPriority);
-                setTransmissionFigure(radio, transmissionFigure);
->>>>>>> 3b2bd27b
             }
             if (displaySignalArrivals) {
                 std::string imageName = par("signalArrivalImage");
@@ -385,13 +380,8 @@
                 iconFigure->setAnchor(cFigure::ANCHOR_NW);
                 auto labelFigure = signalArrivalFigure->getLabelFigure();
                 labelFigure->setPosition(iconFigure->getBounds().getSize() / 2);
-<<<<<<< HEAD
-                networkNodeVisualization->addAnnotation(signalArrivalFigure, signalArrivalFigure->getBounds().getSize(), signalArrivalDisplacementHint, signalArrivalDisplacementPriority);
+                networkNodeVisualization->addAnnotation(signalArrivalFigure, signalArrivalFigure->getBounds().getSize(), signalArrivalPlacementHint, signalArrivalPlacementPriority);
                 setSignalArrivalFigure(radio, signalArrivalFigure);
-=======
-                networkNodeVisualization->addAnnotation(receptionFigure, receptionFigure->getBounds().getSize(), receptionPlacementHint, receptionPlacementPriority);
-                setReceptionFigure(radio, receptionFigure);
->>>>>>> 3b2bd27b
             }
         }
     }
