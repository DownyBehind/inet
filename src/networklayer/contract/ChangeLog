--- conflicted
+++ resolved
@@ -1,13 +1,12 @@
-<<<<<<< HEAD
+2014-01-24  Zoltan Bojthe
+
+	backport: msg files: legacy enum(Foo) syntax changed to @enum(Foo)
+
 2014-01-22  Levente Meszaros
 
 	Added a new purely virtual contract that defines the interface of network protocols.
 	Moved classes shared by implementations from contract to common.
 	Moved the IPv4 and IPv6 contracts into separate directories.
-=======
-2014-01-24  Zoltan Bojthe
-
-	backport: msg files: legacy enum(Foo) syntax changed to @enum(Foo)
 
 2014-01-16  Zoltan Bojthe
 
@@ -50,7 +49,6 @@
 	IPv4NetworkConfigurator.
 
 	Fixes when the node is down and interface is not configured yet.
->>>>>>> d31230ae
 
 2013-08-22  ------ inet-2.2.0 released ------
 
