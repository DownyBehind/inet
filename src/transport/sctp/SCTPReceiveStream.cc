//
// Copyright (C) 2008 Irene Ruengeler
//
// This program is free software; you can redistribute it and/or
// modify it under the terms of the GNU General Public License
// as published by the Free Software Foundation; either version 2
// of the License, or (at your option) any later version.
//
// This program is distributed in the hope that it will be useful,
// but WITHOUT ANY WARRANTY; without even the implied warranty of
// MERCHANTABILITY or FITNESS FOR A PARTICULAR PURPOSE.  See the
// GNU General Public License for more details.
//
// You should have received a copy of the GNU General Public License
// along with this program; if not, see <http://www.gnu.org/licenses/>.
//

#include "SCTPReceiveStream.h"
#include <iostream>

SCTPReceiveStream::SCTPReceiveStream()
{
	streamId = 0;
	expectedStreamSeqNum = 0;
	deliveryQ = new SCTPQueue();
	orderedQ = new SCTPQueue();
	unorderedQ = new SCTPQueue();
}

SCTPReceiveStream::~SCTPReceiveStream()
{
	delete deliveryQ;
	delete orderedQ;
	delete unorderedQ;
}


uint32 SCTPReceiveStream::enqueueNewDataChunk(SCTPDataVariables* dchunk)
{
uint32 delivery = 0;	//0:orderedQ=false && deliveryQ=false; 1:orderedQ=true && deliveryQ=false; 2:oderedQ=true && deliveryQ=true

	 SCTPDataVariables* chunk;
	/* append to the respective queue */
	if (!dchunk->ordered)
	{
		/* put message into the streams ->unorderedQ */
		if (deliveryQ->checkAndInsertVar(dchunk->tsn, dchunk))
		{
			delivery = 2;
		}
<<<<<<< HEAD
	
	} 
	else if (dchunk->ordered) 
=======

	}
	else if (dchunk->ordered)
>>>>>>> 5b51aaa3
	{
		/* put message into streams ->reassembyQ */
		if (orderedQ->checkAndInsertVar(dchunk->tsn, dchunk))
			delivery++;
		if (orderedQ->getQueueSize()>0)
		{
			/* dequeue first from orderedQ */
<<<<<<< HEAD
		
=======

>>>>>>> 5b51aaa3
			chunk = orderedQ-> dequeueVarBySsn(expectedStreamSeqNum);
			if (chunk)
			{
				if (deliveryQ->checkAndInsertVar(chunk->tsn, chunk))
<<<<<<< HEAD
				{ 				
=======
				{
>>>>>>> 5b51aaa3
					++expectedStreamSeqNum;
					if (expectedStreamSeqNum > 65535)
						expectedStreamSeqNum = 0;
					delivery++;
				}
			}
		}
<<<<<<< HEAD
	
	} 
=======

	}
>>>>>>> 5b51aaa3

	return delivery;
}<|MERGE_RESOLUTION|>--- conflicted
+++ resolved
@@ -48,15 +48,9 @@
 		{
 			delivery = 2;
 		}
-<<<<<<< HEAD
-	
-	} 
-	else if (dchunk->ordered) 
-=======
 
 	}
 	else if (dchunk->ordered)
->>>>>>> 5b51aaa3
 	{
 		/* put message into streams ->reassembyQ */
 		if (orderedQ->checkAndInsertVar(dchunk->tsn, dchunk))
@@ -64,20 +58,12 @@
 		if (orderedQ->getQueueSize()>0)
 		{
 			/* dequeue first from orderedQ */
-<<<<<<< HEAD
-		
-=======
 
->>>>>>> 5b51aaa3
 			chunk = orderedQ-> dequeueVarBySsn(expectedStreamSeqNum);
 			if (chunk)
 			{
 				if (deliveryQ->checkAndInsertVar(chunk->tsn, chunk))
-<<<<<<< HEAD
-				{ 				
-=======
 				{
->>>>>>> 5b51aaa3
 					++expectedStreamSeqNum;
 					if (expectedStreamSeqNum > 65535)
 						expectedStreamSeqNum = 0;
@@ -85,13 +71,8 @@
 				}
 			}
 		}
-<<<<<<< HEAD
-	
-	} 
-=======
 
 	}
->>>>>>> 5b51aaa3
 
 	return delivery;
 }