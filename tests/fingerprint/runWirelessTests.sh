--- conflicted
+++ resolved
@@ -1,6 +1,2 @@
 #!/bin/sh
-<<<<<<< HEAD
-./fingerprints *.csv -m wireless -m Wireless -m adhoc -m mobileipv6 -m manetrouting -m examples/aodv -m neighborcache -m objectcache $*
-=======
-./fingerprints *.csv -m wireless -m Wireless -m adhoc -m mobileipv6 -m dymo -m examples/aodv -m neighborcache -m objectcache -m geometry -m complex.ini $*
->>>>>>> 1df864de
+./fingerprints *.csv -m wireless -m Wireless -m adhoc -m mobileipv6 -m dymo -m manetrouting -m examples/aodv -m neighborcache -m objectcache -m geometry $*