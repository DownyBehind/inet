--- conflicted
+++ resolved
@@ -55,21 +55,12 @@
     double signalTransmissionAnimationSpeed = NaN;
     double signalTransmissionAnimationTime = NaN;
     double signalAnimationSpeedChangeTime = NaN;
-<<<<<<< HEAD
     bool displaySignalDepartures = false;
     bool displaySignalArrivals = false;
-    Displacement signalDepartureDisplacementHint;
-    Displacement signalArrivalDisplacementHint;
-    double signalDepartureDisplacementPriority;
-    double signalArrivalDisplacementPriority;
-=======
-    bool displayTransmissions = false;
-    bool displayReceptions = false;
-    Placement transmissionPlacementHint;
-    Placement receptionPlacementHint;
-    double transmissionPlacementPriority;
-    double receptionPlacementPriority;
->>>>>>> 3b2bd27b
+    Placement signalDeparturePlacementHint;
+    Placement signalArrivalPlacementHint;
+    double signalDeparturePlacementPriority;
+    double signalArrivalPlacementPriority;
     bool displayInterferenceRanges = false;
     cFigure::Color interferenceRangeLineColor;
     cFigure::LineStyle interferenceRangeLineStyle;
