--- conflicted
+++ resolved
@@ -37,11 +37,7 @@
 {
     parameters:
         @networkNode;
-<<<<<<< HEAD
-        double numApps = default(0);     // The number of apps in the array
-=======
-        int numTcpApps = default(0);     // The number of tcpApps in the array
->>>>>>> 22c7ab98
+        int numApps = default(0);     // The number of apps in the array
     submodules:
         app[numApps]: <> like IHttpDirectApp {
             parameters:
