--- conflicted
+++ resolved
@@ -27,17 +27,13 @@
 
 #include "INETDefs.h"
 #include "IPvXAddress.h"
+#include "TCPCommand_m.h"
 
-<<<<<<< HEAD
-#include "sim_interface.h" // NSC. We need this here to derive from classes
-
-#include "TCPCommand_m.h"
-=======
 #include <sim_interface.h> // NSC. We need this here to derive from classes
->>>>>>> bdf951a7
 #include "TCP_NSC_Connection.h"
 
 // forward declarations:
+class TCPCommand;
 class TCPSegment;
 class TCP_NSC_SendQueue;
 class TCP_NSC_ReceiveQueue;
