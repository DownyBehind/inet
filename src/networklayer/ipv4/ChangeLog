--- conflicted
+++ resolved
@@ -1,6 +1,3 @@
-<<<<<<< HEAD
-TODO: IPv4 NED documentation: ARP section must be revised!
-=======
 2014-03-11  Zoltan Bojthe
 
 	IPv4: EV output fixes
@@ -157,7 +154,6 @@
 2013-04-27  Andras Varga
 
 	InterfaceTable, RoutingTable: added lifecycle support
->>>>>>> d31230ae
 
 2013-08-22  ------ inet-2.2.0 released ------
 
