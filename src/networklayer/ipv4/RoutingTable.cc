//
// Copyright (C) 2004-2006 Andras Varga
// Copyright (C) 2000 Institut fuer Telematik, Universitaet Karlsruhe
//
// This program is free software; you can redistribute it and/or
// modify it under the terms of the GNU Lesser General Public License
// as published by the Free Software Foundation; either version 2
// of the License, or (at your option) any later version.
//
// This program is distributed in the hope that it will be useful,
// but WITHOUT ANY WARRANTY; without even the implied warranty of
// MERCHANTABILITY or FITNESS FOR A PARTICULAR PURPOSE.  See the
// GNU Lesser General Public License for more details.
//
// You should have received a copy of the GNU Lesser General Public License
// along with this program; if not, see <http://www.gnu.org/licenses/>.
//


//  Cleanup and rewrite: Andras Varga, 2004

#include <stdio.h>
#include <stdlib.h>
#include <string.h>
#include <ctype.h>
#include <algorithm>
#include <sstream>

#include "RoutingTable.h"
#include "RoutingTableParser.h"
#include "IPRoute.h"
#include "IPv4InterfaceData.h"
#include "IInterfaceTable.h"
#include "InterfaceTableAccess.h"
#include "NotifierConsts.h"


Define_Module(RoutingTable);


std::ostream& operator<<(std::ostream& os, const IPRoute& e)
{
    os << e.info();
    return os;
};

RoutingTable::RoutingTable()
{
}

RoutingTable::~RoutingTable()
{
    for (unsigned int i=0; i<routes.size(); i++)
        delete routes[i];
    for (unsigned int i=0; i<multicastRoutes.size(); i++)
        delete multicastRoutes[i];
}

void RoutingTable::initialize(int stage)
{
    if (stage==0)
    {
        // get a pointer to the NotificationBoard module and IInterfaceTable
        nb = NotificationBoardAccess().get();
        ift = InterfaceTableAccess().get();

        IPForward = par("IPForward").boolValue();

        nb->subscribe(this, NF_INTERFACE_CREATED);
        nb->subscribe(this, NF_INTERFACE_DELETED);
        nb->subscribe(this, NF_INTERFACE_STATE_CHANGED);
        nb->subscribe(this, NF_INTERFACE_CONFIG_CHANGED);
        nb->subscribe(this, NF_INTERFACE_IPv4CONFIG_CHANGED);

        WATCH_PTRVECTOR(routes);
        WATCH_PTRVECTOR(multicastRoutes);
        WATCH(IPForward);
        WATCH(routerId);
    }
    else if (stage==1)
    {
        // L2 modules register themselves in stage 0, so we can only configure
        // the interfaces in stage 1.
        const char *filename = par("routingFile");

        // At this point, all L2 modules have registered themselves (added their
        // interface entries). Create the per-interface IPv4 data structures.
        IInterfaceTable *interfaceTable = InterfaceTableAccess().get();
        for (int i=0; i<interfaceTable->getNumInterfaces(); ++i)
            configureInterfaceForIPv4(interfaceTable->getInterface(i));
        configureLoopbackForIPv4();

        // read routing table file (and interface configuration)
        RoutingTableParser parser(ift, this);
        if (*filename && parser.readRoutingTableFromFile(filename)==-1)
            error("Error reading routing table file %s", filename);

        // set routerId if param is not "" (==no routerId) or "auto" (in which case we'll
        // do it later in stage 3, after network configurators configured the interfaces)
        const char *routerIdStr = par("routerId").stringValue();
        if (strcmp(routerIdStr, "") && strcmp(routerIdStr, "auto"))
            routerId = IPAddress(routerIdStr);
    }
    else if (stage==3)
    {
        // routerID selection must be after stage==2 when network autoconfiguration
        // assigns interface addresses
        configureRouterId();

        // we don't use notifications during initialize(), so we do it manually.
        // Should be in stage=3 because autoconfigurator runs in stage=2.
        updateNetmaskRoutes();

        //printRoutingTable();
    }
}

void RoutingTable::configureRouterId()
{
    if (routerId.isUnspecified())  // not yet configured
    {
        const char *routerIdStr = par("routerId").stringValue();
        if (!strcmp(routerIdStr, "auto"))  // non-"auto" cases already handled in stage 1
        {
            // choose highest interface address as routerId
            for (int i=0; i<ift->getNumInterfaces(); ++i)
            {
                InterfaceEntry *ie = ift->getInterface(i);
                if (!ie->isLoopback() && ie->ipv4Data()->getIPAddress().getInt() > routerId.getInt())
                    routerId = ie->ipv4Data()->getIPAddress();
            }
        }
    }
    else // already configured
    {
        // if there is no interface with routerId yet, assign it to the loopback address;
        // TODO find out if this is a good practice, in which situations it is useful etc.
        if (getInterfaceByAddress(routerId)==NULL)
        {
            InterfaceEntry *lo0 = ift->getFirstLoopbackInterface();
            lo0->ipv4Data()->setIPAddress(routerId);
            lo0->ipv4Data()->setNetmask(IPAddress::ALLONES_ADDRESS);
        }
    }
}

void RoutingTable::updateDisplayString()
{
    if (!ev.isGUI())
        return;

    std::stringstream os;

<<<<<<< HEAD
    if (! routerId.isUnspecified())
        os << "routerId: " << routerId.str() << '\n';

    os << routes.size() << "+" << multicastRoutes.size() << " routes";

    getDisplayString().setTagArg("t",0, os.str().c_str());
=======
    if (!routerId.isUnspecified())
        os << "routerId: " << routerId <<"\n";

    os << "" << routes.size() << "+" << multicastRoutes.size() << " routes";
    getDisplayString().setTagArg("t", 0, os.str().c_str());
>>>>>>> 28c877d4
}

void RoutingTable::handleMessage(cMessage *msg)
{
    opp_error("This module doesn't process messages");
}

void RoutingTable::receiveChangeNotification(int category, const cPolymorphic *details)
{
    if (simulation.getContextType()==CTX_INITIALIZE)
        return;  // ignore notifications during initialize

    Enter_Method_Silent();
    printNotificationBanner(category, details);

    if (category==NF_INTERFACE_CREATED)
    {
        // add netmask route for the new interface
        updateNetmaskRoutes();
    }
    else if (category==NF_INTERFACE_DELETED)
    {
        // remove all routes that point to that interface
        InterfaceEntry *entry = check_and_cast<InterfaceEntry*>(details);
        deleteInterfaceRoutes(entry);
    }
    else if (category==NF_INTERFACE_STATE_CHANGED)
    {
        invalidateCache();
    }
    else if (category==NF_INTERFACE_CONFIG_CHANGED)
    {
        invalidateCache();
    }
    else if (category==NF_INTERFACE_IPv4CONFIG_CHANGED)
    {
        // if anything IPv4-related changes in the interfaces, interface netmask
        // based routes have to be re-built.
        updateNetmaskRoutes();
    }
}

void RoutingTable::deleteInterfaceRoutes(InterfaceEntry *entry)
{
    RouteVector::iterator it = routes.begin();
    while (it != routes.end())
    {
        IPRoute *route = *it;
        if (route->getInterface() == entry)
        {
            deleteRoute(route);
            it = routes.begin();  // iterator became invalid -- start over
        }
        else
        {
            ++it;
        }
    }
}

void RoutingTable::invalidateCache()
{
    routingCache.clear();
    localAddresses.clear();
}

void RoutingTable::printRoutingTable() const
{
    EV << "-- Routing table --\n";
    ev.printf("%-16s %-16s %-16s %-3s %s\n",
              "Destination", "Gateway", "Netmask", "Iface");

    for (int i=0; i<getNumRoutes(); i++)
        EV << getRoute(i)->detailedInfo() << "\n";
    EV << "\n";
}

std::vector<IPAddress> RoutingTable::gatherAddresses() const
{
    std::vector<IPAddress> addressvector;

    for (int i=0; i<ift->getNumInterfaces(); ++i)
        addressvector.push_back(ift->getInterface(i)->ipv4Data()->getIPAddress());
    return addressvector;
}

//---

void RoutingTable::configureInterfaceForIPv4(InterfaceEntry *ie)
{
    IPv4InterfaceData *d = new IPv4InterfaceData();
    ie->setIPv4Data(d);

    // metric: some hints: OSPF cost (2e9/bps value), MS KB article Q299540, ...
    d->setMetric((int)ceil(2e9/ie->getDatarate())); // use OSPF cost as default
}

InterfaceEntry *RoutingTable::getInterfaceByAddress(const IPAddress& addr) const
{
    Enter_Method("getInterfaceByAddress(%u.%u.%u.%u)", addr.getDByte(0), addr.getDByte(1), addr.getDByte(2), addr.getDByte(3)); // note: str().c_str() too slow here

    if (addr.isUnspecified())
        return NULL;
    for (int i=0; i<ift->getNumInterfaces(); ++i)
    {
        InterfaceEntry *ie = ift->getInterface(i);
        if (ie->ipv4Data()->getIPAddress()==addr)
            return ie;
    }
    return NULL;
}


void RoutingTable::configureLoopbackForIPv4()
{
    InterfaceEntry *ie = ift->getFirstLoopbackInterface();

    // add IPv4 info. Set 127.0.0.1/8 as address by default --
    // we may reconfigure later it to be the routerId
    IPv4InterfaceData *d = new IPv4InterfaceData();
    d->setIPAddress(IPAddress::LOOPBACK_ADDRESS);
    d->setNetmask(IPAddress::LOOPBACK_NETMASK);
    d->setMetric(1);
    ie->setIPv4Data(d);
}

//---

bool RoutingTable::isLocalAddress(const IPAddress& dest) const
{
    Enter_Method("isLocalAddress(%u.%u.%u.%u)", dest.getDByte(0), dest.getDByte(1), dest.getDByte(2), dest.getDByte(3)); // note: str().c_str() too slow here

    if (localAddresses.empty())
    {
        // collect interface addresses if not yet done
        for (int i=0; i<ift->getNumInterfaces(); i++)
        {
            IPAddress interfaceAddr = ift->getInterface(i)->ipv4Data()->getIPAddress();
            localAddresses.insert(interfaceAddr);
        }
    }

    AddressSet::iterator it = localAddresses.find(dest);
    return it!=localAddresses.end();
}

bool RoutingTable::isLocalMulticastAddress(const IPAddress& dest) const
{
    Enter_Method("isLocalMulticastAddress(%u.%u.%u.%u)", dest.getDByte(0), dest.getDByte(1), dest.getDByte(2), dest.getDByte(3)); // note: str().c_str() too slow here

    for (int i=0; i<ift->getNumInterfaces(); i++)
    {
        InterfaceEntry *ie = ift->getInterface(i);
        if (ie->ipv4Data()->isMemberOfMulticastGroup(dest))
            return true;
    }
    return false;
}


const IPRoute *RoutingTable::findBestMatchingRoute(const IPAddress& dest) const
{
    Enter_Method("findBestMatchingRoute(%u.%u.%u.%u)", dest.getDByte(0), dest.getDByte(1), dest.getDByte(2), dest.getDByte(3)); // note: str().c_str() too slow here

    RoutingCache::iterator it = routingCache.find(dest);
    if (it != routingCache.end())
        return it->second;

    // find best match (one with longest prefix)
    // default route has zero prefix length, so (if exists) it'll be selected as last resort
    const IPRoute *bestRoute = NULL;
    uint32 longestNetmask = 0;
    for (RouteVector::const_iterator i=routes.begin(); i!=routes.end(); ++i)
    {
        const IPRoute *e = *i;
        if (IPAddress::maskedAddrAreEqual(dest, e->getHost(), e->getNetmask()) &&  // match
            (!bestRoute || e->getNetmask().getInt() > longestNetmask))  // longest so far
        {
            bestRoute = e;
            longestNetmask = e->getNetmask().getInt();
        }
    }
    routingCache[dest] = bestRoute;
    return bestRoute;
}

InterfaceEntry *RoutingTable::getInterfaceForDestAddr(const IPAddress& dest) const
{
    Enter_Method("getInterfaceForDestAddr(%u.%u.%u.%u)", dest.getDByte(0), dest.getDByte(1), dest.getDByte(2), dest.getDByte(3)); // note: str().c_str() too slow here

    const IPRoute *e = findBestMatchingRoute(dest);
    return e ? e->getInterface() : NULL;
}

IPAddress RoutingTable::getGatewayForDestAddr(const IPAddress& dest) const
{
    Enter_Method("getGatewayForDestAddr(%u.%u.%u.%u)", dest.getDByte(0), dest.getDByte(1), dest.getDByte(2), dest.getDByte(3)); // note: str().c_str() too slow here

    const IPRoute *e = findBestMatchingRoute(dest);
    return e ? e->getGateway() : IPAddress();
}


MulticastRoutes RoutingTable::getMulticastRoutesFor(const IPAddress& dest) const
{
    Enter_Method("getMulticastRoutesFor(%u.%u.%u.%u)", dest.getDByte(0), dest.getDByte(1), dest.getDByte(2), dest.getDByte(3)); // note: str().c_str() too slow here here

    MulticastRoutes res;
    res.reserve(16);
    for (RouteVector::const_iterator i=multicastRoutes.begin(); i!=multicastRoutes.end(); ++i)
    {
        const IPRoute *e = *i;
        if (IPAddress::maskedAddrAreEqual(dest, e->getHost(), e->getNetmask()))
        {
            MulticastRoute r;
            r.interf = e->getInterface();
            r.gateway = e->getGateway();
            res.push_back(r);
        }
    }
    return res;
}


int RoutingTable::getNumRoutes() const
{
    return routes.size()+multicastRoutes.size();
}

const IPRoute *RoutingTable::getRoute(int k) const
{
    if (k < (int)routes.size())
        return routes[k];
    k -= routes.size();
    if (k < (int)multicastRoutes.size())
        return multicastRoutes[k];
    return NULL;
}

const IPRoute *RoutingTable::getDefaultRoute() const
{
    int n = (int)routes.size();
    for (int i=0; i<n; i++)
        if (routes[i]->getNetmask().isUnspecified())
            return routes[i];
    return NULL;
}

const IPRoute *RoutingTable::findRoute(const IPAddress& target, const IPAddress& netmask,
    const IPAddress& gw, int metric, const char *dev) const
{
    int n = getNumRoutes();
    for (int i=0; i<n; i++)
        if (routeMatches(getRoute(i), target, netmask, gw, metric, dev))
            return getRoute(i);
    return NULL;
}

void RoutingTable::addRoute(const IPRoute *entry)
{
    Enter_Method("addRoute(...)");

    // check for null address and default route
    if (entry->getHost().isUnspecified() != entry->getNetmask().isUnspecified())
        error("addRoute(): to add a default route, set both host and netmask to zero");

    if (entry->getHost().doAnd(entry->getNetmask().isUnspecified()).getInt() != 0)
        error("addRoute(): suspicious route: host %s has 1-bits outside netmask %s",
              entry->getHost().str().c_str(), entry->getNetmask().str().c_str());

    // check that the interface exists
    if (!entry->getInterface())
        error("addRoute(): interface cannot be NULL");

    // if this is a default route, remove old default route (we're replacing it)
    if (entry->getNetmask().isUnspecified() && getDefaultRoute()!=NULL)
        deleteRoute(getDefaultRoute());

    // add to tables
    if (!entry->getHost().isMulticast())
        routes.push_back(const_cast<IPRoute*>(entry));
    else
        multicastRoutes.push_back(const_cast<IPRoute*>(entry));

    invalidateCache();
    updateDisplayString();

    nb->fireChangeNotification(NF_IPv4_ROUTE_ADDED, entry);
}


bool RoutingTable::deleteRoute(const IPRoute *entry)
{
    Enter_Method("deleteRoute(...)");

    RouteVector::iterator i = std::find(routes.begin(), routes.end(), entry);
    if (i!=routes.end())
    {
        nb->fireChangeNotification(NF_IPv4_ROUTE_DELETED, entry); // rather: going to be deleted
        routes.erase(i);
        delete entry;
        invalidateCache();
        updateDisplayString();
        return true;
    }
    i = std::find(multicastRoutes.begin(), multicastRoutes.end(), entry);
    if (i!=multicastRoutes.end())
    {
        nb->fireChangeNotification(NF_IPv4_ROUTE_DELETED, entry); // rather: going to be deleted
        multicastRoutes.erase(i);
        delete entry;
        invalidateCache();
        updateDisplayString();
        return true;
    }
    return false;
}


bool RoutingTable::routeMatches(const IPRoute *entry,
    const IPAddress& target, const IPAddress& nmask,
    const IPAddress& gw, int metric, const char *dev) const
{
    if (!target.isUnspecified() && !target.equals(entry->getHost()))
        return false;
    if (!nmask.isUnspecified() && !nmask.equals(entry->getNetmask()))
        return false;
    if (!gw.isUnspecified() && !gw.equals(entry->getGateway()))
        return false;
    if (metric && metric!=entry->getMetric())
        return false;
    if (dev && strcmp(dev, entry->getInterfaceName()))
        return false;

    return true;
}

void RoutingTable::updateNetmaskRoutes()
{
    // first, delete all routes with src=IFACENETMASK
    for (unsigned int k=0; k<routes.size(); k++)
        if (routes[k]->getSource()==IPRoute::IFACENETMASK)
            routes.erase(routes.begin()+(k--));  // '--' is necessary because indices shift down

    // then re-add them, according to actual interface configuration
    for (int i=0; i<ift->getNumInterfaces(); i++)
    {
        InterfaceEntry *ie = ift->getInterface(i);
        if (ie->ipv4Data()->getNetmask()!=IPAddress::ALLONES_ADDRESS)
        {
            IPRoute *route = new IPRoute();
            route->setType(IPRoute::DIRECT);
            route->setSource(IPRoute::IFACENETMASK);
            route->setHost(ie->ipv4Data()->getIPAddress());
            route->setNetmask(ie->ipv4Data()->getNetmask());
            route->setGateway(IPAddress());
            route->setMetric(ie->ipv4Data()->getMetric());
            route->setInterface(ie);
            routes.push_back(route);
        }
    }

    invalidateCache();
    updateDisplayString();
}

<|MERGE_RESOLUTION|>--- conflicted
+++ resolved
@@ -151,20 +151,12 @@
 
     std::stringstream os;
 
-<<<<<<< HEAD
     if (! routerId.isUnspecified())
-        os << "routerId: " << routerId.str() << '\n';
+        os << "routerId: " << routerId << '\n';
 
     os << routes.size() << "+" << multicastRoutes.size() << " routes";
 
-    getDisplayString().setTagArg("t",0, os.str().c_str());
-=======
-    if (!routerId.isUnspecified())
-        os << "routerId: " << routerId <<"\n";
-
-    os << "" << routes.size() << "+" << multicastRoutes.size() << " routes";
     getDisplayString().setTagArg("t", 0, os.str().c_str());
->>>>>>> 28c877d4
 }
 
 void RoutingTable::handleMessage(cMessage *msg)
