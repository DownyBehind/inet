# working directory, command line arguments, simulation time limit, fingerprint, expected result, tags
# /examples/adhoc/idealwireless/,      -f .qtenv.ini -c General -r 0
/examples/adhoc/hostautoconf/,       -f omnetpp.ini -c General -r 0,                100s,            ba08-8556/tplx, PASS, wireless adhoc
/examples/adhoc/idealwireless/,      -f omnetpp.ini -c Ping1 -r 0,                  100s,            25eb-7b2c/tplx, PASS, wireless adhoc
# /examples/adhoc/idealwireless/,      -f omnetpp.ini -c Ping2 -r 0,                   100s,           0000-0000/tplx, ERROR, wireless adhoc # interactive config, needed a *.numHosts parameter
/examples/adhoc/ieee80211/,          -f omnetpp.ini -c Ping1 -r 0,                  1000s,           12e2-3952/tplx, PASS, wireless adhoc
# /examples/adhoc/ieee80211/,          -f omnetpp.ini -c Ping2 -r 0,                  100s,            0000-0000/tplx, ERROR, wireless adhoc # [Config Ping2]    # interactive config, needed a *.numHosts parameter
# /examples/adhoc/qos/,                -f omnetpp.ini -c MacBase -r 0,                100s,            0000-0000/tplx, ERROR, wireless adhoc # MacBase extended
/examples/adhoc/qos/,                -f omnetpp.ini -c MacNonQos -r 0,              10s,             819a-90c1/tplx, PASS, wireless adhoc
/examples/adhoc/qos/,                -f omnetpp.ini -c MacNonQos -r 1,              10s,             ffaa-34a2/tplx, PASS, wireless adhoc
# /examples/adhoc/qos/,                -f omnetpp.ini -c Edca -r 0,                   100s,            0000-0000/tplx, ERROR, wireless adhoc # Edca extended
/examples/adhoc/qos/,                -f omnetpp.ini -c MacQos -r 0,                 10s,             343c-8af6/tplx, PASS, wireless adhoc
/examples/adhoc/qos/,                -f omnetpp.ini -c MacQos -r 1,                 10s,             637f-b7b2/tplx, PASS, wireless adhoc

/examples/aodv/,                     -f omnetpp.ini -c IPv4SlowMobility -r 0,          50s,          86e6-ec78/tplx, PASS, wireless adhoc
/examples/aodv/,                     -f omnetpp.ini -c IPv4ModerateFastMobility -r 0,  50s,          e91a-cd0b/tplx, PASS, wireless adhoc
/examples/aodv/,                     -f omnetpp.ini -c IPv4FastMobility -r 0,          50s,          2fe3-4a2f/tplx, PASS, wireless adhoc
/examples/aodv/,                     -f omnetpp.ini -c Static -r 0,                    50s,          7569-0a49/tplx, PASS, wireless adhoc
/examples/aodv/,                     -f omnetpp.ini -c Dynamic -r 0,                   60s,          d54e-ce9d/tplx, PASS, wireless adhoc
/examples/aodv/,                     -f omnetpp.ini -c MoreDynamic -r 0,              100s,          4227-2378/tplx, PASS, wireless adhoc
/examples/aodv/,                     -f omnetpp.ini -c SimpleRREQ -r 0,               100s,          482c-8649/tplx, PASS, wireless adhoc
/examples/aodv/,                     -f omnetpp.ini -c SimpleRREQ2 -r 0,              100s,          b6b9-5da7/tplx, PASS, wireless adhoc
/examples/aodv/,                     -f omnetpp.ini -c SimpleLifecycle -r 0,          100s,          c45d-d69d/tplx, PASS, wireless adhoc
/examples/aodv/,                     -f omnetpp.ini -c ShortestPath -r 0,             100s,          e7eb-f942/tplx, PASS, wireless adhoc

/examples/bgpv4/Bgp2RoutersInAS/,    -f omnetpp.ini -c config1 -r 0,                1000s,           d734-e4c1/tplx, PASS,
/examples/bgpv4/Bgp3Routers/,        -f omnetpp.ini -c config1 -r 0,                1000s,           78c6-e252/tplx, PASS,
/examples/bgpv4/BgpCompleteTest/,    -f omnetpp.ini -c config1 -r 0,                1000s,           c61a-0368/tplx, PASS,
/examples/bgpv4/BgpOpen/,            -f omnetpp.ini -c config1 -r 0,                62s,             6118-0c48/tplx, PASS,
/examples/bgpv4/BgpUpdate/,          -f omnetpp.ini -c config1 -r 0,                30s,             3624-5032/tplx, PASS,
/examples/bgpv4/BgpAndOspf/,         -f omnetpp.ini -c config1 -r 0,                1000s,           250b-b834/tplx, PASS,
/examples/bgpv4/BgpAndOspfSimple/,   -f omnetpp.ini -c config1 -r 0,                1000s,           92fd-bfb7/tplx, PASS,

/examples/dhcp/,                     -f omnetpp.ini -c WiredDHCP -r 0,              5000s,           c008-8e7e/tplx, PASS,
/examples/dhcp/,                     -f omnetpp.ini -c WirelessDHCP -r 0,           500s,            2d5b-4e4c/tplx, PASS, wireless
/examples/dhcp/,                     -f omnetpp.ini -c Wireless2DHCP -r 0,          500s,            bee6-e9d9/tplx, PASS, wireless
/examples/dhcp/,                     -f omnetpp.ini -c RebootingDHCP -r 0,          500s,            83f6-910a/tplx, PASS,

# /examples/diffserv/onedomain/,       -f omnetpp.ini -c Apps -r 0,                  10s,             0000-0000/tplx, PASS,   # Apps extended
# /examples/diffserv/onedomain/,       -f omnetpp.ini -c Exp1 -r 0,                  10s,             0000-0000/tplx, PASS,   # Exp1 extended
/examples/diffserv/onedomain,        -f omnetpp.ini -c Exp11 -r 0,                  10s,             b7d7-e771/tplx, PASS,
/examples/diffserv/onedomain,        -f omnetpp.ini -c Exp12 -r 0,                  10s,             18fe-432f/tplx, PASS,
/examples/diffserv/onedomain,        -f omnetpp.ini -c Exp13 -r 0,                  10s,             6236-705a/tplx, PASS,
/examples/diffserv/onedomain,        -f omnetpp.ini -c Exp14 -r 0,                  10s,             e8f4-ca2a/tplx, PASS,
/examples/diffserv/onedomain,        -f omnetpp.ini -c Exp15 -r 0,                  10s,             3968-d1e4/tplx, PASS,
/examples/diffserv/onedomain,        -f omnetpp.ini -c Exp16 -r 0,                  10s,             a318-9a2d/tplx, PASS,
/examples/diffserv/onedomain,        -f omnetpp.ini -c Exp17 -r 0,                  10s,             07fb-c24d/tplx, PASS,
# /examples/diffserv/onedomain,        -f omnetpp.ini -c Exp2 -r 0,                  10s,             0000-0000/tplx, PASS, # Exp2 extended
/examples/diffserv/onedomain,        -f omnetpp.ini -c Exp21 -r 0,                  10s,             7b8b-5a0c/tplx, PASS,
/examples/diffserv/onedomain,        -f omnetpp.ini -c Exp22 -r 0,                  10s,             7b8b-5a0c/tplx, PASS,
/examples/diffserv/onedomain,        -f omnetpp.ini -c Exp23 -r 0,                  10s,             7b8b-5a0c/tplx, PASS,
/examples/diffserv/onedomain,        -f omnetpp.ini -c Exp24 -r 0,                  10s,             9989-ccfc/tplx, PASS,
# /examples/diffserv/onedomain/,       -f omnetpp.ini -c Exp3 -r 0   # Exp3 extended
/examples/diffserv/onedomain,        -f omnetpp.ini -c Exp31 -r 0,                  10s,             61e6-384b/tplx, PASS,
/examples/diffserv/onedomain,        -f omnetpp.ini -c Exp32 -r 0,                  10s,             11f5-4bbd/tplx, PASS,
/examples/diffserv/onedomain,        -f omnetpp.ini -c Exp33 -r 0,                  10s,             402f-fa8d/tplx, PASS,
# /examples/diffserv/onedomain/,       -f omnetpp.ini -c Exp5 -r 0   # Exp5 extended
/examples/diffserv/onedomain,        -f omnetpp.ini -c Exp51 -r 0,                  10s,             b067-3b34/tplx, PASS,
/examples/diffserv/onedomain,        -f omnetpp.ini -c Exp52 -r 0,                  10s,             6c36-5302/tplx, PASS,
# /examples/diffserv/simple_/,         -f omnetpp.ini -c VoIP -r 0   # VoIP extended
# /examples/diffserv/simple_/,         -f omnetpp.ini -c WithoutQoS -r 0   # WithoutQoS extended
# /examples/diffserv/simple_/,         -f omnetpp.ini -c WithPolicing -r 0   # WithPolicing extended
# /examples/diffserv/simple_/,         -f omnetpp.ini -c WithQueueing -r 0   # WithQueueing extended
/examples/diffserv/simple_/,         -f omnetpp.ini -c VoIP_WithoutQoS -r 0,               10s,             477e-e87a/tplx, PASS,
/examples/diffserv/simple_/,         -f omnetpp.ini -c VoIP_WithPolicing -r 0,             10s,             b6ec-e566/tplx, PASS,
/examples/diffserv/simple_/,         -f omnetpp.ini -c VoIP_WithPolicingAndQueueing -r 0,  10s,             b543-c122/tplx, PASS,

# /examples/emulation/extclient/,      -f omnetpp.ini -c General -r 0,                100s,         0000-0000/tplx, ERROR,    # pcap devices not supported
# /examples/emulation/extserver/,      -f omnetpp.ini -c Uplink_Traffic -r 0,         100s,         0000-0000/tplx, ERROR,    # pcap devices not supported
# /examples/emulation/extserver/,      -f omnetpp.ini -c Downlink_Traffic -r 0,       100s,         0000-0000/tplx, ERROR,    # pcap devices not supported
# /examples/emulation/extserver/,      -f omnetpp.ini -c Uplink_and_Downlink_Traffic -r 0, 100s,    0000-0000/tplx, ERROR,    # pcap devices not supported
# /examples/emulation/traceroute/,     -f omnetpp.ini -c General -r 0,                100s,         0000-0000/tplx, ERROR,    # pcap devices not supported

/examples/ethernet/arptest/,         -f omnetpp.ini -c ARPTest -r 0,                500s,            dd55-61ed/tplx, PASS,
/examples/ethernet/arptest2/,        -f omnetpp.ini -c ARPTest -r 0,                500s,            1f3d-0dec/tplx, PASS,
# /examples/ethernet/lans/,            -f .qtenv.ini -c General -r 0
/examples/ethernet/lans/,            -f bus.ini -c BusLAN -r 0,                     100s,            b61d-8d72/tplx, PASS,
# /examples/ethernet/lans/,            -f defaults.ini -c General -r 0,               -1s,             0000-0000/tplx, ERROR,   # not a complete simulations, defaults.ini included by other ini files
/examples/ethernet/lans/,            -f duplexswitch.ini -c SwitchedDuplexLAN -r 0, 50s,             8004-ed8b/tplx, PASS,
/examples/ethernet/lans/,            -f hub.ini -c Hub1 -r 0,                       100s,            3682-ecd7/tplx, PASS,
/examples/ethernet/lans/,            -f hub.ini -c Hub2 -r 0,                       10s,             71a3-6014/tplx, PASS,
/examples/ethernet/lans/,            -f hub.ini -c Hub3 -r 0,                       100s,            3682-ecd7/tplx, PASS,
/examples/ethernet/lans/,            -f hub.ini -c Hub4 -r 0,                       100s,            3682-ecd7/tplx, PASS,
/examples/ethernet/lans/,            -f largeNet.ini -c LargeNet -r 0,              5s,              1039-318e/tplx, PASS,
/examples/ethernet/lans/,            -f mixed.ini -c MixedLAN -r 0,                 100s,            ab7d-1a9c/tplx, PASS,
/examples/ethernet/lans/,            -f omnetpp.ini -c MixedLAN1 -r 0,              500s,            80b6-e1d7/tplx, PASS,
/examples/ethernet/lans/,            -f switch.ini -c SwitchedLAN1 -r 0,            5000s,           8e25-3130/tplx, PASS,
/examples/ethernet/lans/,            -f twoHosts.ini -c TwoHosts1 -r 0,             200s,            ebc8-853c/tplx, PASS,

/examples/geometry/,                 -f omnetpp.ini -c General -r 0,                100s,            b036-8e48/tplx, PASS, wireless

/examples/httptools/direct/flashdirect/, -f omnetpp.ini -c General -r 0,               500000s,      0b03-492b/tplx, PASS,
/examples/httptools/direct/pairdirect/, -f omnetpp.ini -c random -r 0,                 500000s,      6fc8-681d/tplx, PASS,
/examples/httptools/direct/pairdirect/, -f omnetpp.ini -c scripted -r 0,               500000s,      128c-6b2d/tplx, PASS,
/examples/httptools/direct/pairdirect/, -f omnetpp.ini -c scripted-bad -r 0,           500000s,      8cb2-2401/tplx, PASS,
/examples/httptools/direct/pairdirect/, -f omnetpp.ini -c scripted-cross -r 0,         500000s,      3c73-a7f4/tplx, PASS,
/examples/httptools/socket/pairsocket/, -f omnetpp.ini -c random -r 0,                 500000s,      de84-cbd1/tplx, PASS,
/examples/httptools/socket/pairsocket/, -f omnetpp.ini -c scripted -r 0,               500000s,      0a68-a15b/tplx, PASS,
/examples/httptools/socket/pairsocket/, -f omnetpp.ini -c scripted-bad -r 0,           500000s,      f9ac-83a9/tplx, PASS,
/examples/httptools/socket/pairsocket/, -f omnetpp.ini -c scripted-cross -r 0,         500000s,      bc3f-eda8/tplx, PASS,
/examples/httptools/socket/simpleddos/, -f omnetpp.ini -c General -r 0,                500000s,      499d-f914/tplx, PASS,
/examples/httptools/socket/tenserverssocket/, -f omnetpp.ini -c uniform -r 0,          50000s,       4f38-b33b/tplx, PASS,
/examples/httptools/socket/tenserverssocket/, -f omnetpp.ini -c histogram -r 0,        50000s,       fbed-e8c1/tplx, PASS,

# /examples/ieee8021d/,                -f omnetpp.ini -c LargeNet -r 0,               100s,            0000-0000/tplx, ERROR,   # LargeNet extended
# /examples/ieee8021d/,                -f omnetpp.ini -c RSTP -r 0,                   100s,            0000-0000/tplx, ERROR,   # RSTP extended
# /examples/ieee8021d/,                -f omnetpp.ini -c STP -r 0,                    100s,            0000-0000/tplx, ERROR,   # STP extended
# /examples/ieee8021d/,                -f omnetpp.ini -c Switch3RootByPriority -r 0,  100s,            0000-0000/tplx, ERROR,   # Switch3RootByPriority extended
# /examples/ieee8021d/,                -f omnetpp.ini -c Switch7to4BySrcPriority -r 0, 100s,           0000-0000/tplx, ERROR,   # Switch7to4BySrcPriority extended
# /examples/ieee8021d/,                -f omnetpp.ini -c TopologyChange -r 0,         100s,            0000-0000/tplx, ERROR,   # TopologyChange extended
# /examples/ieee8021d/,                -f omnetpp.ini -c LinkReconnect -r 0,          100s,            0000-0000/tplx, ERROR,   # LinkReconnect extended
/examples/ieee8021d/,                -f omnetpp.ini -c RSTP-Switch1RootByMAC -r 0,   180s,           fc64-9c46/tplx, PASS,
/examples/ieee8021d/,                -f omnetpp.ini -c STP-Switch1RootByMAC -r 0,    180s,           d014-1543/tplx, PASS,
/examples/ieee8021d/,                -f omnetpp.ini -c RSTP-Switch3RootByPriority -r 0, 180s,        bb3c-fca4/tplx, PASS,
/examples/ieee8021d/,                -f omnetpp.ini -c STP-Switch3RootByPriority -r 0, 180s,         5fcb-3cc3/tplx, PASS,
/examples/ieee8021d/,                -f omnetpp.ini -c RSTP-Switch7to4BySrcPriority -r 0, 180s,      eea2-2d9b/tplx, PASS,
/examples/ieee8021d/,                -f omnetpp.ini -c STP-Switch7to4BySrcPriority -r 0, 180s,       586e-abd4/tplx, PASS,
/examples/ieee8021d/,                -f omnetpp.ini -c RSTP-LargeNet -r 0,           180s,           4fd0-a7c2/tplx, PASS,
/examples/ieee8021d/,                -f omnetpp.ini -c STP-LargeNet -r 0,            180s,           d872-dfe4/tplx, PASS,
/examples/ieee8021d/,                -f omnetpp.ini -c RSTP-LinkReconnect -r 0,      180s,           2b92-c86d/tplx, PASS,
/examples/ieee8021d/,                -f omnetpp.ini -c STP-LinkReconnect -r 0,       180s,           b75b-61c4/tplx, PASS,

/examples/inet/ber/,                 -f omnetpp.ini -c ber-sack-experiment -r 0,    20s,             4d16-5a25/tplx, PASS,
/examples/inet/ber/,                 -f omnetpp.ini -c ber-flavour-experiment -r 0, 20s,             1a2a-45d6/tplx, PASS,

/examples/inet/broadcast/,           -f omnetpp.ini -c General -r 0,                20s,             9f07-6c81/tplx, PASS,

# /examples/inet/bulktransfer/,        -f .qtenv.ini -c General -r 0
/examples/inet/bulktransfer/,        -f omnetpp.ini -c inet__inet -r 0,             50s,             bd08-49cc/tplx, PASS,
/examples/inet/bulktransfer/,        -f omnetpp.ini -c inet_inet_2a -r 0,           50s,             d887-b503/tplx, PASS,
/examples/inet/bulktransfer/,        -f omnetpp.ini -c inet_inet_2b -r 0,           50s,             23c7-14ae/tplx, PASS,

/examples/inet/configurator/,        -f complex.ini -c General -r 0,                100s,            b98b-79e7/tplx, PASS, wireless
/examples/inet/configurator/,        -f simple.ini -c Default -r 0,                 10s,             c1c9-5c80/tplx, PASS,
/examples/inet/configurator/,        -f simple.ini -c DisableNode -r 0,             10s,             4b41-5e80/tplx, PASS,
/examples/inet/configurator/,        -f simple.ini -c DisableLink -r 0,             10s,             00db-ee4f/tplx, PASS,
/examples/inet/configurator/,        -f simple.ini -c DisableSourceHost -r 0,       10s,             db9a-c383/tplx, PASS,
/examples/inet/configurator/,        -f simple.ini -c DisableDestinationInterfaces -r 0, 10s,        d520-f940/tplx, PASS,

/examples/inet/flatnet/,             -f omnetpp.ini -c General -r 0,                200s,            a9d3-3dc5/tplx, PASS,

/examples/inet/hierarchical/,        -f omnetpp.ini -c Hosts1 -r 0,                 10000s,          81b8-1b65/tplx, PASS,
/examples/inet/hierarchical/,        -f omnetpp.ini -c Hosts16 -r 0,                10000s,          c8ed-5e82/tplx, PASS,
/examples/inet/hierarchical/,        -f omnetpp.ini -c Hosts256 -r 0,               20s,             155f-31c0/tplx, PASS,
/examples/inet/hierarchical/,        -f omnetpp.ini -c Hosts1280 -r 0,              1s,              a4be-e9b5/tplx, PASS,
# /examples/inet/hierarchical/,        -f omnetpp.ini -c Hosts9000 -r 0,              1s,              0000-0000/tplx, ERROR,    # cpu time limit exceeded during 0s simtime

# /examples/inet/hierarchical99/,      -f .qtenv.ini -c General -r 0
/examples/inet/hierarchical99/,      -f networklayer.ini -c IPv4 -r 0,              10000s,          cead-32e3/tplx, PASS,
/examples/inet/hierarchical99/,      -f networklayer.ini -c IPv6 -r 0,              10000s,          484d-a7e4/tplx, PASS,
/examples/inet/hierarchical99/,      -f networklayer.ini -c Generic -r 0,           10000s,          c424-c98e/tplx, PASS,
/examples/inet/hierarchical99/,      -f networklayer.ini -c Flooding -r 0,          10000s,          c234-0e8f/tplx, PASS,
/examples/inet/hierarchical99/,      -f networklayer.ini -c ProbabilisticBroadcast -r 0,              10000s,          05d0-b950/tplx, PASS,
/examples/inet/hierarchical99/,      -f networklayer.ini -c AdaptiveProbabilisticBroadcast -r 0,      10000s,          09e5-2b84/tplx, PASS,
/examples/inet/hierarchical99/,      -f networklayer.ini -c WiseRoute -r 0,         10000s,          cd6c-3a54/tplx, PASS,
/examples/inet/hierarchical99/,      -f omnetpp.ini -c General -r 0,                10000s,          0b0f-628a/tplx, PASS,

/examples/inet/igmp/,                -f omnetpp.ini -c IGMPv2 -r 0,                 200s,            16f8-d220/tplx, PASS,
/examples/inet/igmp/,                -f omnetpp.ini -c IGMPv3 -r 0,                 200s,            1863-36d5/tplx, PASS,

/examples/inet/ipv4hook/,            -f omnetpp.ini -c General -r 0,                100s,            75e2-da85/tplx, PASS,

/examples/inet/ipv4largenet/,        -f omnetpp.ini -c IPv4LargeNet -r 0,           20s,             07f0-3402/tplx, PASS,

/examples/inet/kidsnw1/,             -f omnetpp.ini -c General -r 0,                1000s,           9f34-d3fe/tplx, PASS,

/examples/inet/multicast/,           -f omnetpp.ini -c General -r 0,                2000s,           71d3-6b56/tplx, PASS,

/examples/inet/nclients/,            -f basicHTTP.ini -c General -r 0,              500000s,         c351-b7b1/tplx, PASS,
/examples/inet/nclients/,            -f filetransfer.ini -c General -r 0,           50s,             54eb-3902/tplx, PASS,
/examples/inet/nclients/,            -f nclients2.ini -c General -r 0,              50s,             b601-7539/tplx, PASS,
/examples/inet/nclients/,            -f nclients2.ini -c General -r 1,              50s,             fffd-20cf/tplx, PASS,
/examples/inet/nclients/,            -f omnetpp-ping.ini -c General -r 0,           10s,             af91-694e/tplx, PASS,
/examples/inet/nclients/,            -f omnetpp.ini -c inet__inet -r 0,             200s,            452e-5269/tplx, PASS,
/examples/inet/nclients/,            -f omnetpp.ini -c General -r 0,                3000s,           ae0d-824f/tplx, PASS,
/examples/inet/nclients/,            -f video.ini -c General -r 0,                  50s,             5c63-f5a1/tplx, PASS,

/examples/inet/netperfmeter/,        -f omnetpp.ini -c TraceFile -r 0,              100s,            5ef8-7bf0/tplx, ERROR,
/examples/inet/netperfmeter/,        -f omnetpp.ini -c SCTP-with-OLIA -r 0,         100s,            95bf-a156/tplx, ERROR,

/examples/inet/pcaprecorder/,        -f omnetpp.ini -c General -r 0,                5000s,           f707-85a9/tplx, PASS,

/examples/inet/routerperf/,          -f omnetpp.ini -c General -r 0,                100s,            9c6b-d207/tplx, PASS,

/examples/inet/shutdownrestart/,     -f omnetpp.ini -c Ping -r 0,                   100s,            0018-145c/tplx, PASS,
/examples/inet/shutdownrestart/,     -f omnetpp.ini -c UDP_Basic_Echo -r 0,         100s,            4476-268a/tplx, PASS,
/examples/inet/shutdownrestart/,     -f omnetpp.ini -c UDP_Burst_Sink -r 0,         100s,            7c0b-2a86/tplx, PASS,
/examples/inet/shutdownrestart/,     -f omnetpp.ini -c UDP_VideoStream -r 0,        100s,            f52b-892a/tplx, PASS,
# /examples/inet/shutdownrestart/,     -f omnetpp.ini -c TCP_common -r 0,             100s,            0000-0000/tplx, ERROR,   # TCP_common extended
/examples/inet/shutdownrestart/,     -f omnetpp.ini -c TCP -r 0,                    100s,            b3fe-cad0/tplx, PASS,

/examples/inet/tcp_eth_reconnect/,   -f omnetpp.ini -c with_EtherMACFullDuplex_externalQueue -r 0, 5s,    eeb4-0630/tplx, PASS,
/examples/inet/tcp_eth_reconnect/,   -f omnetpp.ini -c with_EtherMACFullDuplex_externalQueue -r 1, 5s,    eeb4-0630/tplx, PASS,
/examples/inet/tcp_eth_reconnect/,   -f omnetpp.ini -c with_EtherMACFullDuplex_internalQueue -r 0, 5s,    7e6a-e2b9/tplx, PASS,
/examples/inet/tcp_eth_reconnect/,   -f omnetpp.ini -c with_EtherMACFullDuplex_internalQueue -r 1, 5s,    7e6a-e2b9/tplx, PASS,
/examples/inet/tcp_eth_reconnect/,   -f omnetpp.ini -c with_EtherMAC_externalQueue_fullduplex -r 0, 3s,   20ba-1d44/tplx, PASS,
/examples/inet/tcp_eth_reconnect/,   -f omnetpp.ini -c with_EtherMAC_externalQueue_fullduplex -r 1, 3s,   20ba-1d44/tplx, PASS,
/examples/inet/tcp_eth_reconnect/,   -f omnetpp.ini -c with_EtherMAC_internalQueue_fullduplex -r 0, 3s,   3e6f-2041/tplx, PASS,
/examples/inet/tcp_eth_reconnect/,   -f omnetpp.ini -c with_EtherMAC_internalQueue_fullduplex -r 1, 3s,   3e6f-2041/tplx, PASS,
/examples/inet/tcp_eth_reconnect/,   -f omnetpp.ini -c with_EtherMAC_externalQueue_halfduplex -r 0, 2s,   468e-f2dd/tplx, PASS,
/examples/inet/tcp_eth_reconnect/,   -f omnetpp.ini -c with_EtherMAC_externalQueue_halfduplex -r 1, 2s,   ccb1-ff68/tplx, PASS,
/examples/inet/tcp_eth_reconnect/,   -f omnetpp.ini -c with_EtherMAC_internalQueue_halfduplex -r 0, 2s,   d44e-d118/tplx, PASS,
/examples/inet/tcp_eth_reconnect/,   -f omnetpp.ini -c with_EtherMAC_internalQueue_halfduplex -r 1, 2s,   b1ba-06cd/tplx, PASS,

/examples/inet/tcp_ppp_reconnect/,   -f omnetpp.ini -c with_externalqueue -r 0,     5s,              130d-693a/tplx, PASS,
/examples/inet/tcp_ppp_reconnect/,   -f omnetpp.ini -c with_internalQueue -r 0,     5s,              6a95-4d3f/tplx, PASS,

/examples/inet/tcpclientserver/,     -f omnetpp.ini -c default_tcp -r 0,            100s,            0da9-5dff/tplx, PASS,
/examples/inet/tcpclientserver/,     -f omnetpp.ini -c inet__inet -r 0,             100s,            0da9-5dff/tplx, PASS,
/examples/inet/tcpclientserver/,     -f omnetpp.ini -c inet__inet_msg -r 0,         100s,            0da9-5dff/tplx, PASS,
/examples/inet/tcpclientserver/,     -f omnetpp.ini -c inet__inet_stream -r 0,      100s,            0da9-5dff/tplx, PASS,
/examples/inet/tcpclientserver/,     -f omnetpp.ini -c inet-reno -r 0,              500s,            089d-7e5e/tplx, PASS,
/examples/inet/tcpclientserver/,     -f omnetpp.ini -c inet-reno -r 1,              500s,            a701-300d/tplx, PASS,
/examples/inet/tcpclientserver/,     -f omnetpp.ini -c inet-reno -r 2,              500s,            3286-c0dc/tplx, PASS,
/examples/inet/tcpclientserver/,     -f omnetpp.ini -c inet-reno -r 3,              500s,            d336-31ce/tplx, PASS,
/examples/inet/tcpclientserver/,     -f omnetpp.ini -c inet-reno -r 4,              500s,            81f8-7222/tplx, PASS,
/examples/inet/tcpclientserver/,     -f omnetpp.ini -c inet-reno -r 5,              500s,            f989-27ad/tplx, PASS,
/examples/inet/tcpclientserver/,     -f omnetpp.ini -c inet-reno -r 6,              500s,            4937-9054/tplx, PASS,
/examples/inet/tcpclientserver/,     -f omnetpp.ini -c inet-newreno -r 0,           500s,            0a56-1ad5/tplx, PASS,
/examples/inet/tcpclientserver/,     -f omnetpp.ini -c inet-newreno -r 1,           500s,            6bae-0a00/tplx, PASS,
/examples/inet/tcpclientserver/,     -f omnetpp.ini -c inet-newreno -r 2,           500s,            334c-0992/tplx, PASS,
/examples/inet/tcpclientserver/,     -f omnetpp.ini -c inet-newreno -r 3,           500s,            4bcd-a687/tplx, PASS,
/examples/inet/tcpclientserver/,     -f omnetpp.ini -c inet-newreno -r 4,           500s,            9e78-228d/tplx, PASS,
/examples/inet/tcpclientserver/,     -f omnetpp.ini -c inet-newreno -r 5,           500s,            b846-7b69/tplx, PASS,
/examples/inet/tcpclientserver/,     -f omnetpp.ini -c inet-newreno -r 6,           500s,            7446-dc3e/tplx, PASS,
/examples/inet/tcpclientserver/,     -f omnetpp.ini -c inet-tahoe -r 0,             500s,            089d-7e5e/tplx, PASS,
/examples/inet/tcpclientserver/,     -f omnetpp.ini -c inet-tahoe -r 1,             500s,            a701-300d/tplx, PASS,
/examples/inet/tcpclientserver/,     -f omnetpp.ini -c inet-tahoe -r 2,             500s,            3286-c0dc/tplx, PASS,
/examples/inet/tcpclientserver/,     -f omnetpp.ini -c inet-tahoe -r 3,             500s,            d336-31ce/tplx, PASS,
/examples/inet/tcpclientserver/,     -f omnetpp.ini -c inet-tahoe -r 4,             500s,            81f8-7222/tplx, PASS,
/examples/inet/tcpclientserver/,     -f omnetpp.ini -c inet-tahoe -r 5,             500s,            f989-27ad/tplx, PASS,
/examples/inet/tcpclientserver/,     -f omnetpp.ini -c inet-tahoe -r 6,             500s,            4937-9054/tplx, PASS,
/examples/inet/tcpclientserver/,     -f omnetpp.ini -c inet-vegas -r 0,             500s,            565d-546e/tplx, PASS,
/examples/inet/tcpclientserver/,     -f omnetpp.ini -c inet-vegas -r 1,             500s,            231d-addd/tplx, PASS,
/examples/inet/tcpclientserver/,     -f omnetpp.ini -c inet-vegas -r 2,             500s,            0bb6-1c84/tplx, PASS,
/examples/inet/tcpclientserver/,     -f omnetpp.ini -c inet-vegas -r 3,             500s,            12e1-ec56/tplx, PASS,
/examples/inet/tcpclientserver/,     -f omnetpp.ini -c inet-vegas -r 4,             500s,            4db1-193c/tplx, PASS,
/examples/inet/tcpclientserver/,     -f omnetpp.ini -c inet-vegas -r 5,             500s,            3eeb-9d22/tplx, PASS,
/examples/inet/tcpclientserver/,     -f omnetpp.ini -c inet-vegas -r 6,             500s,            2426-ce79/tplx, PASS,
/examples/inet/tcpclientserver/,     -f omnetpp.ini -c inet-westwood -r 0,          500s,            cbaa-89a8/tplx, PASS,
/examples/inet/tcpclientserver/,     -f omnetpp.ini -c inet-westwood -r 1,          500s,            9ac8-a590/tplx, PASS,
/examples/inet/tcpclientserver/,     -f omnetpp.ini -c inet-westwood -r 2,          500s,            6ecb-3d69/tplx, PASS,
/examples/inet/tcpclientserver/,     -f omnetpp.ini -c inet-westwood -r 3,          500s,            48cc-13c0/tplx, PASS,
/examples/inet/tcpclientserver/,     -f omnetpp.ini -c inet-westwood -r 4,          500s,            b644-8ada/tplx, PASS,
/examples/inet/tcpclientserver/,     -f omnetpp.ini -c inet-westwood -r 5,          500s,            6225-b015/tplx, PASS,
/examples/inet/tcpclientserver/,     -f omnetpp.ini -c inet-westwood -r 6,          500s,            c12e-ebc2/tplx, PASS,
/examples/inet/tcpclientserver/,     -f omnetpp.ini -c inet-dumb -r 0,              500s,            98cb-3be8/tplx, PASS,
/examples/inet/tcpclientserver/,     -f omnetpp.ini -c inet-dumb -r 1,              500s,            2d55-2f4e/tplx, PASS,
/examples/inet/tcpclientserver/,     -f omnetpp.ini -c inet-dumb -r 2,              500s,            c88b-8f51/tplx, PASS,
/examples/inet/tcpclientserver/,     -f omnetpp.ini -c inet-dumb -r 3,              500s,            994c-5c1b/tplx, PASS,
/examples/inet/tcpclientserver/,     -f omnetpp.ini -c inet-dumb -r 4,              500s,            dc0b-cbec/tplx, PASS,
/examples/inet/tcpclientserver/,     -f omnetpp.ini -c inet-dumb -r 5,              500s,            d88d-cf93/tplx, PASS,
/examples/inet/tcpclientserver/,     -f omnetpp.ini -c inet-dumb -r 6,              500s,            2b0c-dedd/tplx, PASS,

/examples/inet/tcpsack/,             -f omnetpp.ini -c One -r 0,                    1.5s,            ca6a-67b9/tplx, PASS,
/examples/inet/tcpsack/,             -f omnetpp.ini -c Two -r 0,                    1.5s,            b4ef-5732/tplx, PASS,
/examples/inet/tcpsack/,             -f omnetpp.ini -c Three -r 0,                  1.5s,            7c94-c3c9/tplx, PASS,
/examples/inet/tcpsack/,             -f omnetpp.ini -c Four -r 0,                   1.5s,            3b18-9e7b/tplx, PASS,
/examples/inet/tcpsack/,             -f omnetpp.ini -c Five -r 0,                   1.5s,            5c9a-fd8a/tplx, PASS,
/examples/inet/tcpsack/,             -f omnetpp.ini -c Six -r 0,                    1.5s,            0342-37a4/tplx, PASS,

/examples/inet/tcptimestamps/,       -f omnetpp.ini -c One -r 0,                    1.5s,            f1e3-b7b9/tplx, PASS,
/examples/inet/tcptimestamps/,       -f omnetpp.ini -c Two -r 0,                    1.5s,            8e97-2f0f/tplx, PASS,

/examples/inet/tcpwindowscale/,      -f omnetpp.ini -c WS_disabled -r 0,            1.5s,            2e8e-2067/tplx, PASS,
/examples/inet/tcpwindowscale/,      -f omnetpp.ini -c WS_enabled -r 0,             1.5s,            663a-031b/tplx, PASS,

/examples/inet/tunnel/,              -f omnetpp.ini -c UDPApp -r 0,                 10s,             f76c-df22/tplx, PASS,
/examples/inet/tunnel/,              -f omnetpp.ini -c TcpApp -r 0,                 10s,             f5a5-2d27/tplx, PASS,

/examples/inet/udpburst/,            -f omnetpp.ini -c General -r 0,                1000s,           9649-c759/tplx, PASS,

# /examples/inet/udpclientserver/,     -f omnetpp.ini -c _ipv4 -r 0,                  10s,             0000-0000/tplx, PASS,   # _ipv4 extended
# /examples/inet/udpclientserver/,     -f omnetpp.ini -c _ipv6 -r 0,                  10s,             0000-0000/tplx, PASS,   # _ipv6 extended
# /examples/inet/udpclientserver/,     -f omnetpp.ini -c _gn -r 0,                  10s,             0000-0000/tplx, PASS,   # _gn extended
/examples/inet/udpclientserver/,     -f omnetpp.ini -c udp_OK_ipv4 -r 0,            10s,             3044-a573/tplx, PASS,
/examples/inet/udpclientserver/,     -f omnetpp.ini -c udp_Fragment_ipv4 -r 0,      10s,             13eb-b5e8/tplx, PASS,
/examples/inet/udpclientserver/,     -f omnetpp.ini -c udp_Port_Unav_ipv4 -r 0,     10s,             5294-5b20/tplx, PASS,
/examples/inet/udpclientserver/,     -f omnetpp.ini -c udp_Host_Unav_ipv4 -r 0,     10s,             5f78-4a56/tplx, PASS,
/examples/inet/udpclientserver/,     -f omnetpp.ini -c udp_OK_ipv6 -r 0,            10s,             9622-2c80/tplx, PASS,
/examples/inet/udpclientserver/,     -f omnetpp.ini -c udp_Port_Unav_ipv6 -r 0,     10s,             73cf-46bf/tplx, PASS,
/examples/inet/udpclientserver/,     -f omnetpp.ini -c udp_Host_Unav_ipv6 -r 0,     10s,             e2d8-1611/tplx, PASS,
/examples/inet/udpclientserver/,     -f omnetpp.ini -c udp_OK_gn -r 0,              10s,             68ef-eb04/tplx, PASS,
/examples/inet/udpclientserver/,     -f omnetpp.ini -c udp_Port_Unav_gn -r 0,       10s,             68ef-eb04/tplx, PASS,
/examples/inet/udpclientserver/,     -f omnetpp.ini -c udp_Host_Unav_gn -r 0,       10s,             68ef-eb04/tplx, PASS,

/examples/internetcloud/cloudandhosts/, -f omnetpp.ini -c simple -r 0,                 100s,            6c2d-4d34/tplx, PASS,
/examples/internetcloud/cloudandhosts/, -f omnetpp.ini -c two_senders -r 0,            100s,            405b-1a3e/tplx, PASS,
/examples/internetcloud/cloudandhosts/, -f omnetpp.ini -c ten_senders -r 0,            100s,            3991-7838/tplx, PASS,
/examples/internetcloud/cloudandrouters/, -f omnetpp.ini -c simple -r 0,                 100s,            9882-088a/tplx, PASS,
/examples/internetcloud/cloudandrouters/, -f omnetpp.ini -c two_senders -r 0,            100s,            d717-4eb5/tplx, PASS,
/examples/internetcloud/cloudandrouters/, -f omnetpp.ini -c ten_senders -r 0,            100s,            1153-9b5e/tplx, PASS,
/examples/internetcloud/earthcloud/, -f omnetpp.ini -c General -r 0,                100s,            5bc6-4ad4/tplx, PASS,

/examples/ipv6/demonetworketh/,      -f omnetpp.ini -c General -r 0,                50000s,          a7a5-b535/tplx, PASS,
/examples/ipv6/ipv6bulk/,            -f omnetpp.ini -c inet_inet -r 0,              50s,             940b-9ee3/tplx, PASS,
/examples/ipv6/ipv6nclients/,        -f omnetpp.ini -c ETH -r 0,                    50s,             13aa-cead/tplx, PASS,
/examples/ipv6/ipv6nclients/,        -f omnetpp.ini -c PPP -r 0,                    50s,             2b3b-a2be/tplx, PASS,
# /examples/ipv6/nclients/,            -f omnetpp.ini -c TCP_APP -r 0   # TCP_APP extended
# /examples/ipv6/nclients/,            -f omnetpp.ini -c SCTP_APP -r 0   # SCTP_APP extended
/examples/ipv6/nclients/,            -f omnetpp.ini -c ETH -r 0,                    1000s,           b616-49c7/tplx, PASS,
/examples/ipv6/nclients/,            -f omnetpp.ini -c PPP -r 0,                    1000s,           5b8c-d4ad/tplx, PASS,
/examples/ipv6/nclients/,            -f omnetpp.ini -c PPP_SCTP -r 0,               100s,            660d-2a8a/tplx, ERROR,

/examples/manetrouting/dsdv/,        -f omnetpp.ini -c IPv4 -r 0,                   10s,             7c52-202e/tplx, PASS,  wireless adhoc
/examples/manetrouting/dsdv/,        -f omnetpp.ini -c MultiIPv4 -r 0,              10s,             a525-679e/tplx, PASS,  wireless adhoc
/examples/manetrouting/dsdv/,        -f omnetpp.ini -c DynamicIPv4 -r 0,            22s,             13e4-92f5/tplx, PASS,  wireless adhoc

# /examples/manetrouting/dymo/,        -f omnetpp.ini -c _IPv4 -r 0   # _IPv4 extended
/examples/manetrouting/dymo/,        -f omnetpp.ini -c IPv4 -r 0,                   10s,             9df7-b85a/tplx, PASS,  wireless adhoc
# /examples/manetrouting/dymo/,        -f omnetpp.ini -c _IPv6 -r 0   # _IPv6 extended
/examples/manetrouting/dymo/,        -f omnetpp.ini -c IPv6 -r 0,                   10s,             b2e0-9bd9/tplx, PASS,  wireless adhoc
# /examples/manetrouting/dymo/,        -f omnetpp.ini -c _Generic -r 0   # _Generic extended
/examples/manetrouting/dymo/,        -f omnetpp.ini -c Generic -r 0,                10s,             d5be-0d0d/tplx, PASS,  wireless adhoc
# /examples/manetrouting/dymo/,        -f omnetpp.ini -c _Multi -r 0   # _Multi extended
/examples/manetrouting/dymo/,        -f omnetpp.ini -c MultiIPv4 -r 0,              10s,             115e-9143/tplx, PASS,  wireless adhoc
/examples/manetrouting/dymo/,        -f omnetpp.ini -c MultiIPv6 -r 0,              10s,             b2e0-9bd9/tplx, PASS,  wireless adhoc
/examples/manetrouting/dymo/,        -f omnetpp.ini -c MultiGeneric -r 0,           10s,             a0c9-6552/tplx, PASS,  wireless adhoc
# /examples/manetrouting/dymo/,        -f omnetpp.ini -c _Dynamic -r 0   # _Dynamic extended
/examples/manetrouting/dymo/,        -f omnetpp.ini -c DynamicIPv4 -r 0,            22s,             44a9-ac9d/tplx, PASS,  wireless adhoc
/examples/manetrouting/dymo/,        -f omnetpp.ini -c DynamicIPv6 -r 0,            22s,             5fe9-22ea/tplx, ERROR, wireless adhoc # IPv6: Shutdown not supported
/examples/manetrouting/dymo/,        -f omnetpp.ini -c DynamicGeneric -r 0,         22s,             8ad7-7f86/tplx, PASS,  wireless adhoc

# /examples/manetrouting/gpsr/,        -f omnetpp.ini -c Random -r 0,                 ---100s,         0000-0000/tplx, ERROR, wireless adhoc # Random extended
# /examples/manetrouting/gpsr/,        -f omnetpp.ini -c _IPv4 -r 0,                  ---100s,         0000-0000/tplx, ERROR, wireless adhoc # _IPv4 extended
# /examples/manetrouting/gpsr/,        -f omnetpp.ini -c _IPv6 -r 0,                  ---100s,         0000-0000/tplx, ERROR, wireless adhoc # _IPv6 extended
# /examples/manetrouting/gpsr/,        -f omnetpp.ini -c _Generic -r 0,               ---100s,         0000-0000/tplx, ERROR, wireless adhoc # _Generic extended
/examples/manetrouting/gpsr/,        -f omnetpp.ini -c IPv4 -r 0,                   20s,             4259-cfc0/tplx, PASS,  wireless adhoc
/examples/manetrouting/gpsr/,        -f omnetpp.ini -c IPv6 -r 0,                   20s,             a916-19aa/tplx, PASS,  wireless adhoc
/examples/manetrouting/gpsr/,        -f omnetpp.ini -c Generic -r 0,                20s,             1bbf-e4b5/tplx, PASS,  wireless adhoc
# /examples/manetrouting/gpsr/,        -f omnetpp.ini -c _Multi -r 0,                 ---100s,         0000-0000/tplx, ERROR, wireless adhoc # _Multi extended
/examples/manetrouting/gpsr/,        -f omnetpp.ini -c MultiIPv4 -r 0,              20s,             6483-91d0/tplx, PASS,  wireless adhoc
/examples/manetrouting/gpsr/,        -f omnetpp.ini -c MultiIPv6 -r 0,              20s,             a916-19aa/tplx, PASS,  wireless adhoc
/examples/manetrouting/gpsr/,        -f omnetpp.ini -c MultiGeneric -r 0,           20s,             8010-b83b/tplx, PASS,  wireless adhoc
/examples/manetrouting/gpsr/,        -f omnetpp.ini -c Manual -r 0,                 20s,             872f-8618/tplx, PASS,  wireless adhoc
# /examples/manetrouting/gpsr/,        -f omnetpp.ini -c _Dynamic -r 0,               ---100s,         0000-0000/tplx, ERROR, wireless adhoc   # _Dynamic extended
/examples/manetrouting/gpsr/,        -f omnetpp.ini -c DynamicIPv4 -r 0,            20s,             a7a1-cc2c/tplx, PASS,  wireless adhoc
/examples/manetrouting/gpsr/,        -f omnetpp.ini -c DynamicIPv6 -r 0,            20s,             0000-0000/tplx, ERROR, wireless adhoc # This module doesn't support starting in node DOWN state
/examples/manetrouting/gpsr/,        -f omnetpp.ini -c DynamicGeneric -r 0,         20s,             c872-500a/tplx, PASS,  wireless adhoc

/examples/manetrouting/multiradio/,  -f omnetpp.ini -c MultiRadio -r 0,             20s,             d035-2ecd/tplx, PASS,  wireless adhoc
/examples/manetrouting/multiradio/,  -f omnetpp.ini -c SingleRadio -r 0,            20s,             6a41-cf55/tplx, PASS,  wireless adhoc

/examples/mobileipv6/,               -f omnetpp.ini -c One -r 0,                    25s,             3303-05ad/tplx, PASS, wireless

/examples/mobility/,                 -f omnetpp.ini -c AnsimMobility -r 0,          10000s,          72f8-5c0b/tplx, PASS,
/examples/mobility/,                 -f omnetpp.ini -c BonnMotionMobility1 -r 0,    10000s,          ce84-30b6/tplx, PASS,
/examples/mobility/,                 -f omnetpp.ini -c BonnMotionMobility2 -r 0,    10000s,          5e8f-b884/tplx, PASS,      # do not move nodes simtime always 0 at all events
/examples/mobility/,                 -f omnetpp.ini -c ChiangMobility -r 0,         10000s,          4b3c-6272/tplx, PASS,
/examples/mobility/,                 -f omnetpp.ini -c CircleMobility1 -r 0,        10000s,          910a-0363/tplx, PASS,
/examples/mobility/,                 -f omnetpp.ini -c CircleMobility2 -r 0,        10000s,          910a-0363/tplx, PASS,
# /examples/mobility/,                 -f omnetpp.ini -c ConstSpeedMobility -r 0,   # ConstSpeedMobility extended
/examples/mobility/,                 -f omnetpp.ini -c ConstSpeedMobility01 -r 0,   10000s,          2f65-d1f5/tplx, PASS,
/examples/mobility/,                 -f omnetpp.ini -c ConstSpeedMobility1 -r 0,    10000s,          2d97-5865/tplx, PASS,
/examples/mobility/,                 -f omnetpp.ini -c ConstSpeedMobility10 -r 0,   10000s,          063d-aae4/tplx, PASS,
/examples/mobility/,                 -f omnetpp.ini -c ConstSpeedMobility100 -r 0,  10000s,          e07c-cf8a/tplx, PASS,
/examples/mobility/,                 -f omnetpp.ini -c ConstSpeedMobility1000 -r 0, 10000s,          e07c-cf8a/tplx, PASS,
/examples/mobility/,                 -f omnetpp.ini -c GaussMarkovMobility -r 0,    10000s,          4b3c-6272/tplx, PASS,
# /examples/mobility/,                 -f omnetpp.ini -c LinearMobility -r 0,       # LinearMobility extended
/examples/mobility/,                 -f omnetpp.ini -c LinearMobility01 -r 0,       10000s,          4860-beb1/tplx, PASS,
/examples/mobility/,                 -f omnetpp.ini -c LinearMobility1 -r 0,        10000s,          c433-b32d/tplx, PASS,
/examples/mobility/,                 -f omnetpp.ini -c LinearMobility10 -r 0,       10000s,          ecf3-5334/tplx, PASS,
/examples/mobility/,                 -f omnetpp.ini -c LinearMobility100 -r 0,      10000s,          fcd5-da2e/tplx, PASS,
/examples/mobility/,                 -f omnetpp.ini -c LinearMobility1000 -r 0,     10000s,          380f-162e/tplx, PASS,
/examples/mobility/,                 -f omnetpp.ini -c LinearMobility_accdown -r 0, 10000s,          ce84-30b6/tplx, PASS,
/examples/mobility/,                 -f omnetpp.ini -c LinearMobility_accup -r 0,   10000s,          4860-beb1/tplx, PASS,
/examples/mobility/,                 -f omnetpp.ini -c MassMobility -r 0,           5000s,           b764-ab4a/tplx, PASS,
/examples/mobility/,                 -f omnetpp.ini -c MassMobilityWithScenario -r 0, 10000s,        bb94-612c/tplx, PASS,
/examples/mobility/,                 -f omnetpp.ini -c MoBANMobility1 -r 0,         10000s,          7e9a-4c42/tplx, PASS,
/examples/mobility/,                 -f omnetpp.ini -c MoBANMobility2 -r 0,         10000s,          5717-6286/tplx, PASS,
/examples/mobility/,                 -f omnetpp.ini -c RandomWaypointMobility -r 0,  5000s,          fb98-8029/tplx, PASS,
/examples/mobility/,                 -f omnetpp.ini -c RectangleMobility -r 0,      10000s,          4860-beb1/tplx, PASS,
/examples/mobility/,                 -f omnetpp.ini -c StaticGridMobility -r 0,     0s,              0000-0000/tplx, PASS,         # (zero time simulated)
/examples/mobility/,                 -f omnetpp.ini -c StationaryMobility -r 0,     0s,              0000-0000/tplx, PASS,         # (zero time simulated)
/examples/mobility/,                 -f omnetpp.ini -c TractorMobility -r 0,        10000s,          4b3c-6272/tplx, PASS,
/examples/mobility/,                 -f omnetpp.ini -c TurtleMobility1 -r 0,        10000s,          0e28-b6e3/tplx, PASS,
/examples/mobility/,                 -f omnetpp.ini -c TurtleMobility2 -r 0,        10000s,          67c8-fee0/tplx, PASS,
/examples/mobility/,                 -f omnetpp.ini -c TurtleMobility3 -r 0,        10000s,          a39d-5092/tplx, PASS,
/examples/mobility/,                 -f omnetpp.ini -c TurtleMobility4 -r 0,        10000s,          9511-7d84/tplx, PASS,
/examples/mobility/,                 -f omnetpp.ini -c TurtleMobility5 -r 0,        10000s,          9511-7d84/tplx, PASS,
/examples/mobility/,                 -f omnetpp.ini -c TurtleMobility6 -r 0,        10000s,          0e4c-de72/tplx, PASS,

/examples/mpls/ldp/,                 -f omnetpp.ini -c General -r 0,                50s,             c0a5-2607/tplx, PASS,
/examples/mpls/net37/,               -f omnetpp.ini -c General -r 0,                100s,            0000-0000/tplx, ERROR,    # <!> Error in module (TED) R37.LSR0.ted (id=45) during network initialization: Model error: ASSERT: condition !remote.isUnspecified() false in function initialize, networklayer/ted/TED.cc line 86.
/examples/mpls/testte_failure/,      -f omnetpp.ini -c General -r 0,                10s,             547c-15f6/tplx, PASS,
/examples/mpls/testte_failure2/,     -f omnetpp.ini -c General -r 0,                100s,            def5-5349/tplx, PASS,
/examples/mpls/testte_reroute/,      -f omnetpp.ini -c General -r 0,                50s,             3693-f8e1/tplx, PASS,
/examples/mpls/testte_routing/,      -f omnetpp.ini -c General -r 0,                10s,             d923-66a0/tplx, PASS,
/examples/mpls/testte_tunnel/,       -f omnetpp.ini -c General -r 0,                50s,             85d9-b803/tplx, PASS,

/examples/neighborcache/,            -f omnetpp.ini -c WithoutNeighborCache -r 0,      100s,         308e-105f/tplx, PASS, wireless
/examples/neighborcache/,            -f omnetpp.ini -c QuadTreeNeighborCache -r 0,     100s,         38e3-8760/tplx, PASS, wireless
/examples/neighborcache/,            -f omnetpp.ini -c NeighborListNeighborCache -r 0, 100s,         b403-2fa2/tplx, PASS, wireless
/examples/neighborcache/,            -f omnetpp.ini -c GridNeighborCache -r 0,         100s,         57dc-aa52/tplx, PASS, wireless

/examples/objectcache/,              -f omnetpp.ini -c WithoutCache -r 0,           20s,             778c-aec3/tplx, PASS, wireless
/examples/objectcache/,              -f omnetpp.ini -c GridObjectCache -r 0,        20s,             778c-aec3/tplx, PASS, wireless
/examples/objectcache/,              -f omnetpp.ini -c BvhObjectCache -r 0,         20s,             778c-aec3/tplx, PASS, wireless

/examples/ospfv2/areas/,             -f omnetpp.ini -c General -r 0,                500s,            becd-d347/tplx, PASS,
/examples/ospfv2/areatests/,         -f omnetpp.ini -c backbone -r 0,               100s,            0d7d-52e4/tplx, PASS,
/examples/ospfv2/areatests/,         -f omnetpp.ini -c backboneandonestub -r 0,     100s,            24d5-fd74/tplx, PASS,
/examples/ospfv2/areatests/,         -f omnetpp.ini -c backboneandtwostubs -r 0,    100s,            d940-2cb8/tplx, PASS,
/examples/ospfv2/areatests/,         -f omnetpp.ini -c mininet-A -r 0,              100s,            5c29-5483/tplx, PASS,
/examples/ospfv2/areatests/,         -f omnetpp.ini -c mininet-B -r 0,              100s,            8b4e-83c1/tplx, PASS,
/examples/ospfv2/backbone/,          -f omnetpp.ini -c General -r 0,                100s,            28c6-aadb/tplx, PASS,
/examples/ospfv2/dynamictest/,       -f omnetpp.ini -c static -r 0,                 1000s,           773b-801f/tplx, PASS,
/examples/ospfv2/dynamictest/,       -f omnetpp.ini -c dynamic1 -r 0,               1000s,           d993-c1aa/tplx, PASS,
/examples/ospfv2/dynamictest/,       -f omnetpp.ini -c dynamic2 -r 0,               1000s,           e3b2-2135/tplx, PASS,
/examples/ospfv2/fulltest/,          -f omnetpp.ini -c General -r 0,                100s,            40cc-9c3b/tplx, PASS,
/examples/ospfv2/simpletest/,        -f omnetpp.ini -c AlwaysUp -r 0,               500s,            64d4-7103/tplx, PASS,
/examples/ospfv2/simpletest/,        -f omnetpp.ini -c ShutdownAndRestart -r 0,     500s,            d7b1-109e/tplx, PASS,
/examples/ospfv2/simpletest/,        -f omnetpp.ini -c CrashAndReboot -r 0,        500s,             d7b1-109e/tplx, PASS,

/examples/pim/dm/assert/,            -f omnetpp.ini -c General -r 0,                300s,            ffdc-9c1b/tplx, PASS,
/examples/pim/dm/basic/,             -f omnetpp.ini -c General -r 0,                300s,            edf1-9918/tplx, PASS,
/examples/pim/iptv/,                 -f omnetpp.ini -c PIM_SM -r 0,                  35s,            f93f-b1fa/tplx, PASS,
/examples/pim/iptv/,                 -f omnetpp.ini -c PIM_DM -r 0,                  35s,            b299-190b/tplx, PASS,
/examples/pim/sm/basic/,             -f omnetpp.ini -c Scenario1 -r 0,              100s,            fdb9-f592/tplx, PASS,
/examples/pim/sm/basic/,             -f omnetpp.ini -c Scenario2 -r 0,              150s,            8a58-2a82/tplx, PASS,
/examples/pim/sm/basic/,             -f omnetpp.ini -c Scenario3 -r 0,              300s,            8017-6bd7/tplx, PASS,
/examples/pim/sm/basic/,             -f omnetpp.ini -c Scenario4 -r 0,              100s,            4014-4edd/tplx, PASS,

/examples/rip/dynamictest/,          -f omnetpp.ini -c stable -r 0,                 100s,            d375-ac48/tplx, PASS,
/examples/rip/dynamictest/,          -f omnetpp.ini -c dynamic1 -r 0,               500s,            a7ff-88dd/tplx, PASS,
/examples/rip/dynamictest/,          -f omnetpp.ini -c dynamic2 -r 0,               500s,            cd16-cdfe/tplx, PASS,
/examples/rip/infinitycount/,        -f omnetpp.ini -c General -r 0,                100s,            e9fe-c6b8/tplx, PASS,
/examples/rip/mixednetwork/,         -f omnetpp.ini -c stable -r 0,                 100s,            4cc8-cbc9/tplx, PASS,
/examples/rip/mixednetwork/,         -f omnetpp.ini -c disconnect -r 0,             100s,            b3f3-ea7b/tplx, PASS,
/examples/rip/mixednetwork/,         -f omnetpp.ini -c shutdown-restart -r 0,       100s,            f621-82fb/tplx, PASS,
/examples/rip/simpletest/,           -f omnetpp.ini -c IPv4 -r 0,                   100s,            5ae0-2e0f/tplx, PASS,
/examples/rip/simpletest/,           -f omnetpp.ini -c IPv6 -r 0,                   100s,            38cb-01ac/tplx, PASS,
/examples/rip/simpletest/,           -f omnetpp.ini -c MultiIPv4 -r 0,              100s,            886d-54a9/tplx, PASS,

/examples/rtp/multicast1/,           -f omnetpp.ini -c General -r 0,                500s,           d6f1-b720/tplx, PASS,
/examples/rtp/unicast/,              -f omnetpp.ini -c General -r 0,                1500s,           706d-80ce/tplx, PASS,
/examples/rtp/unicast1/,             -f omnetpp.ini -c General -r 0,                1000s,           6853-75a6/tplx, PASS,
/examples/rtp/unicast2/,             -f omnetpp.ini -c General -r 0,                500s,           d22e-c743/tplx, PASS,

/examples/sctp/cmttest/,             -f omnetpp.ini -c General -r 0,                100s,            77a4-052f/tplx, PASS,
/examples/sctp/multihomed/,          -f omnetpp.ini -c General -r 0,                500s,            1a34-5dc9/tplx, PASS,
/examples/sctp/nclients/,            -f omnetpp.ini -c General -r 0,                500s,            0ed5-7b64/tplx, PASS,

/examples/voip/,                     -f omnetpp.ini -c GoodChannel -r 0,            200s,            891d-24f4/tplx, PASS,
/examples/voip/,                     -f omnetpp.ini -c BadChannel -r 0,             200s,            5cc0-9205/tplx, PASS,
/examples/voip/,                     -f omnetpp.ini -c PeriodicChannel -r 0,        200s,            1b56-f73f/tplx, PASS,

### /examples/voipstream/* : see voipstream.csv

<<<<<<< HEAD
/examples/wireless/crosstalk/,       -f omnetpp.ini -c General -r 0,                2s,           9600-7246/tplx, PASS, wireless

/examples/wireless/dynamic/,         -f omnetpp.ini -c General -r 0,                100s,         02e3-2e09/tplx, PASS, wireless

/examples/wireless/errorrate/,       -f omnetpp.ini -c General -r 0,                100s,         4d4f-c416/tplx, PASS, wireless

/examples/wireless/handover/,        -f omnetpp.ini -c General -r 0,                1500s,        fc92-21ef/tplx, PASS, wireless

/examples/wireless/hiddennode/,      -f omnetpp.ini -c General -r 0,                5s,         a24a-dd6e/tplx, PASS, wireless

/examples/wireless/hosttohost/,      -f omnetpp.ini -c Throughput1 -r 0,            5s,           a03e-1258/tplx, PASS, wireless

# /examples/wireless/lan80211/,        -f .qtenv.ini -c General -r 0
/examples/wireless/lan80211/,        -f omnetpp-ftp.ini -c TwoHosts -r 0,           100s,         449e-49e1/tplx, PASS, wireless
# /examples/wireless/lan80211/,        -f omnetpp-ftp.ini -c NHosts -r 0,             100s,         0000-0000/tplx, ERROR, wireless # interactive config, needed a *.numHosts parameter
/examples/wireless/lan80211/,        -f omnetpp-streaming.ini -c Streaming1 -r 0,   50s,          6d6a-f995/tplx, PASS,
# /examples/wireless/lan80211/,        -f omnetpp-streaming.ini -c Streaming2 -r 0,   100s,         0000-0000/tplx, ERROR, wireless # interactive config, needed a *.numHosts parameter
/examples/wireless/lan80211/,        -f omnetpp.ini -c Ping1 -r 0,                  25s,          61e0-1a2a/tplx, PASS,
# /examples/wireless/lan80211/,        -f omnetpp.ini -c Ping2 -r 0,                100s,            0000-0000/tplx, ERROR, wireless # [Config Ping2] # __interactive__

/examples/wireless/layered80211/,    -f omnetpp.ini -c LayeredCompliant80211Ping -r 0, 100s,      4a9f-d626/tplx, PASS, wireless
/examples/wireless/layered80211/,    -f omnetpp.ini -c LayeredNonCompliant80211Ping -r 0, 100s,   9827-112b/tplx, PASS, wireless

/examples/wireless/layeredapsk/,     -f omnetpp.ini -c General -r 0,                100s,            48a0-8b5c/tplx, PASS, wireless

# /examples/wireless/mactest/,         -f omnetpp.ini -c MacBase -r 0   # MacBase extended
/examples/wireless/mactest/,         -f omnetpp.ini -c MacEdca -r 0,                100s,            0000-0000/tplx, PASS, wireless
/examples/wireless/mactest/,         -f omnetpp.ini -c MacDcf -r 0,                100s,            0000-0000/tplx, PASS, wireless

# /examples/wireless/multiradio/,      -f .qtenv.ini -c General -r 0
/examples/wireless/multiradio/,      -f omnetpp.ini -c IndependentWlans -r 0,       100s,            e55c-0cfb/tplx, PASS, wireless
/examples/wireless/multiradio/,      -f omnetpp.ini -c SwitchedWlans -r 0,          100s,            4abb-9a09/tplx, PASS, wireless
/examples/wireless/multiradio/,      -f omnetpp.ini -c RoutedWlans -r 0,            100s,            fa47-e6e0/tplx, PASS, wireless

# /examples/wireless/nic/,             -f .qtenv.ini -c General -r 0
# /examples/wireless/nic/,             -f omnetpp.ini -c AbstractAckingMac -r 0,       ---100s,         0000-0000/tplx, ERROR, wireless # AbstractAckingMac extended
# /examples/wireless/nic/,             -f omnetpp.ini -c AbstractBMac -r 0,           ---100s,         0000-0000/tplx, ERROR, wireless # AbstractBMac extended
# /examples/wireless/nic/,             -f omnetpp.ini -c AbstractLMac -r 0,           ---100s,         0000-0000/tplx, ERROR, wireless # AbstractLMac extended
# /examples/wireless/nic/,             -f omnetpp.ini -c AbstractCSMA -r 0,           ---100s,         0000-0000/tplx, ERROR, wireless # AbstractCSMA extended
# /examples/wireless/nic/,             -f omnetpp.ini -c AbstractCsmaCa -r 0   # AbstractCsmaCa extended
# /examples/wireless/nic/,             -f omnetpp.ini -c AbstractIeee80211Mac -r 0,   ---100s,         0000-0000/tplx, ERROR, wireless # AbstractIeee80211Mac extended
# /examples/wireless/nic/,             -f omnetpp.ini -c AbstractUnitDiskRadio -r 0,     ---100s,         0000-0000/tplx, ERROR, wireless # AbstractAckingRadio extended
# /examples/wireless/nic/,             -f omnetpp.ini -c AbstractApskScalarRadio -r 0, ---100s,        0000-0000/tplx, ERROR, wireless # AbstractApskScalarRadio extended
# /examples/wireless/nic/,             -f omnetpp.ini -c AbstractApskDimensionalRadio -r 0, ---100s,   0000-0000/tplx, ERROR, wireless # AbstractApskDimensionalRadio extended
/examples/wireless/nic/,             -f omnetpp.ini -c AbstractIeee80211ScalarRadio -r 0,         100s,     82bb-2b46/tplx, PASS, wireless
# /examples/wireless/nic/,             -f omnetpp.ini -c AbstractIeee80211DimensionalRadio -r 0   # AbstractIeee80211DimensionalRadio extended
/examples/wireless/nic/,             -f omnetpp.ini -c AckingMacWithUnitDiskRadio -r 0,           100s,     3f9d-7bad/tplx, PASS, wireless
/examples/wireless/nic/,             -f omnetpp.ini -c AckingMacWithApskScalarRadio -r 0,         100s,     d3b2-2ccf/tplx, PASS, wireless
/examples/wireless/nic/,             -f omnetpp.ini -c AckingMacWithApskDimensionalRadio -r 0,    100s,     d3b2-2ccf/tplx, PASS, wireless
/examples/wireless/nic/,             -f omnetpp.ini -c LMacWithUnitDiskRadio -r 0,                100s,     1494-ab3a/tplx, PASS, wireless
/examples/wireless/nic/,             -f omnetpp.ini -c LMacWithApskScalarRadio -r 0,              100s,     1c7b-d21e/tplx, PASS, wireless
/examples/wireless/nic/,             -f omnetpp.ini -c LMacWithApskDimensionalRadio -r 0,         100s,     1c7b-d21e/tplx, PASS, wireless
/examples/wireless/nic/,             -f omnetpp.ini -c CSMAWithUnitDiskRadio -r 0,                100s,     ffac-fa42/tplx, PASS, wireless
/examples/wireless/nic/,             -f omnetpp.ini -c CSMAWithApskScalarRadio -r 0,              100s,     8a7b-2697/tplx, PASS, wireless
/examples/wireless/nic/,             -f omnetpp.ini -c CSMAWithApskDimensionalRadio -r 0,         100s,     8a7b-2697/tplx, PASS, wireless
/examples/wireless/nic/,             -f omnetpp.ini -c CsmaCaWithUnitDiskRadio -r 0,              100s,    25d6-b0e4/tplx, PASS, wireless
/examples/wireless/nic/,             -f omnetpp.ini -c CsmaCaWithApskScalarRadio -r 0,            100s,    1076-2427/tplx, PASS, wireless
/examples/wireless/nic/,             -f omnetpp.ini -c CsmaCaWithApskDimensionalRadio -r 0,       100s,    1076-2427/tplx, PASS, wireless
/examples/wireless/nic/,             -f omnetpp.ini -c BMacWithUnitDiskRadio -r 0,                100s,     fd03-9fde/tplx, PASS, wireless
/examples/wireless/nic/,             -f omnetpp.ini -c BMacWithApskScalarRadio -r 0,              100s,     9909-1881/tplx, PASS, wireless
/examples/wireless/nic/,             -f omnetpp.ini -c BMacWithApskDimensionalRadio -r 0,         100s,     9909-1881/tplx, PASS, wireless
/examples/wireless/nic/,             -f omnetpp.ini -c XMacWithUnitDiskRadio -r 0,                100s,     4263-8316/tplx, PASS, wireless
/examples/wireless/nic/,             -f omnetpp.ini -c XMacWithApskScalarRadio -r 0,              100s,     f29f-93ca/tplx, PASS, wireless
/examples/wireless/nic/,             -f omnetpp.ini -c XMacWithApskDimensionalRadio -r 0,         100s,     f29f-93ca/tplx, PASS, wireless
/examples/wireless/nic/,             -f omnetpp.ini -c Ieee80211MacWithUnitDiskRadio -r 0,        100s,     0756-51cb/tplx, PASS, wireless
/examples/wireless/nic/,             -f omnetpp.ini -c Ieee80211MacWithIeee80211DimensionalRadio -r 0, 100s,     5c04-71d4/tplx, PASS, wireless
/examples/wireless/nic/,             -f omnetpp.ini -c Ieee80211MacWithIeee80211ScalarRadio -r 0, 100s,     2647-10a4/tplx, PASS, wireless

/examples/wireless/obstacle/,        -f omnetpp.ini -c Outdoor -r 0,                100s,            977f-3a40/tplx, PASS, wireless
/examples/wireless/obstacle/,        -f omnetpp.ini -c Indoor -r 0,                 100s,            0153-f1a9/tplx, PASS, wireless
/examples/wireless/obstacle/,        -f omnetpp.ini -c Orbit -r 0,                  100s,            9e4a-cf24/tplx, PASS, wireless

/examples/wireless/power/,           -f omnetpp.ini -c General -r 0,                100s,            c53f-c220/tplx, PASS, wireless

/examples/wireless/qos/,             -f omnetpp.ini -c MacNonQos -r 0,                100s,         f16e-8286/tplx, PASS, wireless
/examples/wireless/qos/,             -f omnetpp.ini -c MacQos -r 0,                    10s,         834c-2b1d/tplx, PASS, wireless
/examples/wireless/qos/,             -f omnetpp.ini -c MacQosWithoutAggregation -r 0,                10s,         9058-2c26/tplx, PASS, wireless
/examples/wireless/qos/,             -f omnetpp.ini -c MacQosWithRtsCts -r 0,          10s,         6dab-3fde/tplx, PASS, wireless
/examples/wireless/qos/,             -f omnetpp.ini -c MacQosWithBlockAck -r 0,        10s,         febb-46ad/tplx, PASS, wireless

/examples/wireless/ratecontrol/, -f omnetpp.ini -c Mac -r 0,                    100s,            1061-45c2/tplx, PASS, wireless

# /examples/wireless/scaling/,         -f omnetpp.ini -c AbstractAckingMac -r 0,       ---100s,         0000-0000/tplx, ERROR, wireless # AbstractAckingMac extended
/examples/wireless/scaling/,         -f omnetpp.ini -c UnitDiskRadioMedium -r 0,       10s,               d302-86a3/tplx, PASS, wireless
/examples/wireless/scaling/,         -f omnetpp.ini -c ScalarRadioMedium -r 0,      10s,               9c71-423d/tplx, PASS, wireless
/examples/wireless/scaling/,         -f omnetpp.ini -c DimensionalRadioMedium -r 0, 1s,                ca14-f089/tplx, PASS, wireless

/examples/wireless/shortcut/,        -f omnetpp.ini -c ShortcutMac -r 0,            100s,            eb8e-31c8/tplx, PASS, wireless
/examples/wireless/shortcut/,        -f omnetpp.ini -c ShortcutRadio -r 0,          100s,            e4ce-5332/tplx, PASS, wireless

/examples/wireless/synchronized/,    -f omnetpp.ini -c Synchronized -r 0,           2s,              bbba-a77a/tplx, PASS, wireless
/examples/wireless/synchronized/,    -f omnetpp.ini -c NonSynchronized -r 0,        2s,              f793-dfa9/tplx, PASS, wireless

/examples/wireless/testnewmac/,      -f omnetpp.ini -c Mac -r 0,                    100s,          5de8-d76c/tplx, PASS, wireless

/examples/wireless/throughput/,      -f omnetpp.ini -c Throughput1 -r 0,            20s,           fe7b-db43/tplx, PASS, wireless
# /examples/wireless/throughput/,      -f omnetpp.ini -c Throughput2 -r 0,            100s,         0000-0000/tplx, ERROR, wireless # Throughput2 extended
/examples/wireless/throughput/,      -f omnetpp.ini -c Mac -r 0,                    10s,         eb11-057e/tplx, PASS, wireless

/examples/wireless/wiredandwirelesshostswithap/, -f omnetpp.ini -c General -r 0,                100s,      2cf0-4d26/tplx, PASS, wireless
=======
/examples/wireless/crosstalk/,       -f omnetpp.ini -c General -r 0,                2s,           91ad-4ce5/tplx

/examples/wireless/dynamic/,         -f omnetpp.ini -c General -r 0,                100s,         1240-cd34/tplx

/examples/wireless/errorrate/,       -f omnetpp.ini -c General -r 0,                100s,         1307-558b/tplx

/examples/wireless/handover/,        -f omnetpp.ini -c General -r 0,                1500s,        fb8a-21b5/tplx

/examples/wireless/hiddennode/,      -f omnetpp.ini -c General -r 0,                5s,           ef54-df2c/tplx

/examples/wireless/hosttohost/,      -f omnetpp.ini -c Throughput1 -r 0,            5s,           c024-db63/tplx

/examples/wireless/lan80211/,        -f omnetpp-ftp.ini -c TwoHosts -r 0,           100s,         3549-bdc9/tplx
# /examples/wireless/lan80211/,        -f omnetpp-ftp.ini -c NHosts -r 0,             100s,         0000-0000   # interactive config, needed a *.numHosts parameter
/examples/wireless/lan80211/,        -f omnetpp-streaming.ini -c Streaming1 -r 0,   50s,          f257-4560/tplx
# /examples/wireless/lan80211/,        -f omnetpp-streaming.ini -c Streaming2 -r 0,   100s,         0000-0000   # interactive config, needed a *.numHosts parameter
/examples/wireless/lan80211/,        -f omnetpp.ini -c Ping1 -r 0,                  25s,          e670-460b/tplx
# /examples/wireless/lan80211/,        -f omnetpp.ini -c Ping2 -r 0,                100s,            0000-0000   # [Config Ping2] # __interactive__

/examples/wireless/layered80211/,    -f omnetpp.ini -c LayeredCompliant80211Ping -r 0, 100s,      623d-f36a/tplx
/examples/wireless/layered80211/,    -f omnetpp.ini -c LayeredNonCompliant80211Ping -r 0, 100s,   0924-c9cc/tplx

/examples/wireless/layeredapsk/,     -f omnetpp.ini -c General -r 0,                100s,            9989-7bfb/tplx

/examples/wireless/multiradio/,      -f omnetpp.ini -c IndependentWlans -r 0,       100s,            bc0d-3bdf/tplx
/examples/wireless/multiradio/,      -f omnetpp.ini -c SwitchedWlans -r 0,          100s,            d31a-ef1d/tplx
/examples/wireless/multiradio/,      -f omnetpp.ini -c RoutedWlans -r 0,            100s,            3dce-37d2/tplx

# /examples/wireless/nic/,             -f omnetpp.ini -c AbstractIdealMac -r 0,       ---100s,         0000-0000   # AbstractIdealMac extended
# /examples/wireless/nic/,             -f omnetpp.ini -c AbstractBMac -r 0,           ---100s,         0000-0000   # AbstractBMac extended
# /examples/wireless/nic/,             -f omnetpp.ini -c AbstractLMac -r 0,           ---100s,         0000-0000   # AbstractLMac extended
# /examples/wireless/nic/,             -f omnetpp.ini -c AbstractCSMA -r 0,           ---100s,         0000-0000   # AbstractCSMA extended
# /examples/wireless/nic/,             -f omnetpp.ini -c AbstractIeee80211Mac -r 0,   ---100s,         0000-0000   # AbstractIeee80211Mac extended
# /examples/wireless/nic/,             -f omnetpp.ini -c AbstractIdealRadio -r 0,     ---100s,         0000-0000   # AbstractIdealRadio extended
# /examples/wireless/nic/,             -f omnetpp.ini -c AbstractAPSKScalarRadio -r 0, ---100s,        0000-0000   # AbstractAPSKScalarRadio extended
# /examples/wireless/nic/,             -f omnetpp.ini -c AbstractAPSKDimensionalRadio -r 0, ---100s,   0000-0000   # AbstractAPSKDimensionalRadio extended
/examples/wireless/nic/,             -f omnetpp.ini -c IdealMacWithIdealRadio -r 0,               100s,     41ef-fcc0/tplx
/examples/wireless/nic/,             -f omnetpp.ini -c IdealMacWithAPSKScalarRadio -r 0,          100s,     41ef-fcc0/tplx
/examples/wireless/nic/,             -f omnetpp.ini -c IdealMacWithAPSKDimensionalRadio -r 0,     100s,     41ef-fcc0/tplx
/examples/wireless/nic/,             -f omnetpp.ini -c LMacWithIdealRadio -r 0,                   100s,     0bb1-e272/tplx
/examples/wireless/nic/,             -f omnetpp.ini -c LMacWithAPSKScalarRadio -r 0,              100s,     0bb1-e272/tplx
/examples/wireless/nic/,             -f omnetpp.ini -c LMacWithAPSKDimensionalRadio -r 0,         100s,     0bb1-e272/tplx
/examples/wireless/nic/,             -f omnetpp.ini -c CSMAWithIdealRadio -r 0,                   100s,     61b9-f31e/tplx
/examples/wireless/nic/,             -f omnetpp.ini -c CSMAWithAPSKScalarRadio -r 0,              100s,     61b9-f31e/tplx
/examples/wireless/nic/,             -f omnetpp.ini -c CSMAWithAPSKDimensionalRadio -r 0,         100s,     61b9-f31e/tplx
/examples/wireless/nic/,             -f omnetpp.ini -c BMacWithIdealRadio -r 0,                   100s,     31f5-a3f8/tplx
/examples/wireless/nic/,             -f omnetpp.ini -c BMacWithAPSKScalarRadio -r 0,              100s,     31f5-a3f8/tplx
/examples/wireless/nic/,             -f omnetpp.ini -c BMacWithAPSKDimensionalRadio -r 0,         100s,     31f5-a3f8/tplx
/examples/wireless/nic/,             -f omnetpp.ini -c Ieee80211MacWithIdealRadio -r 0,           100s,     3a68-1c13/tplx
/examples/wireless/nic/,             -f omnetpp.ini -c Ieee80211MacWithIeee80211ScalarRadio -r 0, 100s,     c733-bb5a/tplx

/examples/wireless/obstacle/,        -f omnetpp.ini -c Outdoor -r 0,                100s,            4930-eae6/tplx
/examples/wireless/obstacle/,        -f omnetpp.ini -c Indoor -r 0,                 100s,            040e-b7d9/tplx
/examples/wireless/obstacle/,        -f omnetpp.ini -c Orbit -r 0,                  100s,            de71-8692/tplx

/examples/wireless/power/,           -f omnetpp.ini -c General -r 0,                100s,            0ec6-436c/tplx

/examples/wireless/qos/,             -f omnetpp.ini -c MacNonQos -r 0,                100s,         0000-0000 ef78-9791/tplx
/examples/wireless/qos/,             -f omnetpp.ini -c MacQos -r 0,                    10s,         fc6a-7133/tplx
/examples/wireless/qos/,             -f omnetpp.ini -c MacQosWithoutAggregation -r 0,                10s,         523d-ad9b/tplx
/examples/wireless/qos/,             -f omnetpp.ini -c MacQosWithRtsCts -r 0,          10s,         0000-0000 f9bf-2944/tplx
/examples/wireless/qos/,             -f omnetpp.ini -c MacQosWithBlockAck -r 0,        10s,         0000-0000 fb17-9cd2/tplx

/examples/wireless/ratecontrol/, -f omnetpp.ini -c Mac -r 0,                    100s,            2812-f9cc/tplx

# /examples/wireless/scaling/,         -f omnetpp.ini -c AbstractIdealMac -r 0,       ---100s,         0000-0000   # AbstractIdealMac extended
# /examples/wireless/scaling/,         -f omnetpp.ini -c IdealRadioMedium -r 0,       50s,         0000-0000
# /examples/wireless/scaling/,         -f omnetpp.ini -c ScalarRadioMedium -r 0,      100s,         0000-0000
# /examples/wireless/scaling/,         -f omnetpp.ini -c DimensionalRadioMedium -r 0, 200s,         0000-0000

/examples/wireless/synchronized/,    -f omnetpp.ini -c Synchronized -r 0,           2s,              e81b-e994/tplx
/examples/wireless/synchronized/,    -f omnetpp.ini -c NonSynchronized -r 0,        2s,              31ee-321f/tplx

/examples/wireless/testnewmac/,      -f omnetpp.ini -c Mac -r 0,                    100s,          a36b-ae16/tplx

/examples/wireless/throughput/,      -f omnetpp.ini -c Throughput1 -r 0,            20s,           959e-18f7/tplx
# /examples/wireless/throughput/,      -f omnetpp.ini -c Throughput2 -r 0,            100s,         0000-0000   # Throughput2 extended
/examples/wireless/throughput/,      -f omnetpp.ini -c Mac -r 0,                    10s,         5084-3004/tplx

/examples/wireless/wiredandwirelesshostswithap/, -f omnetpp.ini -c General -r 0,                100s,      8d29-a887/tplx
>>>>>>> 6551c807
<|MERGE_RESOLUTION|>--- conflicted
+++ resolved
@@ -447,7 +447,6 @@
 
 ### /examples/voipstream/* : see voipstream.csv
 
-<<<<<<< HEAD
 /examples/wireless/crosstalk/,       -f omnetpp.ini -c General -r 0,                2s,           9600-7246/tplx, PASS, wireless
 
 /examples/wireless/dynamic/,         -f omnetpp.ini -c General -r 0,                100s,         02e3-2e09/tplx, PASS, wireless
@@ -541,92 +540,10 @@
 /examples/wireless/synchronized/,    -f omnetpp.ini -c Synchronized -r 0,           2s,              bbba-a77a/tplx, PASS, wireless
 /examples/wireless/synchronized/,    -f omnetpp.ini -c NonSynchronized -r 0,        2s,              f793-dfa9/tplx, PASS, wireless
 
-/examples/wireless/testnewmac/,      -f omnetpp.ini -c Mac -r 0,                    100s,          5de8-d76c/tplx, PASS, wireless
+/examples/wireless/testnewmac/,      -f omnetpp.ini -c Mac -r 0,                    100s,          0bba-fd8c/tplx, PASS, wireless
 
 /examples/wireless/throughput/,      -f omnetpp.ini -c Throughput1 -r 0,            20s,           fe7b-db43/tplx, PASS, wireless
 # /examples/wireless/throughput/,      -f omnetpp.ini -c Throughput2 -r 0,            100s,         0000-0000/tplx, ERROR, wireless # Throughput2 extended
 /examples/wireless/throughput/,      -f omnetpp.ini -c Mac -r 0,                    10s,         eb11-057e/tplx, PASS, wireless
 
-/examples/wireless/wiredandwirelesshostswithap/, -f omnetpp.ini -c General -r 0,                100s,      2cf0-4d26/tplx, PASS, wireless
-=======
-/examples/wireless/crosstalk/,       -f omnetpp.ini -c General -r 0,                2s,           91ad-4ce5/tplx
-
-/examples/wireless/dynamic/,         -f omnetpp.ini -c General -r 0,                100s,         1240-cd34/tplx
-
-/examples/wireless/errorrate/,       -f omnetpp.ini -c General -r 0,                100s,         1307-558b/tplx
-
-/examples/wireless/handover/,        -f omnetpp.ini -c General -r 0,                1500s,        fb8a-21b5/tplx
-
-/examples/wireless/hiddennode/,      -f omnetpp.ini -c General -r 0,                5s,           ef54-df2c/tplx
-
-/examples/wireless/hosttohost/,      -f omnetpp.ini -c Throughput1 -r 0,            5s,           c024-db63/tplx
-
-/examples/wireless/lan80211/,        -f omnetpp-ftp.ini -c TwoHosts -r 0,           100s,         3549-bdc9/tplx
-# /examples/wireless/lan80211/,        -f omnetpp-ftp.ini -c NHosts -r 0,             100s,         0000-0000   # interactive config, needed a *.numHosts parameter
-/examples/wireless/lan80211/,        -f omnetpp-streaming.ini -c Streaming1 -r 0,   50s,          f257-4560/tplx
-# /examples/wireless/lan80211/,        -f omnetpp-streaming.ini -c Streaming2 -r 0,   100s,         0000-0000   # interactive config, needed a *.numHosts parameter
-/examples/wireless/lan80211/,        -f omnetpp.ini -c Ping1 -r 0,                  25s,          e670-460b/tplx
-# /examples/wireless/lan80211/,        -f omnetpp.ini -c Ping2 -r 0,                100s,            0000-0000   # [Config Ping2] # __interactive__
-
-/examples/wireless/layered80211/,    -f omnetpp.ini -c LayeredCompliant80211Ping -r 0, 100s,      623d-f36a/tplx
-/examples/wireless/layered80211/,    -f omnetpp.ini -c LayeredNonCompliant80211Ping -r 0, 100s,   0924-c9cc/tplx
-
-/examples/wireless/layeredapsk/,     -f omnetpp.ini -c General -r 0,                100s,            9989-7bfb/tplx
-
-/examples/wireless/multiradio/,      -f omnetpp.ini -c IndependentWlans -r 0,       100s,            bc0d-3bdf/tplx
-/examples/wireless/multiradio/,      -f omnetpp.ini -c SwitchedWlans -r 0,          100s,            d31a-ef1d/tplx
-/examples/wireless/multiradio/,      -f omnetpp.ini -c RoutedWlans -r 0,            100s,            3dce-37d2/tplx
-
-# /examples/wireless/nic/,             -f omnetpp.ini -c AbstractIdealMac -r 0,       ---100s,         0000-0000   # AbstractIdealMac extended
-# /examples/wireless/nic/,             -f omnetpp.ini -c AbstractBMac -r 0,           ---100s,         0000-0000   # AbstractBMac extended
-# /examples/wireless/nic/,             -f omnetpp.ini -c AbstractLMac -r 0,           ---100s,         0000-0000   # AbstractLMac extended
-# /examples/wireless/nic/,             -f omnetpp.ini -c AbstractCSMA -r 0,           ---100s,         0000-0000   # AbstractCSMA extended
-# /examples/wireless/nic/,             -f omnetpp.ini -c AbstractIeee80211Mac -r 0,   ---100s,         0000-0000   # AbstractIeee80211Mac extended
-# /examples/wireless/nic/,             -f omnetpp.ini -c AbstractIdealRadio -r 0,     ---100s,         0000-0000   # AbstractIdealRadio extended
-# /examples/wireless/nic/,             -f omnetpp.ini -c AbstractAPSKScalarRadio -r 0, ---100s,        0000-0000   # AbstractAPSKScalarRadio extended
-# /examples/wireless/nic/,             -f omnetpp.ini -c AbstractAPSKDimensionalRadio -r 0, ---100s,   0000-0000   # AbstractAPSKDimensionalRadio extended
-/examples/wireless/nic/,             -f omnetpp.ini -c IdealMacWithIdealRadio -r 0,               100s,     41ef-fcc0/tplx
-/examples/wireless/nic/,             -f omnetpp.ini -c IdealMacWithAPSKScalarRadio -r 0,          100s,     41ef-fcc0/tplx
-/examples/wireless/nic/,             -f omnetpp.ini -c IdealMacWithAPSKDimensionalRadio -r 0,     100s,     41ef-fcc0/tplx
-/examples/wireless/nic/,             -f omnetpp.ini -c LMacWithIdealRadio -r 0,                   100s,     0bb1-e272/tplx
-/examples/wireless/nic/,             -f omnetpp.ini -c LMacWithAPSKScalarRadio -r 0,              100s,     0bb1-e272/tplx
-/examples/wireless/nic/,             -f omnetpp.ini -c LMacWithAPSKDimensionalRadio -r 0,         100s,     0bb1-e272/tplx
-/examples/wireless/nic/,             -f omnetpp.ini -c CSMAWithIdealRadio -r 0,                   100s,     61b9-f31e/tplx
-/examples/wireless/nic/,             -f omnetpp.ini -c CSMAWithAPSKScalarRadio -r 0,              100s,     61b9-f31e/tplx
-/examples/wireless/nic/,             -f omnetpp.ini -c CSMAWithAPSKDimensionalRadio -r 0,         100s,     61b9-f31e/tplx
-/examples/wireless/nic/,             -f omnetpp.ini -c BMacWithIdealRadio -r 0,                   100s,     31f5-a3f8/tplx
-/examples/wireless/nic/,             -f omnetpp.ini -c BMacWithAPSKScalarRadio -r 0,              100s,     31f5-a3f8/tplx
-/examples/wireless/nic/,             -f omnetpp.ini -c BMacWithAPSKDimensionalRadio -r 0,         100s,     31f5-a3f8/tplx
-/examples/wireless/nic/,             -f omnetpp.ini -c Ieee80211MacWithIdealRadio -r 0,           100s,     3a68-1c13/tplx
-/examples/wireless/nic/,             -f omnetpp.ini -c Ieee80211MacWithIeee80211ScalarRadio -r 0, 100s,     c733-bb5a/tplx
-
-/examples/wireless/obstacle/,        -f omnetpp.ini -c Outdoor -r 0,                100s,            4930-eae6/tplx
-/examples/wireless/obstacle/,        -f omnetpp.ini -c Indoor -r 0,                 100s,            040e-b7d9/tplx
-/examples/wireless/obstacle/,        -f omnetpp.ini -c Orbit -r 0,                  100s,            de71-8692/tplx
-
-/examples/wireless/power/,           -f omnetpp.ini -c General -r 0,                100s,            0ec6-436c/tplx
-
-/examples/wireless/qos/,             -f omnetpp.ini -c MacNonQos -r 0,                100s,         0000-0000 ef78-9791/tplx
-/examples/wireless/qos/,             -f omnetpp.ini -c MacQos -r 0,                    10s,         fc6a-7133/tplx
-/examples/wireless/qos/,             -f omnetpp.ini -c MacQosWithoutAggregation -r 0,                10s,         523d-ad9b/tplx
-/examples/wireless/qos/,             -f omnetpp.ini -c MacQosWithRtsCts -r 0,          10s,         0000-0000 f9bf-2944/tplx
-/examples/wireless/qos/,             -f omnetpp.ini -c MacQosWithBlockAck -r 0,        10s,         0000-0000 fb17-9cd2/tplx
-
-/examples/wireless/ratecontrol/, -f omnetpp.ini -c Mac -r 0,                    100s,            2812-f9cc/tplx
-
-# /examples/wireless/scaling/,         -f omnetpp.ini -c AbstractIdealMac -r 0,       ---100s,         0000-0000   # AbstractIdealMac extended
-# /examples/wireless/scaling/,         -f omnetpp.ini -c IdealRadioMedium -r 0,       50s,         0000-0000
-# /examples/wireless/scaling/,         -f omnetpp.ini -c ScalarRadioMedium -r 0,      100s,         0000-0000
-# /examples/wireless/scaling/,         -f omnetpp.ini -c DimensionalRadioMedium -r 0, 200s,         0000-0000
-
-/examples/wireless/synchronized/,    -f omnetpp.ini -c Synchronized -r 0,           2s,              e81b-e994/tplx
-/examples/wireless/synchronized/,    -f omnetpp.ini -c NonSynchronized -r 0,        2s,              31ee-321f/tplx
-
-/examples/wireless/testnewmac/,      -f omnetpp.ini -c Mac -r 0,                    100s,          a36b-ae16/tplx
-
-/examples/wireless/throughput/,      -f omnetpp.ini -c Throughput1 -r 0,            20s,           959e-18f7/tplx
-# /examples/wireless/throughput/,      -f omnetpp.ini -c Throughput2 -r 0,            100s,         0000-0000   # Throughput2 extended
-/examples/wireless/throughput/,      -f omnetpp.ini -c Mac -r 0,                    10s,         5084-3004/tplx
-
-/examples/wireless/wiredandwirelesshostswithap/, -f omnetpp.ini -c General -r 0,                100s,      8d29-a887/tplx
->>>>>>> 6551c807
+/examples/wireless/wiredandwirelesshostswithap/, -f omnetpp.ini -c General -r 0,                100s,      2cf0-4d26/tplx, PASS, wireless