//
// Copyright (C) 2015 Irene Ruengeler
//
// This program is free software; you can redistribute it and/or
// modify it under the terms of the GNU Lesser General Public
// License as published by the Free Software Foundation; either
// version 2.1 of the License, or (at your option) any later version.
//
// This program is distributed in the hope that it will be useful,
// but WITHOUT ANY WARRANTY; without even the implied warranty of
// MERCHANTABILITY or FITNESS FOR A PARTICULAR PURPOSE. See the
// GNU Lesser General Public License for more details.
//
// You should have received a copy of the GNU Lesser General Public
// License along with this program; if not, write to the Free Software
// Foundation, Inc., 59 Temple Place - Suite 330, Boston, MA  02111-1307, USA.
//

#include <stdio.h>
#include <stdlib.h>
#include <string.h>
#include <assert.h>

#include "PacketDrill.h"
#include "PacketDrillUtils.h"
#include "inet/transportlayer/udp/UDPPacket_m.h"
#include "inet/transportlayer/tcp_common/TCPSegment_m.h"
#include "inet/networklayer/ipv4/IPv4Datagram_m.h"
#include "inet/transportlayer/contract/sctp/SCTPCommand_m.h"

using namespace inet;
using namespace tcp;
using namespace sctp;

PacketDrillApp *PacketDrill::pdapp = nullptr;

PacketDrill::PacketDrill(PacketDrillApp *mod)
{
    pdapp = mod;
}

PacketDrill::~PacketDrill()
{

}

IPv4Datagram* PacketDrill::makeIPPacket(int protocol, enum direction_t direction, L3Address localAddr, L3Address remoteAddr)
{
    IPv4Datagram *datagram = new IPv4Datagram("IPInject");
    datagram->setVersion(4);
    datagram->setHeaderLength(20);

    if (direction == DIRECTION_INBOUND) {
        datagram->setSrcAddress(remoteAddr.toIPv4());
        datagram->setDestAddress(localAddr.toIPv4());
        datagram->setIdentification(pdapp->getIdInbound());
        pdapp->increaseIdInbound();
    } else if (direction == DIRECTION_OUTBOUND) {
        datagram->setSrcAddress(localAddr.toIPv4());
        datagram->setDestAddress(remoteAddr.toIPv4());
        datagram->setIdentification(pdapp->getIdOutbound());
        pdapp->increaseIdOutbound();
    } else
        throw cRuntimeError("Unknown direction type %d", direction);
    datagram->setTransportProtocol(protocol);
    datagram->setTimeToLive(31);
    datagram->setMoreFragments(0);
    datagram->setDontFragment(0);
    datagram->setFragmentOffset(0);
    datagram->setTypeOfService(0);
    datagram->setByteLength(20);
    return datagram;
}


cPacket* PacketDrill::buildUDPPacket(int address_family, enum direction_t direction,
                                     uint16 udp_payload_bytes, char **error)
{
    PacketDrillApp *app = PacketDrill::pdapp;
    UDPPacket *udpPacket = new UDPPacket("UDPInject");
    udpPacket->setByteLength(8);
    cPacket *payload = new cPacket("payload");
    payload->setByteLength(udp_payload_bytes);
    udpPacket->encapsulate(payload);
    IPv4Datagram *ipDatagram = PacketDrill::makeIPPacket(IP_PROT_UDP, direction, app->getLocalAddress(), app->getRemoteAddress());
    if (direction == DIRECTION_INBOUND) {
        udpPacket->setSourcePort(app->getRemotePort());
        udpPacket->setDestinationPort(app->getLocalPort());
        udpPacket->setName("UDPInbound");
    } else if (direction == DIRECTION_OUTBOUND) {
        udpPacket->setSourcePort(app->getLocalPort());
        udpPacket->setDestinationPort(app->getRemotePort());
        udpPacket->setName("UDPOutbound");
    } else
        throw cRuntimeError("Unknown direction");

    ipDatagram->encapsulate(udpPacket);
    cPacket* pkt = ipDatagram->dup();
    delete ipDatagram;
    return pkt;
}


TCPOption *setOptionValues(PacketDrillTcpOption* opt)
{
    unsigned char length = opt->getLength();
    switch (opt->getKind()) {
        case TCPOPT_EOL: // EOL
            return new TCPOptionEnd();
        case TCPOPT_NOP: // NOP
            return new TCPOptionNop();
        case TCPOPT_MAXSEG:
            if (length == 4) {
                auto *option = new TCPOptionMaxSegmentSize();
                option->setLength(length);
                option->setMaxSegmentSize(opt->getMss());
                return option;
            }
            break;
        case TCPOPT_WINDOW:
            if (length == 3) {
                auto *option = new TCPOptionWindowScale();
                option->setLength(length);
                option->setWindowScale(opt->getWindowScale());
                return option;
            }
            break;
        case TCPOPT_SACK_PERMITTED:
            if (length == 2) {
                auto *option = new TCPOptionSackPermitted();
                option->setLength(length);
                return option;
            }
            break;
        case TCPOPT_SACK:
            if (length > 2 && (length % 8) == 2) {
                auto *option = new TCPOptionSack();
                option->setLength(length);
                option->setSackItemArraySize(length / 8);
                unsigned int count = 0;
                for (int i = 0; i < 2 * opt->getBlockList()->getLength(); i += 2) {
                    SackItem si;
                    si.setStart(((PacketDrillStruct *) opt->getBlockList()->get(i))->getValue1());
                    si.setEnd(((PacketDrillStruct *) opt->getBlockList()->get(i))->getValue2());
                    option->setSackItem(count++, si);
                }
                return option;
            }
            break;
        case TCPOPT_TIMESTAMP:
            if (length == 10) {
                auto *option = new TCPOptionTimestamp();
                option->setLength(length);
                option->setSenderTimestamp(opt->getVal());
                option->setEchoedTimestamp(opt->getEcr());
                return option;
            }
            break;
        default:
            EV_INFO << "TCP option is not supported (yet).";
            break;
    } // switch
    auto *option = new TCPOptionUnknown();
    option->setKind(opt->getKind());
    option->setLength(length);
    if (length > 2)
        option->setBytesArraySize(length - 2);
    for (unsigned int i = 2; i < length; i++)
        option->setBytes(i-2, length);
    return option;
}

cPacket* PacketDrill::buildTCPPacket(int address_family, enum direction_t direction, const char *flags,
                                     uint32 startSequence, uint16 tcpPayloadBytes, uint32 ackSequence,
                                     int32 window, cQueue *tcpOptions, char **error)
{
    PacketDrillApp *app = PacketDrill::pdapp;
    TCPSegment *tcpseg = new TCPSegment("TCPInject");

    // fill TCP header structure
    if (direction == DIRECTION_INBOUND) {
        tcpseg->setSrcPort(app->getRemotePort());
        tcpseg->setDestPort(app->getLocalPort());
        tcpseg->setName("TCPInbound");
    } else if (direction == DIRECTION_OUTBOUND) {
        tcpseg->setSrcPort(app->getLocalPort());
        tcpseg->setDestPort(app->getRemotePort());
        tcpseg->setName("TCPOutbound");
    }
    tcpseg->setSequenceNo(startSequence);
    tcpseg->setAckNo(ackSequence);

    tcpseg->setHeaderLength(TCP_HEADER_OCTETS);

    // set flags
    tcpseg->setFinBit(strchr(flags, 'F'));
    tcpseg->setSynBit(strchr(flags, 'S'));
    tcpseg->setRstBit(strchr(flags, 'R'));
    tcpseg->setPshBit(strchr(flags, 'P'));
    tcpseg->setAckBit(strchr(flags, '.'));
    tcpseg->setUrgBit(0);
    if (tcpseg->getSynBit() && !tcpseg->getAckBit())
        tcpseg->setName("Inject SYN");
    else if (tcpseg->getSynBit() && tcpseg->getAckBit())
        tcpseg->setName("Inject SYN ACK");
    else if (!tcpseg->getSynBit() && tcpseg->getAckBit() && !tcpseg->getPshBit())
        tcpseg->setName("Inject ACK");
    else if (tcpseg->getPshBit())
        tcpseg->setName("Inject PUSH");
    else if (tcpseg->getFinBit())
        tcpseg->setName("Inject FIN");

    tcpseg->setWindow(window);
    tcpseg->setUrgentPointer(0);
    // Checksum (header checksum): modelled by cMessage::hasBitError()

    uint16 tcpOptionsLength = 0;

    if (tcpOptions && tcpOptions->getLength() > 0) { // options present?
        TCPOption *option;
        uint16 optionsCounter = 0;

        for (cQueue::Iterator iter(*tcpOptions); !iter.end(); iter++) {
<<<<<<< HEAD
            PacketDrillTcpOption* opt = (PacketDrillTcpOption*)(*iter);

=======
            PacketDrillTcpOption* opt = (PacketDrillTcpOption*)(iter());
>>>>>>> 3ddb99e6
            option = setOptionValues(opt);
            tcpOptionsLength += opt->getLength();
            // write option to tcp header
            tcpseg->addHeaderOption(option);
            optionsCounter++;
        } // for
    } // if options present
    tcpseg->setHeaderLength(tcpseg->getHeaderLength() + tcpOptionsLength);
    tcpseg->setByteLength(tcpseg->getHeaderLength() + tcpPayloadBytes);
    tcpseg->setPayloadLength(tcpPayloadBytes);

    IPv4Datagram *ipDatagram = PacketDrill::makeIPPacket(IP_PROT_TCP, direction, app->getLocalAddress(),
            app->getRemoteAddress());
    ipDatagram->encapsulate(tcpseg);
    cPacket* pkt = ipDatagram->dup();
    delete tcpOptions;
    delete ipDatagram;
    return pkt;
}

cPacket* PacketDrill::buildSCTPPacket(int address_family, enum direction_t direction, cQueue *chunks)
{
    PacketDrillApp *app = PacketDrill::pdapp;
    SCTPMessage *sctpmsg = new SCTPMessage();
    sctpmsg->setByteLength(SCTP_COMMON_HEADER);
    if (direction == DIRECTION_INBOUND)
    {
        sctpmsg->setSrcPort(app->getRemotePort());
        sctpmsg->setDestPort(app->getLocalPort());
        sctpmsg->setTag(app->getPeerVTag());
        sctpmsg->setName("SCTPInbound");
    }
    else if (direction == DIRECTION_OUTBOUND)
    {
        sctpmsg->setSrcPort(app->getLocalPort());
        sctpmsg->setDestPort(app->getRemotePort());
        sctpmsg->setTag(app->getLocalVTag());
        sctpmsg->setName("SCTPOutbound");
    }
    sctpmsg->setChecksumOk(true);

    for (cQueue::Iterator iter(*chunks); !iter.end(); iter++) {
        PacketDrillSctpChunk *chunk = (PacketDrillSctpChunk *)(*iter);
        sctpmsg->addChunk(chunk->getChunk());
    }

    IPv4Datagram *ipDatagram = PacketDrill::makeIPPacket(IP_PROT_SCTP, direction, app->getLocalAddress(),
            app->getRemoteAddress());
    ipDatagram->encapsulate(sctpmsg);
    cPacket* pkt = ipDatagram->dup();
    delete ipDatagram;
    delete chunks;
    return pkt;
}

PacketDrillSctpChunk* PacketDrill::buildDataChunk(int64 flgs, int64 len, int64 tsn, int64 sid, int64 ssn, int64 ppid)
{
    uint32 flags = 0;
    SCTPDataChunk *datachunk = new SCTPDataChunk();
    datachunk->setChunkType(DATA);
    datachunk->setName("PacketDrillDATA");

    if (flgs != -1) {
        if (flgs & SCTP_DATA_CHUNK_B_BIT) {
            datachunk->setBBit(1);
        }
        if (flgs & SCTP_DATA_CHUNK_E_BIT) {
            datachunk->setEBit(1);
        }
    } else {
        flags |= FLAG_CHUNK_FLAGS_NOCHECK;
    }

    if (tsn == -1) {
        datachunk->setTsn(0);
        flags |= FLAG_DATA_CHUNK_TSN_NOCHECK;
    } else {
        datachunk->setTsn((uint32) tsn);
    }

    if (sid == -1) {
        datachunk->setSid(0);
        flags |= FLAG_DATA_CHUNK_SID_NOCHECK;
    } else {
        datachunk->setSid((uint16) sid);
    }

    if (ssn == -1) {
        datachunk->setSsn(0);
        flags |= FLAG_DATA_CHUNK_SSN_NOCHECK;
    } else {
        datachunk->setSsn((uint16) ssn);
    }

    if (ppid == -1) {
        datachunk->setPpid(0);
        flags |= FLAG_DATA_CHUNK_PPID_NOCHECK;
    } else {
        datachunk->setPpid((uint32) ppid);
    }
// ToDo: Padding
    if (len != -1) {
        datachunk->setByteLength(SCTP_DATA_CHUNK_LENGTH);
        SCTPSimpleMessage* msg = new SCTPSimpleMessage("payload");
        uint32 sendBytes = len - SCTP_DATA_CHUNK_LENGTH;
        msg->setDataArraySize(sendBytes);
        for (int i = 0; i < sendBytes; i++)
            msg->setData(i, 'a');
        msg->setDataLen(sendBytes);
        msg->setEncaps(false);
        msg->setByteLength(sendBytes);
        datachunk->encapsulate(msg);
    } else {
        flags |= FLAG_CHUNK_LENGTH_NOCHECK;
        flags |= FLAG_CHUNK_VALUE_NOCHECK;
        datachunk->setByteLength(SCTP_DATA_CHUNK_LENGTH);
    }
    datachunk->setFlags(flags);
    PacketDrillSctpChunk *sctpchunk = new PacketDrillSctpChunk(DATA, (SCTPChunk *)datachunk);
    return sctpchunk;
}

PacketDrillSctpChunk* PacketDrill::buildInitChunk(int64 flgs, int64 tag, int64 a_rwnd, int64 os, int64 is, int64 tsn, cQueue *parameters)
{
    uint32 flags = 0;
    uint16 length = 0;
    SCTPInitChunk *initchunk = new SCTPInitChunk();
    initchunk->setChunkType(INIT);
    initchunk->setName("INIT");

    if (tag == -1) {
        initchunk->setInitTag(0);
        flags |= FLAG_INIT_CHUNK_TAG_NOCHECK;
    } else {
        initchunk->setInitTag((uint32) tag);
    }

    if (a_rwnd == -1) {
        initchunk->setA_rwnd(0);
        flags |= FLAG_INIT_CHUNK_A_RWND_NOCHECK;
    } else {
        initchunk->setA_rwnd((uint32) a_rwnd);
    }

    if (is == -1) {
        initchunk->setNoInStreams(0);
        flags |= FLAG_INIT_CHUNK_IS_NOCHECK;
    } else {
        initchunk->setNoInStreams((uint16) is);
    }

    if (os == -1) {
        initchunk->setNoOutStreams(0);
        flags |= FLAG_INIT_CHUNK_OS_NOCHECK;
    } else {
        initchunk->setNoOutStreams((uint16) os);
    }

    if (tsn == -1) {
        initchunk->setInitTSN(0);
        flags |= FLAG_INIT_CHUNK_TSN_NOCHECK;
    } else {
        initchunk->setInitTSN((uint32) tsn);
    }

    if (parameters != nullptr) {
        PacketDrillSctpParameter *parameter;
        uint16 parLen = 0;
        for (cQueue::Iterator iter(*parameters); !iter.end(); iter++) {
            parameter = (PacketDrillSctpParameter*) (iter());
            printf("parameter type=%d\n", parameter->getType());
            switch (parameter->getType()) {
                case SUPPORTED_EXTENSIONS: {
                    printf("SUPPORTED_EXTENSIONS\n");
                    ByteArray *ba = (ByteArray *)(parameter->getByteList());
                    parLen = ba->getDataArraySize();
                    initchunk->setSepChunksArraySize(parLen);
                    for (int i = 0; i < parLen; i++) {
                        initchunk->setSepChunks(i, ba->getData(i));
                    }
                    if (parLen > 0) {
                        length += ADD_PADDING(SCTP_SUPPORTED_EXTENSIONS_PARAMETER_LENGTH + parLen);
                    }
                    break;
                }
                default: printf("Parameter type not implemented\n");
            }
        }
    }
    initchunk->setAddressesArraySize(0);
    initchunk->setUnrecognizedParametersArraySize(0);
    initchunk->setFlags(flags);
    initchunk->setByteLength(SCTP_INIT_CHUNK_LENGTH + length);
    PacketDrillSctpChunk *sctpchunk = new PacketDrillSctpChunk(INIT, (SCTPChunk *)initchunk);
    delete parameters;
    return sctpchunk;
}

PacketDrillSctpChunk* PacketDrill::buildInitAckChunk(int64 flgs, int64 tag, int64 a_rwnd, int64 os, int64 is, int64 tsn, cQueue *parameters)
{
    uint32 flags = 0;
    SCTPInitAckChunk *initackchunk = new SCTPInitAckChunk();
    initackchunk->setChunkType(INIT_ACK);
    initackchunk->setName("INIT_ACK");

    if (tag == -1) {
        initackchunk->setInitTag(0);
        flags |= FLAG_INIT_ACK_CHUNK_TAG_NOCHECK;
    } else {
        initackchunk->setInitTag((uint32) tag);
    }

    if (a_rwnd == -1) {
        initackchunk->setA_rwnd(0);
        flags |= FLAG_INIT_ACK_CHUNK_A_RWND_NOCHECK;
    } else {
        initackchunk->setA_rwnd((uint32) a_rwnd);
    }

    if (is == -1) {
        initackchunk->setNoInStreams(0);
        flags |= FLAG_INIT_ACK_CHUNK_IS_NOCHECK;
    } else {
        initackchunk->setNoInStreams((uint16) is);
    }

    if (os == -1) {
        initackchunk->setNoOutStreams(0);
        flags |= FLAG_INIT_ACK_CHUNK_OS_NOCHECK;
    } else {
        initackchunk->setNoOutStreams((uint16) os);
    }

    if (tsn == -1) {
        initackchunk->setInitTSN(0);
        flags |= FLAG_INIT_ACK_CHUNK_TSN_NOCHECK;
    } else {
        initackchunk->setInitTSN((uint32) tsn);
    }

    initackchunk->setAddressesArraySize(0);
    initackchunk->setUnrecognizedParametersArraySize(0);

    initackchunk->setCookieArraySize(32);
    for (int i = 0; i < 32; i++) {
        initackchunk->setCookie(i, 'A');
    }

    initackchunk->setFlags(flags);
    initackchunk->setByteLength(SCTP_INIT_CHUNK_LENGTH + 36);
    delete parameters;
    PacketDrillSctpChunk *sctpchunk = new PacketDrillSctpChunk(INIT_ACK, (SCTPChunk *)initackchunk);
    return sctpchunk;
}

PacketDrillSctpChunk* PacketDrill::buildSackChunk(int64 flgs, int64 cum_tsn, int64 a_rwnd, cQueue *gaps, cQueue *dups)
{
    SCTPSackChunk* sackchunk = new SCTPSackChunk();
    sackchunk->setChunkType(SACK);
    sackchunk->setName("SACK");
    uint32 flags = 0;

    if (cum_tsn == -1) {
        sackchunk->setCumTsnAck(0);
        flags |= FLAG_SACK_CHUNK_CUM_TSN_NOCHECK;
    } else {
        sackchunk->setCumTsnAck((uint32) cum_tsn);
    }

    if (a_rwnd == -1) {
        sackchunk->setA_rwnd(0);
        flags |= FLAG_SACK_CHUNK_A_RWND_NOCHECK;
    } else {
        sackchunk->setA_rwnd((uint32) a_rwnd);
    }

    if (gaps == NULL) {
        sackchunk->setNumGaps(0);
        flags |= FLAG_CHUNK_LENGTH_NOCHECK;
        flags |= FLAG_SACK_CHUNK_GAP_BLOCKS_NOCHECK;
    } else if (gaps->getLength() != 0) {
        gaps->setName("gapList");
        int num = 0;
        PacketDrillStruct* gap;
        sackchunk->setNumGaps(gaps->getLength());
        sackchunk->setGapStartArraySize(gaps->getLength());
        sackchunk->setGapStopArraySize(gaps->getLength());
        for (cQueue::Iterator iter(*gaps); !iter.end(); iter++) {
            gap = (PacketDrillStruct*)(*iter);
            sackchunk->setGapStart(num, gap->getValue1());
            sackchunk->setGapStop(num, gap->getValue2());
            num++;
        }
        delete gaps;
    } else {
        sackchunk->setNumGaps(0);
        delete gaps;
    }

    if (dups == NULL) {
        sackchunk->setNumDupTsns(0);
        flags |= FLAG_CHUNK_LENGTH_NOCHECK;
        flags |= FLAG_SACK_CHUNK_DUP_TSNS_NOCHECK;
    } else if (dups->getLength() != 0) {
        int num = 0;
        PacketDrillStruct* tsn;
        sackchunk->setNumDupTsns(dups->getLength());
        sackchunk->setDupTsnsArraySize(dups->getLength());

        for (cQueue::Iterator iter(*dups); !iter.end(); iter++) {
            tsn = (PacketDrillStruct*)(*iter);
            sackchunk->setDupTsns(num, tsn->getValue1());
            num++;
        }
        delete dups;
    } else {
        sackchunk->setNumDupTsns(0);
        delete dups;
    }
    sackchunk->setByteLength(SCTP_SACK_CHUNK_LENGTH + (sackchunk->getNumGaps() + sackchunk->getNumDupTsns()) * 4);
    sackchunk->setFlags(flags);
    PacketDrillSctpChunk *sctpchunk = new PacketDrillSctpChunk(SACK, (SCTPChunk *)sackchunk);
    return sctpchunk;

}

PacketDrillSctpChunk* PacketDrill::buildCookieEchoChunk(int64 flgs, int64 len, PacketDrillBytes *cookie)
{
    SCTPCookieEchoChunk *cookieechochunk = new SCTPCookieEchoChunk();
    cookieechochunk->setChunkType(COOKIE_ECHO);
    cookieechochunk->setName("COOKIE_ECHO");
    uint32 flags = 0;

    if (cookie) {

    }
    else
    {
        flags |= FLAG_CHUNK_VALUE_NOCHECK;
        cookieechochunk->setCookieArraySize(0);
    }
    cookieechochunk->setUnrecognizedParametersArraySize(0);
    cookieechochunk->setByteLength(SCTP_COOKIE_ACK_LENGTH);
    cookieechochunk->setFlags(flags);
    PacketDrillSctpChunk *sctpchunk = new PacketDrillSctpChunk(COOKIE_ECHO, (SCTPChunk *)cookieechochunk);
    return sctpchunk;
}

PacketDrillSctpChunk* PacketDrill::buildCookieAckChunk(int64 flgs)
{
    SCTPCookieAckChunk *cookieAckChunk = new SCTPCookieAckChunk("Cookie_Ack");
    cookieAckChunk->setChunkType(COOKIE_ACK);
    cookieAckChunk->setByteLength(SCTP_COOKIE_ACK_LENGTH);
    PacketDrillSctpChunk *sctpchunk = new PacketDrillSctpChunk(COOKIE_ACK, (SCTPChunk *)cookieAckChunk);
    return sctpchunk;
}

PacketDrillSctpChunk* PacketDrill::buildShutdownChunk(int64 flgs, int64 cum_tsn)
{
    SCTPShutdownChunk *shutdownchunk = new SCTPShutdownChunk();
    shutdownchunk->setChunkType(SHUTDOWN);
    shutdownchunk->setName("SHUTDOWN");
    uint32 flags = 0;

    if (cum_tsn == -1) {
        flags |= FLAG_SHUTDOWN_CHUNK_CUM_TSN_NOCHECK;
        shutdownchunk->setCumTsnAck(0);
    } else {
        shutdownchunk->setCumTsnAck((uint32) cum_tsn);
    }
    shutdownchunk->setFlags(flags);
    shutdownchunk->setByteLength(SCTP_SHUTDOWN_CHUNK_LENGTH);
    PacketDrillSctpChunk *sctpchunk = new PacketDrillSctpChunk(SHUTDOWN, (SCTPChunk *)shutdownchunk);
    return sctpchunk;
}

PacketDrillSctpChunk* PacketDrill::buildShutdownAckChunk(int64 flgs)
{
    SCTPShutdownAckChunk *shutdownAckChunk = new SCTPShutdownAckChunk("Shutdown_Ack");
    shutdownAckChunk->setChunkType(SHUTDOWN_ACK);
    shutdownAckChunk->setByteLength(SCTP_COOKIE_ACK_LENGTH);
    PacketDrillSctpChunk *sctpchunk = new PacketDrillSctpChunk(SHUTDOWN_ACK, (SCTPChunk *)shutdownAckChunk);
    return sctpchunk;
}

PacketDrillSctpChunk* PacketDrill::buildShutdownCompleteChunk(int64 flgs)
{
    SCTPShutdownCompleteChunk *shutdowncompletechunk = new SCTPShutdownCompleteChunk();
    shutdowncompletechunk->setChunkType(SHUTDOWN_COMPLETE);
    shutdowncompletechunk->setName("SHUTDOWN_COMPLETE");

    if (flgs != -1) {
        printf("T-Bit\n");
        shutdowncompletechunk->setTBit(flgs);
    } else {
        flgs |= FLAG_CHUNK_FLAGS_NOCHECK;
    }
    shutdowncompletechunk->setByteLength(SCTP_SHUTDOWN_ACK_LENGTH);
    PacketDrillSctpChunk *sctpchunk = new PacketDrillSctpChunk(SHUTDOWN_COMPLETE, (SCTPChunk *)shutdowncompletechunk);
    return sctpchunk;
}

PacketDrillSctpChunk* PacketDrill::buildAbortChunk(int64 flgs)
{
    SCTPAbortChunk *abortChunk = new SCTPAbortChunk("Abort");
    abortChunk->setChunkType(ABORT);

    if (flgs != -1) {
        abortChunk->setT_Bit(flgs);
    } else {
        flgs |= FLAG_CHUNK_FLAGS_NOCHECK;
    }
    abortChunk->setByteLength(SCTP_ABORT_CHUNK_LENGTH);
    PacketDrillSctpChunk *sctpchunk = new PacketDrillSctpChunk(ABORT, (SCTPChunk *)abortChunk);
    return sctpchunk;
}

PacketDrillSctpChunk* PacketDrill::buildHeartbeatChunk(int64 flgs, PacketDrillSctpParameter *info)
{
    SCTPHeartbeatChunk *heartbeatChunk = new SCTPHeartbeatChunk();
    heartbeatChunk->setChunkType(HEARTBEAT);
    assert(info == NULL ||
       info->getLength() + SCTP_HEARTBEAT_CHUNK_LENGTH <= MAX_SCTP_CHUNK_BYTES);
    if (info && info->getLength() > 0)
    {
        uint32 flgs = info->getFlags();
        uint16 length =  0;
        if (flgs & FLAG_CHUNK_VALUE_NOCHECK) {
            if (flgs & FLAG_CHUNK_LENGTH_NOCHECK) {
                length = 12;
            } else {
                length = info->getLength();
            }
            if (length >= 12) {
                heartbeatChunk->setInfoArraySize(length - 4);
                heartbeatChunk->setRemoteAddr(pdapp->getRemoteAddress());
                heartbeatChunk->setTimeField(simTime());
                for (int i = 0; i < length - 12; i++) {
                    heartbeatChunk->setInfo(i, 'x');
                }
                heartbeatChunk->setByteLength(SCTP_HEARTBEAT_CHUNK_LENGTH + length);
            }
        } else {
            printf("Take Info Parameter not yet implemented\n");
        }
    } else {
        heartbeatChunk->setRemoteAddr(pdapp->getRemoteAddress());
        heartbeatChunk->setTimeField(simTime());
        heartbeatChunk->setByteLength(SCTP_HEARTBEAT_CHUNK_LENGTH + 12);
    }
    PacketDrillSctpChunk *sctpchunk = new PacketDrillSctpChunk(HEARTBEAT, (SCTPChunk *)heartbeatChunk);
    return sctpchunk;
}

PacketDrillSctpChunk* PacketDrill::buildHeartbeatAckChunk(int64 flgs, PacketDrillSctpParameter *info)
{
    SCTPHeartbeatAckChunk *heartbeatAckChunk = new SCTPHeartbeatAckChunk();
    heartbeatAckChunk->setChunkType(HEARTBEAT_ACK);
    assert(info == NULL ||
       info->getLength() + SCTP_HEARTBEAT_CHUNK_LENGTH <= MAX_SCTP_CHUNK_BYTES);
    if (info && info->getLength() > 0)
    {
        printf("not implemented yet\n");
    } else {
        heartbeatAckChunk->setRemoteAddr(pdapp->getRemoteAddress());
        heartbeatAckChunk->setTimeField(pdapp->getPeerHeartbeatTime());
        heartbeatAckChunk->setByteLength(SCTP_HEARTBEAT_CHUNK_LENGTH + 12);
    }
    PacketDrillSctpChunk *sctpchunk = new PacketDrillSctpChunk(HEARTBEAT_ACK, (SCTPChunk *)heartbeatAckChunk);
    return sctpchunk;
}

int PacketDrill::evaluate(PacketDrillExpression *in, PacketDrillExpression *out, char **error)
{
    int result = STATUS_OK;
    int64 number;
    out->setType(in->getType());

    if ((in->getType() <= EXPR_NONE) || (in->getType() >= NUM_EXPR_TYPES)) {
        EV_ERROR << "bad expression type: " << in->getType() << endl;
        return STATUS_ERR;
    }
    switch (in->getType()) {
    case EXPR_ELLIPSIS:
        break;

    case EXPR_INTEGER:
        out->setNum(in->getNum());
        break;

    case EXPR_WORD:
        out->setType(EXPR_INTEGER);
        if (in->symbolToInt(in->getString(), &number, error))
            return STATUS_ERR;
        out->setNum(number);
        break;

    case EXPR_SCTP_INITMSG:
        assert(in->getType() == EXPR_SCTP_INITMSG);
        assert(out->getType() == EXPR_SCTP_INITMSG);
        out->setInitmsg(in->getInitmsg());
        break;

    case EXPR_SCTP_RTOINFO:
        assert(in->getType() == EXPR_SCTP_RTOINFO);
        assert(out->getType() == EXPR_SCTP_RTOINFO);
        out->setRtoinfo(in->getRtoinfo());
        break;

    case EXPR_SCTP_SACKINFO:
        assert(in->getType() == EXPR_SCTP_SACKINFO);
        assert(out->getType() == EXPR_SCTP_SACKINFO);
        out->setSackinfo(in->getSackinfo());
        break;

    case EXPR_SCTP_ASSOCVAL:
        assert(in->getType() == EXPR_SCTP_ASSOCVAL);
        assert(out->getType() == EXPR_SCTP_ASSOCVAL);
        out->setAssocval(in->getAssocval());
        break;

    case EXPR_STRING:
        if (out->unescapeCstringExpression(in->getString(), error))
            return STATUS_ERR;
        break;

    case EXPR_BINARY:
        result = evaluate_binary_expression(in, out, error);
        break;

    case EXPR_LIST:
        result = evaluateListExpression(in, out, error);
        break;

    case EXPR_NONE:
        break;

    default:
        EV_INFO << "type " << in->getType() << " not implemented\n";
    }
    return result;
}

/* Return a copy of the given expression list with each expression
 * evaluated (e.g. symbols resolved to ints). On failure, return NULL
 * and fill in *error.
 */
int PacketDrill::evaluateExpressionList(cQueue *in_list, cQueue *out_list, char **error)
{
    cQueue *node_ptr = out_list;
    for (cQueue::Iterator it(*in_list); !it.end(); it++) {
        PacketDrillExpression *outExpr = new PacketDrillExpression(((PacketDrillExpression *)(*it))->getType());
        if (evaluate((PacketDrillExpression *)(*it), outExpr, error)) {
            delete(outExpr);
            return STATUS_ERR;
        }
        node_ptr->insert(outExpr);
    }
    return STATUS_OK;
}

int PacketDrill::evaluate_binary_expression(PacketDrillExpression *in, PacketDrillExpression *out, char **error)
{
    int result = STATUS_ERR;
    assert(in->getType() == EXPR_BINARY);
    assert(in->getBinary());
    out->setType(EXPR_INTEGER);

    PacketDrillExpression *lhs = nullptr;
    PacketDrillExpression *rhs = nullptr;
    if ((evaluate(in->getBinary()->lhs, lhs, error)) ||
        (evaluate(in->getBinary()->rhs, rhs, error))) {
        delete(rhs);
        delete(lhs);
        return result;
    }
    if (strcmp("|", in->getBinary()->op) == 0) {
        if (lhs->getType() != EXPR_INTEGER) {
            EV_ERROR << "left hand side of | not an integer\n";
        } else if (rhs->getType() != EXPR_INTEGER) {
            EV_ERROR << "right hand side of | not an integer\n";
        } else {
            out->setNum(lhs->getNum() | rhs->getNum());
            result = STATUS_OK;
        }
    } else {
        EV_ERROR << "bad binary operator '" << in->getBinary()->op << "'\n";
    }
    delete(rhs);
    delete(lhs);
    return result;
}

int PacketDrill::evaluateListExpression(PacketDrillExpression *in, PacketDrillExpression *out, char **error)
{
    assert(in->getType() == EXPR_LIST);
    assert(out->getType() == EXPR_LIST);

    out->setList(new cQueue("listExpression"));
    return evaluateExpressionList(in->getList(), out->getList(), error);
}<|MERGE_RESOLUTION|>--- conflicted
+++ resolved
@@ -221,12 +221,7 @@
         uint16 optionsCounter = 0;
 
         for (cQueue::Iterator iter(*tcpOptions); !iter.end(); iter++) {
-<<<<<<< HEAD
             PacketDrillTcpOption* opt = (PacketDrillTcpOption*)(*iter);
-
-=======
-            PacketDrillTcpOption* opt = (PacketDrillTcpOption*)(iter());
->>>>>>> 3ddb99e6
             option = setOptionValues(opt);
             tcpOptionsLength += opt->getLength();
             // write option to tcp header
