--- conflicted
+++ resolved
@@ -421,21 +421,6 @@
     return nullptr;
 }
 
-<<<<<<< HEAD
-=======
-InterfaceEntry *InterfaceTable::getInterfaceByNetworkLayerGateIndex(int index)
-{
-    // linear search is OK because normally we have don't have many interfaces and this func is rarely called
-    Enter_Method_Silent();
-    int n = idToInterface.size();
-    for (int i = 0; i < n; i++)
-        if (idToInterface[i] && idToInterface[i]->getNetworkLayerGateIndex() == index)
-            return idToInterface[i];
-
-    return nullptr;
-}
-
->>>>>>> 98008ce9
 InterfaceEntry *InterfaceTable::getInterfaceByInterfaceModule(cModule *ifmod) const
 {
     // ifmod is something like "host.eth[1].mac"; climb up to find "host.eth[1]" from it
