--- conflicted
+++ resolved
@@ -611,11 +611,7 @@
     // it should be the methods provided by propagation models, but to
     // avoid a big modification, we reuse those methods.
     if (displayInterferenceRange || displayCommunicationRange) {
-<<<<<<< HEAD
-        cModule *host = findContainingNode(const_cast<Radio*>(this));
-=======
         cModule *host = findContainingNode(this);
->>>>>>> b4a97558
         cDisplayString& displayString = host->getDisplayString();
         if (displayInterferenceRange) {
             m maxInterferenceRage = check_and_cast<const RadioMedium *>(medium)->getMediumLimitCache()->getMaxInterferenceRange(this);
