--- conflicted
+++ resolved
@@ -213,7 +213,9 @@
     if (signal == LayeredProtocolBase::packetReceivedFromUpperSignal) {
         if (isLinkStart(static_cast<cModule *>(source))) {
             auto module = check_and_cast<cModule *>(source);
-<<<<<<< HEAD
+
+//FIXME merge it
+#if 1  // INTEGRATION
             auto networkNode = getContainingNode(module);
             auto interfaceEntry = getInterfaceEntry(networkNode, module);
             auto packet = check_and_cast<Packet *>(object);
@@ -222,7 +224,7 @@
             }
             else
                 mapChunkIds(packet->peekAt(bit(0)), [&] (int id) { removeLastModule(id); });
-=======
+#else  // MASTER
             auto packet = check_and_cast<cPacket *>(object);
             auto treeId = packet->getTreeId();
             auto lastModule = getLastModule(treeId);
@@ -232,13 +234,15 @@
             auto interfaceEntry = getInterfaceEntry(networkNode, module);
             if (nodeFilter.matches(networkNode) && interfaceFilter.matches(interfaceEntry) && packetFilter.matches(packet))
                 setLastModule(treeId, module);
->>>>>>> a258d5ab
+#endif
         }
     }
     else if (signal == LayeredProtocolBase::packetSentToUpperSignal) {
         if (isLinkEnd(static_cast<cModule *>(source))) {
             auto module = check_and_cast<cModule *>(source);
-<<<<<<< HEAD
+
+//FIXME merge it
+#if 1  // INTEGRATION
             auto networkNode = getContainingNode(module);
             auto interfaceEntry = getInterfaceEntry(networkNode, module);
             auto packet = check_and_cast<Packet *>(object);
@@ -248,7 +252,7 @@
                     if (lastModule != nullptr)
                         updateLinkVisualization(getContainingNode(lastModule), getContainingNode(module), packet);
                 });
-=======
+#else  //MASTER
             auto packet = check_and_cast<cPacket *>(object);
             auto treeId = packet->getTreeId();
             auto lastModule = getLastModule(treeId);
@@ -258,7 +262,7 @@
                 if (nodeFilter.matches(networkNode) && interfaceFilter.matches(interfaceEntry) && packetFilter.matches(packet))
                     updateLinkVisualization(getContainingNode(lastModule), networkNode, packet);
                 // NOTE: don't call removeLastModule(treeId) because other network nodes may still receive this packet
->>>>>>> a258d5ab
+#endif
             }
         }
     }
