//
// Copyright (C) 2012 Opensim Ltd
//
// This program is free software; you can redistribute it and/or
// modify it under the terms of the GNU Lesser General Public License
// as published by the Free Software Foundation; either version 2
// of the License, or (at your option) any later version.
//
// This program is distributed in the hope that it will be useful,
// but WITHOUT ANY WARRANTY; without even the implied warranty of
// MERCHANTABILITY or FITNESS FOR A PARTICULAR PURPOSE.  See the
// GNU Lesser General Public License for more details.
//
// You should have received a copy of the GNU Lesser General Public License
// along with this program; if not, see <http://www.gnu.org/licenses/>.
//
//
// Authors: Levente Meszaros (primary author), Andras Varga, Tamas Borbely
//

#include <set>
#include "stlutils.h"
#include "IIPv4RoutingTable.h"
#include "IInterfaceTable.h"
#include "AddressResolver.h"
#include "IPv4NetworkConfigurator.h"
#include "InterfaceEntry.h"
#include "ModuleAccess.h"
#include "XMLUtils.h"

Define_Module(IPv4NetworkConfigurator);

#define ADDRLEN_BITS 32
#define T(CODE)  {long startTime=clock(); CODE; printElapsedTime(#CODE, startTime);}

inline bool isEmpty(const char *s) {return !s || !s[0];}
inline bool isNotEmpty(const char *s) {return s && s[0];}

static void printElapsedTime(const char *name, long startTime)
{
    EV_DEBUG_C("time") << "Time spent in IPv4NetworkConfigurator::" << name << ": " << ((double)(clock() - startTime) / CLOCKS_PER_SEC) << "s" << endl;
}

IPv4NetworkConfigurator::InterfaceInfo::InterfaceInfo(Node *node, LinkInfo *linkInfo, InterfaceEntry *interfaceEntry)
{
    this->node = node;
    this->linkInfo = linkInfo;
    this->interfaceEntry = interfaceEntry;
    mtu = -1;
    metric = -1;
    configure = false;
    addStaticRoute = true;
    addDefaultRoute = true;
    addSubnetRoute = true;
    address = 0;
    addressSpecifiedBits = 0;
    netmask = 0;
    netmaskSpecifiedBits = 0;
}

int IPv4NetworkConfigurator::RoutingTableInfo::addRouteInfo(RouteInfo *routeInfo)
{
    std::vector<RouteInfo *>::iterator it = upper_bound(routeInfos.begin(), routeInfos.end(), routeInfo, routeInfoLessThan);
    int index = it - routeInfos.begin();
    routeInfos.insert(it, routeInfo);
    return index;
}

IPv4NetworkConfigurator::RouteInfo *IPv4NetworkConfigurator::RoutingTableInfo::findBestMatchingRouteInfo(const uint32 destination, int begin, int end) const
{
    for (int index = begin; index < end; index++) {
        RouteInfo *routeInfo = routeInfos.at(index);
        if (routeInfo->enabled && !((destination ^ routeInfo->destination) & routeInfo->netmask))
            return const_cast<RouteInfo *>(routeInfo);
    }
    return NULL;
}

void IPv4NetworkConfigurator::initialize(int stage)
{
    cSimpleModule::initialize(stage);

<<<<<<< HEAD
    if (stage == INITSTAGE_LOCAL)
=======
    if (stage == 0)
>>>>>>> d31230ae
    {
        assignAddressesParameter = par("assignAddresses");
        assignDisjunctSubnetAddressesParameter = par("assignDisjunctSubnetAddresses");
        addStaticRoutesParameter = par("addStaticRoutes");
        addSubnetRoutesParameter = par("addSubnetRoutes");
        addDefaultRoutesParameter = par("addDefaultRoutes");
        optimizeRoutesParameter = par("optimizeRoutes");
        configuration = par("config");
    }
    else if (stage == INITSTAGE_NETWORK_LAYER)
        ensureConfigurationComputed(topology);
    else if (stage == INITSTAGE_LAST)
        dumpConfiguration();
}

void IPv4NetworkConfigurator::computeConfiguration()
{
    EV_INFO << "Computing static network configuration (addresses and routes).\n";
    long initializeStartTime = clock();
    topology.clear();
    // extract topology into the IPv4Topology object, then fill in a LinkInfo[] vector
    T(extractTopology(topology));
    // read the configuration from XML; it will serve as input for address assignment
    T(readInterfaceConfiguration(topology));
    // assign addresses to IPv4 nodes
    if (assignAddressesParameter)
        T(assignAddresses(topology));
    // read and configure multicast groups from the XML configuration
    T(readMulticastGroupConfiguration(topology));
    // read and configure manual routes from the XML configuration
    readManualRouteConfiguration(topology);
    // read and configure manual multicast routes from the XML configuration
    readManualMulticastRouteConfiguration(topology);
    // calculate shortest paths, and add corresponding static routes
    if (addStaticRoutesParameter)
        T(addStaticRoutes(topology));
    printElapsedTime("computeConfiguration", initializeStartTime);
}

void IPv4NetworkConfigurator::ensureConfigurationComputed(IPv4Topology& topology)
{
    if (topology.getNumNodes() == 0)
        computeConfiguration();
}

void IPv4NetworkConfigurator::dumpConfiguration()
{
    // print topology to module output
    if (par("dumpTopology").boolValue())
        T(dumpTopology(topology));
    // print links to module output
    if (par("dumpLinks").boolValue())
        T(dumpLinks(topology));
    // print unicast and multicast addresses and other interface data to module output
    if (par("dumpAddresses").boolValue())
        T(dumpAddresses(topology));
    // print routes to module output
    if (par("dumpRoutes").boolValue())
        T(dumpRoutes(topology));
    // print current configuration to an XML file
    if (!isEmpty(par("dumpConfig")))
        T(dumpConfig(topology));
}

void IPv4NetworkConfigurator::configureAllInterfaces()
{
    ensureConfigurationComputed(topology);
    EV_INFO << "Configuring all network interfaces.\n";
    for (int i = 0; i < topology.getNumNodes(); i++) {
        Node *node = (Node *)topology.getNode(i);
        for (int i = 0; i < (int)node->interfaceInfos.size(); i++) {
            InterfaceInfo *interfaceInfo = node->interfaceInfos.at(i);
            if (interfaceInfo->configure)
                configureInterface(interfaceInfo);
        }
    }
}

void IPv4NetworkConfigurator::configureInterface(InterfaceEntry *interfaceEntry)
{
    ensureConfigurationComputed(topology);
    std::map<InterfaceEntry *, InterfaceInfo *>::iterator it = topology.interfaceInfos.find(interfaceEntry);
    if (it != topology.interfaceInfos.end()) {
        InterfaceInfo * interfaceInfo = it->second;
        if (interfaceInfo->configure)
            configureInterface(interfaceInfo);
    }
}

void IPv4NetworkConfigurator::configureAllRoutingTables()
{
    ensureConfigurationComputed(topology);
    EV_INFO << "Configuring all routing tables.\n";
    for (int i = 0; i < topology.getNumNodes(); i++) {
        Node *node = (Node *)topology.getNode(i);
        if (node->routingTable)
            configureRoutingTable(node);
    }
}

void IPv4NetworkConfigurator::configureRoutingTable(IIPv4RoutingTable *routingTable)
{
    ensureConfigurationComputed(topology);
    // TODO: avoid linear search
    for (int i = 0; i < topology.getNumNodes(); i++) {
        Node *node = (Node *)topology.getNode(i);
        if (node->routingTable == routingTable)
            configureRoutingTable(node);
    }
}

void IPv4NetworkConfigurator::configureInterface(InterfaceInfo *interfaceInfo)
{
    EV_DETAIL << "Configuring network interface " << interfaceInfo->getFullPath() << ".\n";
    InterfaceEntry *interfaceEntry = interfaceInfo->interfaceEntry;
    IPv4InterfaceData *interfaceData = interfaceEntry->ipv4Data();
    if (interfaceInfo->mtu != -1) interfaceEntry->setMtu(interfaceInfo->mtu);
    if (interfaceInfo->metric != -1) interfaceData->setMetric(interfaceInfo->metric);
    if (assignAddressesParameter) {
        interfaceData->setIPAddress(IPv4Address(interfaceInfo->address));
        interfaceData->setNetmask(IPv4Address(interfaceInfo->netmask));
    }
    // TODO: should we leave joined multicast groups first?
    for (std::vector<IPv4Address>::iterator it = interfaceInfo->multicastGroups.begin(); it != interfaceInfo->multicastGroups.end(); it++)
        interfaceData->joinMulticastGroup(*it);
}

void IPv4NetworkConfigurator::configureRoutingTable(Node *node)
{
    EV_DETAIL << "Configuring routing table of " << node->getModule()->getFullPath() << ".\n";
    for (int i = 0; i < (int)node->staticRoutes.size(); i++) {
        IPv4Route *original = node->staticRoutes[i];
        IPv4Route *clone = new IPv4Route();
        clone->setMetric(original->getMetric());
        clone->setSourceType(original->getSourceType());
        clone->setSource(original->getSource());
        clone->setDestination(original->getDestination());
        clone->setNetmask(original->getNetmask());
        clone->setGateway(original->getGateway());
        clone->setInterface(original->getInterface());
        node->routingTable->addRoute(clone);
    }
    for (int i = 0; i < (int)node->staticMulticastRoutes.size(); i++) {
        IPv4MulticastRoute *original = node->staticMulticastRoutes[i];
        IPv4MulticastRoute *clone = new IPv4MulticastRoute();
        clone->setMetric(original->getMetric());
        clone->setSourceType(original->getSourceType());
        clone->setSource(original->getSource());
        clone->setOrigin(original->getOrigin());
        clone->setOriginNetmask(original->getOriginNetmask());
        clone->setInInterface(original->getInInterface());
        clone->setMulticastGroup(original->getMulticastGroup());
        for (int j = 0; j < (int)original->getNumOutInterfaces(); j++)
            clone->addOutInterface(original->getOutInterface(j));
        node->routingTable->addMulticastRoute(clone);
    }
}

void IPv4NetworkConfigurator::extractTopology(IPv4Topology& topology)
{
    // extract topology
    topology.extractByProperty("node");
    EV_DEBUG << "Topology found " << topology.getNumNodes() << " nodes\n";

    // extract nodes, fill in interfaceTable and routingTable members in node
    for (int i = 0; i < topology.getNumNodes(); i++)
    {
        Node *node = (Node *)topology.getNode(i);
        cModule *module = node->getModule();
        node->module = module;
        node->interfaceTable = AddressResolver().findInterfaceTableOf(module);
        node->routingTable = AddressResolver().findIPv4RoutingTableOf(module);
        if (node->routingTable && !node->routingTable->isForwardingEnabled())
            node->setWeight(DBL_MAX);
    }

    // extract links and interfaces
    std::set<InterfaceEntry *> interfacesSeen;
    for (int i = 0; i < topology.getNumNodes(); i++)
    {
        Node *node = (Node *)topology.getNode(i);
        IInterfaceTable *interfaceTable = node->interfaceTable;
        if (interfaceTable && !isBridgeNode(node))
        {
            for (int j = 0; j < interfaceTable->getNumInterfaces(); j++)
            {
                InterfaceEntry *interfaceEntry = interfaceTable->getInterface(j);
                if (!interfaceEntry->isLoopback() && interfacesSeen.count(interfaceEntry) == 0)
                {
                    // create a new network link
                    LinkInfo *linkInfo = new LinkInfo();
                    topology.linkInfos.push_back(linkInfo);

                    // store interface as belonging to the new network link
                    InterfaceInfo *interfaceInfo = createInterfaceInfo(topology, node, linkInfo, interfaceEntry);
                    linkInfo->interfaceInfos.push_back(interfaceInfo);
                    interfacesSeen.insert(interfaceEntry);

                    // visit neighbors (and potentially the whole LAN, recursively)
                    if (isWirelessInterface(interfaceEntry))
                    {
                        std::vector<Node *> empty;
                        const char *wirelessId = getWirelessId(interfaceEntry);
                        extractWirelessNeighbors(topology, wirelessId, linkInfo, interfacesSeen, empty);
                    }
                    else
                    {
                        Topology::LinkOut *linkOut = findLinkOut(node, interfaceEntry->getNodeOutputGateId());
                        if (linkOut)
                        {
                            std::vector<Node *> empty;
                            extractWiredNeighbors(topology, linkOut, linkInfo, interfacesSeen, empty);
                        }
                    }
                }
            }
        }
    }

    // annotate links with interfaces
    for (int i = 0; i < topology.getNumNodes(); i++)
    {
        Node *node = (Node *)topology.getNode(i);
        for (int j = 0; j < node->getNumOutLinks(); j++)
        {
            Topology::LinkOut *linkOut = node->getLinkOut(j);
            Link *link = (Link *)linkOut;
            Node *localNode = (Node *)linkOut->getLocalNode();
            if (localNode->interfaceTable)
                link->sourceInterfaceInfo = findInterfaceInfo(localNode, localNode->interfaceTable->getInterfaceByNodeOutputGateId(linkOut->getLocalGateId()));
            Node *remoteNode = (Node *)linkOut->getRemoteNode();
            if (remoteNode->interfaceTable)
                link->destinationInterfaceInfo = findInterfaceInfo(remoteNode, remoteNode->interfaceTable->getInterfaceByNodeInputGateId(linkOut->getRemoteGateId()));
        }
    }

    // collect wireless LAN interface infos into a map
    std::map<std::string, std::vector<InterfaceInfo *> > wirelessIdToInterfaceInfosMap;
    for (int i = 0; i < (int)topology.linkInfos.size(); i++)
    {
        LinkInfo *linkInfo = topology.linkInfos.at(i);
        for (int j = 0; j < (int)linkInfo->interfaceInfos.size(); j++)
        {
            InterfaceInfo *interfaceInfo = linkInfo->interfaceInfos.at(j);
            InterfaceEntry *interfaceEntry = interfaceInfo->interfaceEntry;
            if (!interfaceEntry->isLoopback() && isWirelessInterface(interfaceEntry))
            {
                const char *wirelessId = getWirelessId(interfaceEntry);
                wirelessIdToInterfaceInfosMap[wirelessId].push_back(interfaceInfo);
            }
        }
    }

    // add extra links between all pairs of wireless interfaces within a LAN (full graph)
    for (std::map<std::string, std::vector<InterfaceInfo *> >::iterator it = wirelessIdToInterfaceInfosMap.begin(); it != wirelessIdToInterfaceInfosMap.end(); it++)
    {
        std::vector<InterfaceInfo *> &interfaceInfos = it->second;
        for (int i = 0; i < (int)interfaceInfos.size(); i++)
        {
            InterfaceInfo *interfaceInfoI = interfaceInfos.at(i);
            for (int j = i + 1; j < (int)interfaceInfos.size(); j++)
            {
                // assume bidirectional links
                InterfaceInfo *interfaceInfoJ = interfaceInfos.at(j);
                Link *link = new Link();
                link->sourceInterfaceInfo = interfaceInfoI;
                link->destinationInterfaceInfo = interfaceInfoJ;
                link->setWeight(1); // TODO: use datarate
                topology.addLink(link, interfaceInfoI->node, interfaceInfoJ->node);
                link = new Link();
                link->setWeight(1); // TODO: use datarate
                link->sourceInterfaceInfo = interfaceInfoJ;
                link->destinationInterfaceInfo = interfaceInfoI;
                topology.addLink(link, interfaceInfoJ->node, interfaceInfoI->node);
            }
        }
    }

    // determine gatewayInterfaceInfo for all linkInfos
    for (int linkIndex = 0; linkIndex < (int)topology.linkInfos.size(); linkIndex++)
    {
        LinkInfo *linkInfo = topology.linkInfos[linkIndex];
        linkInfo->gatewayInterfaceInfo = determineGatewayForLink(linkInfo);
    }
}

void IPv4NetworkConfigurator::extractWiredNeighbors(IPv4Topology& topology, Topology::LinkOut *linkOut, LinkInfo* linkInfo, std::set<InterfaceEntry *>& interfacesSeen, std::vector<Node *>& deviceNodesVisited)
{
    cChannel *transmissionChannel = linkOut->getLocalGate()->getTransmissionChannel();
    if (transmissionChannel)
        linkOut->setWeight(getChannelWeight(transmissionChannel));

    Node *node = (Node *)linkOut->getRemoteNode();
    int inputGateId = linkOut->getRemoteGateId();
    IInterfaceTable *interfaceTable = node->interfaceTable;
    if (!isBridgeNode(node))
    {
        InterfaceEntry *interfaceEntry = interfaceTable->getInterfaceByNodeInputGateId(inputGateId);
        if (!interfaceEntry) {
            // no such interface (node is probably down); we should probably get the information from our (future) internal database
        }
        else if (interfacesSeen.count(interfaceEntry) == 0)
        {
            InterfaceInfo *neighborInterfaceInfo = createInterfaceInfo(topology, node, linkInfo, interfaceEntry);
            linkInfo->interfaceInfos.push_back(neighborInterfaceInfo);
            interfacesSeen.insert(interfaceEntry);
        }
    }
    else
    {
        if (!contains(deviceNodesVisited, node))
            extractDeviceNeighbors(topology, node, linkInfo, interfacesSeen, deviceNodesVisited);
    }
}

void IPv4NetworkConfigurator::extractWirelessNeighbors(IPv4Topology& topology, const char *wirelessId, LinkInfo* linkInfo, std::set<InterfaceEntry *>& interfacesSeen, std::vector<Node *>& deviceNodesVisited)
{
    for (int nodeIndex = 0; nodeIndex < topology.getNumNodes(); nodeIndex++)
    {
        Node *node = (Node *)topology.getNode(nodeIndex);
        IInterfaceTable *interfaceTable = node->interfaceTable;
        if (interfaceTable)
        {
            for (int j = 0; j < interfaceTable->getNumInterfaces(); j++)
            {
                InterfaceEntry *interfaceEntry = interfaceTable->getInterface(j);
                if (!interfaceEntry->isLoopback() && interfacesSeen.count(interfaceEntry) == 0 && isWirelessInterface(interfaceEntry))
                {
                    if (!strcmp(getWirelessId(interfaceEntry), wirelessId))
                    {
                        if (!isBridgeNode(node))
                        {
                            InterfaceInfo *interfaceInfo = createInterfaceInfo(topology, node, linkInfo, interfaceEntry);
                            linkInfo->interfaceInfos.push_back(interfaceInfo);
                            interfacesSeen.insert(interfaceEntry);
                        }
                        else
                        {
                            if (!contains(deviceNodesVisited, node))
                                extractDeviceNeighbors(topology, node, linkInfo, interfacesSeen, deviceNodesVisited);
                        }
                    }
                }
            }
        }
    }
}

void IPv4NetworkConfigurator::extractDeviceNeighbors(IPv4Topology& topology, Node *node, LinkInfo* linkInfo, std::set<InterfaceEntry *>& interfacesSeen, std::vector<Node *>& deviceNodesVisited)
{
    deviceNodesVisited.push_back(node);
    IInterfaceTable *interfaceTable = node->interfaceTable;
    if (interfaceTable)
    {
        // switch and access point
        for (int i = 0; i < interfaceTable->getNumInterfaces(); i++)
        {
            InterfaceEntry *interfaceEntry = interfaceTable->getInterface(i);
            if (!interfaceEntry->isLoopback() && interfacesSeen.count(interfaceEntry) == 0)
            {
                if (isWirelessInterface(interfaceEntry))
                    extractWirelessNeighbors(topology, getWirelessId(interfaceEntry), linkInfo, interfacesSeen, deviceNodesVisited);
                else
                {
                    Topology::LinkOut *linkOut = findLinkOut(node, interfaceEntry->getNodeOutputGateId());
                    if (linkOut)
                        extractWiredNeighbors(topology, linkOut, linkInfo, interfacesSeen, deviceNodesVisited);
                }
            }
        }
    }
    else
    {
        // hub and bus
        for (int i = 0; i < node->getNumOutLinks(); i++)
        {
            Topology::LinkOut *linkOut = node->getLinkOut(i);
            extractWiredNeighbors(topology, linkOut, linkInfo, interfacesSeen, deviceNodesVisited);
        }
    }
}

// TODO: replace isBridgeNode with isBridgedInterfaces(InterfaceEntry *entry1, InterfaceEntry *entry2)
// TODO: where the two interfaces must be in the same node (meaning they are on the same link)
bool IPv4NetworkConfigurator::isBridgeNode(Node *node)
{
    return !node->routingTable || !node->interfaceTable;
}

bool IPv4NetworkConfigurator::isWirelessInterface(InterfaceEntry *interfaceEntry)
{
    return !strncmp(interfaceEntry->getName(), "wlan", 4);
}

Topology::LinkOut *IPv4NetworkConfigurator::findLinkOut(Node *node, int gateId)
{
    for (int i = 0; i < node->getNumOutLinks(); i++)
        if (node->getLinkOut(i)->getLocalGateId() == gateId)
            return node->getLinkOut(i);
    return NULL;
}

IPv4NetworkConfigurator::InterfaceInfo *IPv4NetworkConfigurator::findInterfaceInfo(Node *node, InterfaceEntry *interfaceEntry)
{
    for (int i = 0; i < (int)node->interfaceInfos.size(); i++)
        if (node->interfaceInfos.at(i)->interfaceEntry == interfaceEntry)
            return node->interfaceInfos.at(i);
    return NULL;
}

double IPv4NetworkConfigurator::getChannelWeight(cChannel *transmissionChannel)
{
    //TODO shouldn't we use interface metric here?
    double datarate = transmissionChannel->getNominalDatarate();
    return datarate > 0 ? 1 / datarate : 1.0;  //TODO why 1.0 if there's no datarate?
}

/**
 * If this function returns the same string for two wireless interfaces, they
 * will be regarded as being in the same wireless network. (The actual value
 * of the string doesn't count.)
 */
const char *IPv4NetworkConfigurator::getWirelessId(InterfaceEntry *interfaceEntry)
{
    // use the configuration
    cModule *hostModule = interfaceEntry->getInterfaceTable()->getHostModule();
    std::string hostFullPath = hostModule->getFullPath();
    std::string hostShortenedFullPath = hostFullPath.substr(hostFullPath.find('.') + 1);
    cXMLElementList wirelessElements = configuration->getChildrenByTagName("wireless");
    for (int i = 0; i < (int)wirelessElements.size(); i++)
    {
        cXMLElement *wirelessElement = wirelessElements[i];
        const char *hostAttr = wirelessElement->getAttribute("hosts");  // "host* router[0..3]"
        const char *interfaceAttr = wirelessElement->getAttribute("interfaces"); // i.e. interface names, like "eth* ppp0"
        try
        {
            // parse host/interface expressions
            Matcher hostMatcher(hostAttr);
            Matcher interfaceMatcher(interfaceAttr);

            // Note: "hosts", "interfaces" must ALL match on the interface for the rule to apply
            if ((hostMatcher.matchesAny() || hostMatcher.matches(hostShortenedFullPath.c_str()) || hostMatcher.matches(hostFullPath.c_str())) &&
                (interfaceMatcher.matchesAny() || interfaceMatcher.matches(interfaceEntry->getFullName())))
            {
                const char *idAttr = wirelessElement->getAttribute("id");  // identifier of wireless connection
                return idAttr ? idAttr : wirelessElement->getSourceLocation();
            }
        }
        catch (std::exception& e)
        {
            throw cRuntimeError("Error in XML <wireless> element at %s: %s", wirelessElement->getSourceLocation(), e.what());
        }
    }

    // if the mgmt submodule within the wireless NIC has an "ssid" or "accessPointAddress" parameter, we can use that
    cModule *module = interfaceEntry->getInterfaceModule();
    if (!module)
        module = hostModule;
    cSimpleModule *mgmtModule = ModuleAccess<cSimpleModule>("mgmt").getIfExists(module);
    if (mgmtModule)
    {
        if (mgmtModule->hasPar("ssid"))
            return mgmtModule->par("ssid");
        else if (mgmtModule->hasPar("accessPointAddress"))
            return mgmtModule->par("accessPointAddress");
    }

    // default: put all such wireless interfaces on the same LAN
    return "SSID";
}

/**
 * If this link has exactly one node that connects to other links as well, we can assume
 * it is a "gateway" and return that (we'll use it in routing); otherwise return NULL.
 */
IPv4NetworkConfigurator::InterfaceInfo *IPv4NetworkConfigurator::determineGatewayForLink(LinkInfo *linkInfo)
{
    InterfaceInfo *gatewayInterfaceInfo = NULL;
    for (int interfaceIndex = 0; interfaceIndex < (int)linkInfo->interfaceInfos.size(); interfaceIndex++)
    {
        InterfaceInfo *interfaceInfo = linkInfo->interfaceInfos[interfaceIndex];
        IInterfaceTable *interfaceTable = interfaceInfo->node->interfaceTable;
        IIPv4RoutingTable *routingTable = interfaceInfo->node->routingTable;

        // count how many (non-loopback) interfaces this node has
        int numInterfaces = 0;
        for (int i = 0; i < interfaceTable->getNumInterfaces(); i++)
            if (!interfaceTable->getInterface(i)->isLoopback())
                numInterfaces++;

        if (numInterfaces > 1 && routingTable && routingTable->isForwardingEnabled())
        {
            // node has at least one more interface, supposedly connecting to another link
            if (gatewayInterfaceInfo)
                return NULL;  // we already found one gateway, this makes it ambiguous! report "no gateway"
            else
                gatewayInterfaceInfo = interfaceInfo; // remember gateway
        }
    }
    return gatewayInterfaceInfo;
}

/**
 * Returns how many bits are needed to represent count different values.
 */
inline int getRepresentationBitCount(uint32 count)
{
    int bitCount = 0;
    while (((uint32)1 << bitCount) < count)
        bitCount++;
    return bitCount;
}

/**
 * Returns the index of the most significant bit that equals to the given bit value.
 * 0 means the most significant bit.
 */
static int getMostSignificantBitIndex(uint32 value, int bitValue, int defaultIndex)
{
    for (int bitIndex = sizeof(value) * 8 - 1; bitIndex >= 0; bitIndex--)
    {
        uint32 mask = (uint32)1 << bitIndex;
        if ((value & mask) == ((uint32)bitValue << bitIndex))
            return bitIndex;
    }
    return defaultIndex;
}

/**
 * Returns the index of the least significant bit that equals to the given bit value.
 * 0 means the most significant bit.
 */
static int getLeastSignificantBitIndex(uint32 value, int bitValue, int defaultIndex)
{
    for (int bitIndex = 0; bitIndex < ADDRLEN_BITS; bitIndex++)
    {
        uint32 mask = (uint32)1 << bitIndex;
        if ((value & mask) == ((uint32)bitValue << bitIndex))
            return bitIndex;
    }
    return defaultIndex;
}

/**
 * Returns packed bits (subsequent) from value specified by mask (sparse).
 */
static uint32 getPackedBits(uint32 value, uint32 valueMask)
{
    uint32 packedValue = 0;
    int packedValueIndex = 0;
    for (int valueIndex = 0; valueIndex < ADDRLEN_BITS; valueIndex++)
    {
        uint32 valueBitMask = (uint32)1 << valueIndex;
        if ((valueMask & valueBitMask) != 0)
        {
            if ((value & valueBitMask) != 0)
                packedValue |= (uint32)1 << packedValueIndex;
            packedValueIndex++;
        }
    }
    return packedValue;
}

/**
 * Set packed bits (subsequent) in value specified by mask (sparse).
 */
static uint32 setPackedBits(uint32 value, uint32 valueMask, uint32 packedValue)
{
    int packedValueIndex = 0;
    for (int valueIndex = 0; valueIndex < ADDRLEN_BITS; valueIndex++)
    {
        uint32 valueBitMask = (uint32)1 << valueIndex;
        if ((valueMask & valueBitMask) != 0)
        {
            uint32 newValueBitMask = (uint32)1 << packedValueIndex;
            if ((packedValue & newValueBitMask) != 0)
                value |= valueBitMask;
            else
                value &= ~valueBitMask;
            packedValueIndex++;
        }
    }
    return value;
}

bool IPv4NetworkConfigurator::compareInterfaceInfos(InterfaceInfo *i, InterfaceInfo *j)
{
    return i->addressSpecifiedBits > j->addressSpecifiedBits;
}

/**
 * Returns a subset of the given interfaces that have compatible address and netmask specifications.
 * Determine the merged address and netmask specifications according to the following table.
 * The '?' symbol means the bit is unspecified, the 'X' symbol means the bit is incompatible.
 * | * | 0 | 1 | ? |
 * | 0 | 0 | X | 0 |
 * | 1 | X | 1 | 1 |
 * | ? | 0 | 1 | ? |
 */
void IPv4NetworkConfigurator::collectCompatibleInterfaces(const std::vector<InterfaceInfo *>& interfaces, /*in*/
        std::vector<IPv4NetworkConfigurator::InterfaceInfo *>& compatibleInterfaces, /*out, and the rest too*/
        uint32& mergedAddress, uint32& mergedAddressSpecifiedBits, uint32& mergedAddressIncompatibleBits,
        uint32& mergedNetmask, uint32& mergedNetmaskSpecifiedBits, uint32& mergedNetmaskIncompatibleBits)
{
    ASSERT(compatibleInterfaces.empty());
    mergedAddress = mergedAddressSpecifiedBits = mergedAddressIncompatibleBits = 0;
    mergedNetmask = mergedNetmaskSpecifiedBits = mergedNetmaskIncompatibleBits = 0;

    for (int interfaceIndex = 0; interfaceIndex < (int)interfaces.size(); interfaceIndex++)
    {
        IPv4NetworkConfigurator::InterfaceInfo *candidateInterface = interfaces[interfaceIndex];
        InterfaceEntry *ie = candidateInterface->interfaceEntry;

        // extract candidate interface configuration data
        uint32 candidateAddress = candidateInterface->address;
        uint32 candidateAddressSpecifiedBits = candidateInterface->addressSpecifiedBits;
        uint32 candidateNetmask = candidateInterface->netmask;
        uint32 candidateNetmaskSpecifiedBits = candidateInterface->netmaskSpecifiedBits;
        EV_DEBUG << "Trying to merge " << ie->getFullPath() << " interface with address specification: " << IPv4Address(candidateAddress) << " / " << IPv4Address(candidateAddressSpecifiedBits) << endl;
        EV_DEBUG << "Trying to merge " << ie->getFullPath() << " interface with netmask specification: " << IPv4Address(candidateNetmask) << " / " << IPv4Address(candidateNetmaskSpecifiedBits) << endl;

        // determine merged netmask bits
        uint32 commonNetmaskSpecifiedBits = mergedNetmaskSpecifiedBits & candidateNetmaskSpecifiedBits;
        uint32 newMergedNetmask = mergedNetmask | (candidateNetmask & candidateNetmaskSpecifiedBits);
        uint32 newMergedNetmaskSpecifiedBits = mergedNetmaskSpecifiedBits | candidateNetmaskSpecifiedBits;
        uint32 newMergedNetmaskIncompatibleBits = mergedNetmaskIncompatibleBits | ((mergedNetmask & commonNetmaskSpecifiedBits) ^ (candidateNetmask & commonNetmaskSpecifiedBits));

        // skip interface if there's a bit where the netmasks are incompatible
        if (newMergedNetmaskIncompatibleBits != 0)
            continue;

        // determine merged address bits
        uint32 commonAddressSpecifiedBits = mergedAddressSpecifiedBits & candidateAddressSpecifiedBits;
        uint32 newMergedAddress = mergedAddress | (candidateAddress & candidateAddressSpecifiedBits);
        uint32 newMergedAddressSpecifiedBits = mergedAddressSpecifiedBits | candidateAddressSpecifiedBits;
        uint32 newMergedAddressIncompatibleBits = mergedAddressIncompatibleBits | ((mergedAddress & commonAddressSpecifiedBits) ^ (candidateAddress & commonAddressSpecifiedBits));

        // skip interface if there's a bit where the netmask is 1 and the addresses are incompatible
        if ((newMergedNetmask & newMergedNetmaskSpecifiedBits & newMergedAddressIncompatibleBits) != 0)
            continue;

        // store merged address bits
        mergedAddress = newMergedAddress;
        mergedAddressSpecifiedBits = newMergedAddressSpecifiedBits;
        mergedAddressIncompatibleBits = newMergedAddressIncompatibleBits;

        // store merged netmask bits
        mergedNetmask = newMergedNetmask;
        mergedNetmaskSpecifiedBits = newMergedNetmaskSpecifiedBits;
        mergedNetmaskIncompatibleBits = newMergedNetmaskIncompatibleBits;

        // add interface to the list of compatible interfaces
        compatibleInterfaces.push_back(candidateInterface);
        EV_DEBUG << "Merged address specification: " << IPv4Address(mergedAddress) << " / " << IPv4Address(mergedAddressSpecifiedBits) << " / " << IPv4Address(mergedAddressIncompatibleBits) << endl;
        EV_DEBUG << "Merged netmask specification: " << IPv4Address(mergedNetmask) << " / " << IPv4Address(mergedNetmaskSpecifiedBits) << " / " << IPv4Address(mergedNetmaskIncompatibleBits) << endl;

    }
    // sort compatibleInterfaces moving the most constrained interfaces first
    std::sort(compatibleInterfaces.begin(), compatibleInterfaces.end(), compareInterfaceInfos);
    EV_DEBUG << "Found " << compatibleInterfaces.size() << " compatible interfaces" << endl;
}

void IPv4NetworkConfigurator::assignAddresses(IPv4Topology& topology)
{
    int bitSize = sizeof(uint32) * 8;
    std::vector<uint32> assignedNetworkAddresses;
    std::vector<uint32> assignedNetworkNetmasks;
    std::vector<uint32> assignedInterfaceAddresses;
    std::map<uint32, InterfaceEntry *> assignedAddressToInterfaceEntryMap;

    // iterate through all links and process them separately one by one
    for (int linkIndex = 0; linkIndex < (int)topology.linkInfos.size(); linkIndex++)
    {
        LinkInfo *selectedLink = topology.linkInfos[linkIndex];

        std::vector<InterfaceInfo *> unconfiguredInterfaces;
        for (std::vector<InterfaceInfo *>::iterator it = selectedLink->interfaceInfos.begin(); it != selectedLink->interfaceInfos.end(); ++it)
            unconfiguredInterfaces.push_back(*it);
        // repeat until all interfaces of the selected link become configured
        // and assign addresses to groups of interfaces having compatible address and netmask specifications
        while (unconfiguredInterfaces.size() != 0)
        {
            // STEP 1.
            uint32 mergedAddress;                 // compatible bits of the merged address (both 0 and 1 are address bits)
            uint32 mergedAddressSpecifiedBits;    // mask for the valid compatible bits of the merged address (0 means unspecified, 1 means specified)
            uint32 mergedAddressIncompatibleBits; // incompatible bits of the merged address (0 means compatible, 1 means incompatible)
            uint32 mergedNetmask;                 // compatible bits of the merged netmask (both 0 and 1 are netmask bits)
            uint32 mergedNetmaskSpecifiedBits;    // mask for the compatible bits of the merged netmask (0 means unspecified, 1 means specified)
            uint32 mergedNetmaskIncompatibleBits; // incompatible bits of the merged netmask (0 means compatible, 1 means incompatible)
            std::vector<InterfaceInfo *> compatibleInterfaces; // the list of compatible interfaces
            collectCompatibleInterfaces(unconfiguredInterfaces, compatibleInterfaces, mergedAddress, mergedAddressSpecifiedBits, mergedAddressIncompatibleBits, mergedNetmask, mergedNetmaskSpecifiedBits, mergedNetmaskIncompatibleBits);

            // STEP 2.
            // determine the valid range of netmask length by searching from left to right the last 1 and the first 0 bits
            // also consider the incompatible bits of the address to limit the range of valid netmasks accordingly
            int minimumNetmaskLength = bitSize - getLeastSignificantBitIndex(mergedNetmask & mergedNetmaskSpecifiedBits, 1, bitSize); // 0 means 0.0.0.0, bitSize means 255.255.255.255
            int maximumNetmaskLength = bitSize - 1 - getMostSignificantBitIndex(~mergedNetmask & mergedNetmaskSpecifiedBits, 1, -1); // 0 means 0.0.0.0, bitSize means 255.255.255.255
            maximumNetmaskLength = std::min(maximumNetmaskLength, bitSize - 1 - getMostSignificantBitIndex(mergedAddressIncompatibleBits, 1, -1));

            // make sure there are enough bits to configure a unique address for all interface
            // the +2 means that all-0 and all-1 addresses are ruled out
            int compatibleInterfaceCount = compatibleInterfaces.size() + 2;
            int interfaceAddressBitCount = getRepresentationBitCount(compatibleInterfaceCount);
            maximumNetmaskLength = std::min(maximumNetmaskLength, bitSize - interfaceAddressBitCount);
            EV_DEBUG << "Netmask valid length range: " << minimumNetmaskLength << " - " << maximumNetmaskLength << endl;

            // STEP 3.
            // determine network address and network netmask by iterating through valid netmasks from longest to shortest
            int netmaskLength = -1;
            uint32 networkAddress = 0; // network part of the addresses  (e.g. 10.1.1.0)
            uint32 networkNetmask = 0; // netmask for the network (e.g. 255.255.255.0)
            for (netmaskLength = maximumNetmaskLength; netmaskLength >= minimumNetmaskLength; netmaskLength--)
            {
                networkNetmask = (((uint32)1 << netmaskLength) - (uint32)1) << (bitSize - netmaskLength);
                EV_DEBUG << "Trying network netmask: " << IPv4Address(networkNetmask) << " : " << netmaskLength << endl;
                networkAddress = mergedAddress & mergedAddressSpecifiedBits & networkNetmask;
                uint32 networkAddressUnspecifiedBits = ~mergedAddressSpecifiedBits & networkNetmask; // 1 means the network address unspecified
                uint32 networkAddressUnspecifiedPartMaximum = 0;
                for (int i = 0; i < (int)assignedNetworkAddresses.size(); i++)
                {
                    uint32 assignedNetworkAddress = assignedNetworkAddresses[i];
                    uint32 assignedNetworkNetmask = assignedNetworkNetmasks[i];
                    uint32 assignedNetworkAddressMaximum = assignedNetworkAddress | ~assignedNetworkNetmask;
                    EV_DEBUG << "Checking against assigned network address " << IPv4Address(assignedNetworkAddress) << endl;
                    if ((assignedNetworkAddress & ~networkAddressUnspecifiedBits) == (networkAddress & ~networkAddressUnspecifiedBits))
                    {
                        uint32 assignedAddressUnspecifiedPart = getPackedBits(assignedNetworkAddressMaximum, networkAddressUnspecifiedBits);
                        if (assignedAddressUnspecifiedPart > networkAddressUnspecifiedPartMaximum)
                            networkAddressUnspecifiedPartMaximum = assignedAddressUnspecifiedPart;
                    }
                }
                uint32 networkAddressUnspecifiedPartLimit = getPackedBits(~(uint32)0, networkAddressUnspecifiedBits) + (uint32)1;
                EV_DEBUG << "Counting from: " << networkAddressUnspecifiedPartMaximum + (uint32)1 << " to: " << networkAddressUnspecifiedPartLimit << endl;

                // we start with +1 so that the network address will be more likely different
                for (uint32 networkAddressUnspecifiedPart = networkAddressUnspecifiedPartMaximum; networkAddressUnspecifiedPart <= networkAddressUnspecifiedPartLimit; networkAddressUnspecifiedPart++)
                {
                    networkAddress = setPackedBits(networkAddress, networkAddressUnspecifiedBits, networkAddressUnspecifiedPart);
                    EV_DEBUG << "Trying network address: " << IPv4Address(networkAddress) << endl;

                    // count interfaces that have the same address prefix
                    int interfaceCount = 0;
                    for (int i = 0; i < (int)assignedInterfaceAddresses.size(); i++)
                        if ((assignedInterfaceAddresses[i] & networkNetmask) == networkAddress)
                            interfaceCount++;
                    if (assignDisjunctSubnetAddressesParameter && interfaceCount != 0)
                        continue;
                    EV_DEBUG << "Matching interface count: " << interfaceCount << endl;

                    // check if there's enough room for the interface addresses
                    if ((1 << (bitSize - netmaskLength)) >= interfaceCount + compatibleInterfaceCount)
                        goto found;
                }
            }
            found: if (netmaskLength < minimumNetmaskLength || netmaskLength > maximumNetmaskLength)
                throw cRuntimeError("Failed to find address prefix (using %s with specified bits %s) and netmask (length from %d bits to %d bits) for interface %s and %d other interface(s). Please refine your parameters and try again!",
                    IPv4Address(mergedAddress).str().c_str(), IPv4Address(mergedAddressSpecifiedBits).str().c_str(), minimumNetmaskLength, maximumNetmaskLength,
                    compatibleInterfaces[0]->interfaceEntry->getFullPath().c_str(), compatibleInterfaces.size() - 1);
            EV_DEBUG << "Selected netmask length: " << netmaskLength << endl;
            EV_DEBUG << "Selected network address: " << IPv4Address(networkAddress) << endl;
            EV_DEBUG << "Selected network netmask: " << IPv4Address(networkNetmask) << endl;

            // STEP 4.
            // determine the complete IP address for all compatible interfaces
            for (int interfaceIndex = 0; interfaceIndex < (int)compatibleInterfaces.size(); interfaceIndex++)
            {
                InterfaceInfo *compatibleInterface = compatibleInterfaces[interfaceIndex];
                InterfaceEntry *interfaceEntry = compatibleInterface->interfaceEntry;
                uint32 interfaceAddress = compatibleInterface->address & ~networkNetmask;
                uint32 interfaceAddressSpecifiedBits = compatibleInterface->addressSpecifiedBits;
                uint32 interfaceAddressUnspecifiedBits = ~interfaceAddressSpecifiedBits & ~networkNetmask; // 1 means the interface address is unspecified
                uint32 interfaceAddressUnspecifiedPartMaximum = 0;
                for (int i = 0; i < (int)assignedInterfaceAddresses.size(); i++)
                {
                    uint32 otherInterfaceAddress = assignedInterfaceAddresses[i];
                    if ((otherInterfaceAddress & ~interfaceAddressUnspecifiedBits) == ((networkAddress | interfaceAddress) & ~interfaceAddressUnspecifiedBits))
                    {
                        uint32 otherInterfaceAddressUnspecifiedPart = getPackedBits(otherInterfaceAddress, interfaceAddressUnspecifiedBits);
                        if (otherInterfaceAddressUnspecifiedPart > interfaceAddressUnspecifiedPartMaximum)
                            interfaceAddressUnspecifiedPartMaximum = otherInterfaceAddressUnspecifiedPart;
                    }
                }
                interfaceAddressUnspecifiedPartMaximum++;
                interfaceAddress = setPackedBits(interfaceAddress, interfaceAddressUnspecifiedBits, interfaceAddressUnspecifiedPartMaximum);

                // determine the complete address and netmask for interface
                uint32 completeAddress = networkAddress | interfaceAddress;
                uint32 completeNetmask = networkNetmask;

                // check if we could really find a unique IP address
                if (assignedAddressToInterfaceEntryMap.find(completeAddress) != assignedAddressToInterfaceEntryMap.end())
                    throw cRuntimeError("Failed to configure unique address for %s. Please refine your parameters and try again!", interfaceEntry->getFullPath().c_str());
                assignedAddressToInterfaceEntryMap[completeAddress] = compatibleInterface->interfaceEntry;
                assignedInterfaceAddresses.push_back(completeAddress);

                // configure interface with the selected address and netmask
                compatibleInterface->address = completeAddress;
                compatibleInterface->addressSpecifiedBits = 0xFFFFFFFF;
                compatibleInterface->netmask = completeNetmask;
                compatibleInterface->netmaskSpecifiedBits = 0xFFFFFFFF;
                EV_DEBUG << "Selected interface address: " << IPv4Address(completeAddress) << endl;

                // remove configured interface
                unconfiguredInterfaces.erase(find(unconfiguredInterfaces, compatibleInterface));
            }

            // register the network address and netmask as being used
            assignedNetworkAddresses.push_back(networkAddress);
            assignedNetworkNetmasks.push_back(networkNetmask);
        }
    }
}

IPv4NetworkConfigurator::InterfaceInfo *IPv4NetworkConfigurator::createInterfaceInfo(IPv4Topology& topology, Node *node, LinkInfo* linkInfo, InterfaceEntry *ie)
{
    InterfaceInfo *interfaceInfo = new InterfaceInfo(node, linkInfo, ie);
    IPv4InterfaceData *ipv4Data = ie->ipv4Data();
    if (ipv4Data)
    {
        IPv4Address address = ipv4Data->getIPAddress();
        IPv4Address netmask = ipv4Data->getNetmask();
        if (!address.isUnspecified())
        {
            interfaceInfo->address = address.getInt();
            interfaceInfo->addressSpecifiedBits = 0xFFFFFFFF;
            interfaceInfo->netmask = netmask.getInt();
            interfaceInfo->netmaskSpecifiedBits = 0xFFFFFFFF;
        }
    }
    node->interfaceInfos.push_back(interfaceInfo);
    topology.interfaceInfos[ie] = interfaceInfo;
    return interfaceInfo;
}

IPv4NetworkConfigurator::Matcher::Matcher(const char *pattern)
{
    matchesany = isEmpty(pattern);
    if (matchesany)
        return;
    cStringTokenizer tokenizer(pattern);
    while (tokenizer.hasMoreTokens())
        matchers.push_back(new inet::PatternMatcher(tokenizer.nextToken(), true, true, true));
}

IPv4NetworkConfigurator::Matcher::~Matcher()
{
    for (int i = 0; i < (int)matchers.size(); i++)
        delete matchers[i];
}

bool IPv4NetworkConfigurator::Matcher::matches(const char *s)
{
    if (matchesany)
        return true;
    for (int i = 0; i < (int)matchers.size(); i++)
        if (matchers[i]->matches(s))
            return true;
    return false;
}

IPv4NetworkConfigurator::InterfaceMatcher::InterfaceMatcher(const char *pattern)
{
    matchesany = isEmpty(pattern);
    if (matchesany)
        return;
    cStringTokenizer tokenizer(pattern);
    while (tokenizer.hasMoreTokens())
    {
        const char *token = tokenizer.nextToken();
        if (*token == '>')
            towardsMatchers.push_back(new inet::PatternMatcher(token+1, true, true, true));
        else
            nameMatchers.push_back(new inet::PatternMatcher(token, true, true, true));
    }
}

IPv4NetworkConfigurator::InterfaceMatcher::~InterfaceMatcher()
{
    for (int i = 0; i < (int)nameMatchers.size(); i++)
        delete nameMatchers[i];
    for (int i = 0; i < (int)towardsMatchers.size(); i++)
        delete towardsMatchers[i];
}

bool IPv4NetworkConfigurator::InterfaceMatcher::matches(InterfaceInfo *interfaceInfo)
{
    if (matchesany)
        return true;

    const char *interfaceName = interfaceInfo->interfaceEntry->getName();
    for (int i = 0; i < (int)nameMatchers.size(); i++)
        if (nameMatchers[i]->matches(interfaceName))
            return true;

    LinkInfo *linkInfo = interfaceInfo->linkInfo;
    cModule *ownerModule = interfaceInfo->interfaceEntry->getInterfaceTable()->getHostModule();
    for (int i = 0; i < (int)linkInfo->interfaceInfos.size(); i++)
    {
        InterfaceInfo *candidateInfo = linkInfo->interfaceInfos[i];
        cModule *candidateModule = candidateInfo->interfaceEntry->getInterfaceTable()->getHostModule();
        if (candidateModule == ownerModule)
            continue;
        std::string candidateFullPath = candidateModule->getFullPath();
        std::string candidateShortenedFullPath = candidateFullPath.substr(candidateFullPath.find('.')+1);
        for (int j = 0; j < (int)towardsMatchers.size(); j++)
            if (towardsMatchers[j]->matches(candidateShortenedFullPath.c_str()) ||
                    towardsMatchers[j]->matches(candidateFullPath.c_str()))
                return true;
    }
    return false;
}

inline bool strToBool(const char *str, bool defaultValue)
{
    if (!str || !str[0])
        return defaultValue;
    if (strcmp(str,"true")==0)
        return true;
    if (strcmp(str,"false")==0)
        return false;
    throw cRuntimeError("Invalid boolean XML attribute:'%s'", str);
}

void IPv4NetworkConfigurator::readInterfaceConfiguration(IPv4Topology& topology)
{
    std::set<InterfaceInfo *> interfacesSeen;
    cXMLElementList interfaceElements = configuration->getChildrenByTagName("interface");

    for (int i = 0; i < (int)interfaceElements.size(); i++)
    {
        cXMLElement *interfaceElement = interfaceElements[i];
        const char *hostAttr = interfaceElement->getAttribute("hosts");  // "host* router[0..3]"
        const char *interfaceAttr = interfaceElement->getAttribute("names"); // i.e. interface names, like "eth* ppp0"

        // TODO: "switch" egyebkent sztem nem muxik most, de kellene!
        const char *towardsAttr = interfaceElement->getAttribute("towards"); // neighbor host names, like "ap switch"
        const char *amongAttr = interfaceElement->getAttribute("among"); // neighbor host names, like "host[*] router1"
        const char *addressAttr = interfaceElement->getAttribute("address"); // "10.0.x.x"
        const char *netmaskAttr = interfaceElement->getAttribute("netmask"); // "255.255.x.x"
        const char *mtuAttr = interfaceElement->getAttribute("mtu"); // integer
        const char *metricAttr = interfaceElement->getAttribute("metric"); // integer
        const char *groupsAttr = interfaceElement->getAttribute("groups"); // list of multicast addresses
        bool addStaticRouteAttr = getAttributeBoolValue(interfaceElement, "add-static-route", true);
        bool addDefaultRouteAttr = getAttributeBoolValue(interfaceElement, "add-default-route", true);
        bool addSubnetRouteAttr = getAttributeBoolValue(interfaceElement, "add-subnet-route", true);

        if (amongAttr && *amongAttr)       // among="X Y Z" means hosts = "X Y Z" towards = "X Y Z"
        {
            if ((hostAttr && *hostAttr) || (towardsAttr && *towardsAttr))
                throw cRuntimeError("The 'hosts'/'towards' and 'among' attributes are mutually exclusive, at %s", interfaceElement->getSourceLocation());
            towardsAttr = hostAttr = amongAttr;
        }

        try
        {
            // parse host/interface/towards expressions
            Matcher hostMatcher(hostAttr);
            Matcher interfaceMatcher(interfaceAttr);
            Matcher towardsMatcher(towardsAttr);

            // parse address/netmask constraints
            bool haveAddressConstraint = isNotEmpty(addressAttr);
            bool haveNetmaskConstraint = isNotEmpty(netmaskAttr);

            uint32_t address, addressSpecifiedBits, netmask, netmaskSpecifiedBits;
            if (haveAddressConstraint)
                parseAddressAndSpecifiedBits(addressAttr, address, addressSpecifiedBits);
            if (haveNetmaskConstraint)
                parseAddressAndSpecifiedBits(netmaskAttr, netmask, netmaskSpecifiedBits);

            // configure address/netmask constraints on matching interfaces
            for (int i = 0; i < (int)topology.linkInfos.size(); i++)
            {
                LinkInfo *linkInfo = topology.linkInfos[i];
                for (int j = 0; j < (int)linkInfo->interfaceInfos.size(); j++)
                {
                    InterfaceInfo *interfaceInfo = linkInfo->interfaceInfos[j];
                    if (interfacesSeen.count(interfaceInfo) == 0)
                    {
                        cModule *hostModule = interfaceInfo->interfaceEntry->getInterfaceTable()->getHostModule();
                        std::string hostFullPath = hostModule->getFullPath();
                        std::string hostShortenedFullPath = hostFullPath.substr(hostFullPath.find('.') + 1);

                        // Note: "hosts", "interfaces" and "towards" must ALL match on the interface for the rule to apply
                        if ((hostMatcher.matchesAny() || hostMatcher.matches(hostShortenedFullPath.c_str()) || hostMatcher.matches(hostFullPath.c_str())) &&
                            (interfaceMatcher.matchesAny() || interfaceMatcher.matches(interfaceInfo->interfaceEntry->getFullName())) &&
                            (towardsMatcher.matchesAny() || linkContainsMatchingHostExcept(linkInfo, &towardsMatcher, hostModule)))
                        {
                            EV_DEBUG << "Processing interface configuration for " << hostModule->getFullPath() << ":" << interfaceInfo->interfaceEntry->getFullName() << endl;

                            // unicast address constraints
                            interfaceInfo->configure = haveAddressConstraint;
                            if (interfaceInfo->configure)
                            {
                                interfaceInfo->address = address;
                                interfaceInfo->addressSpecifiedBits = addressSpecifiedBits;
                                if (haveNetmaskConstraint)
                                {
                                    interfaceInfo->netmask = netmask;
                                    interfaceInfo->netmaskSpecifiedBits = netmaskSpecifiedBits;
                                }
                            }

                            // route flags
                            interfaceInfo->addStaticRoute = addStaticRouteAttr;
                            interfaceInfo->addDefaultRoute = addDefaultRouteAttr;
                            interfaceInfo->addSubnetRoute = addSubnetRouteAttr;

                            // mtu
                            if (isNotEmpty(mtuAttr))
                                interfaceInfo->mtu = atoi(mtuAttr);

                            // metric
                            if (isNotEmpty(metricAttr))
                                interfaceInfo->metric = atoi(metricAttr);

                            // groups
                            if (isNotEmpty(groupsAttr))
                            {
                                cStringTokenizer tokenizer(groupsAttr);
                                while (tokenizer.hasMoreTokens())
                                    interfaceInfo->multicastGroups.push_back(IPv4Address(tokenizer.nextToken()));
                            }

                            interfacesSeen.insert(interfaceInfo);
                        }
                    }
                }
            }
        }
        catch (std::exception& e)
        {
            throw cRuntimeError("Error in XML <interface> element at %s: %s", interfaceElement->getSourceLocation(), e.what());
        }
    }
}

void IPv4NetworkConfigurator::parseAddressAndSpecifiedBits(const char *addressAttr, uint32_t& outAddress, uint32_t& outAddressSpecifiedBits)
{
    // change "10.0.x.x" to "10.0.0.0" (for address) and "255.255.0.0" (for specifiedBits)
    std::string address;
    std::string specifiedBits;
    cStringTokenizer tokenizer(addressAttr, ".");
    while (tokenizer.hasMoreTokens())
    {
        std::string token = tokenizer.nextToken();
        address += (token == "x") ? "0." : (token+".");
        specifiedBits += (token == "x") ? "0." : "255.";
    }
    address = address.substr(0, address.size()-1);
    specifiedBits = specifiedBits.substr(0, specifiedBits.size()-1);

    if (!IPv4Address::isWellFormed(address.c_str()) || !IPv4Address::isWellFormed(specifiedBits.c_str()))
        throw cRuntimeError("Malformed IPv4 address or netmask constraint '%s'", addressAttr);

    outAddress = IPv4Address(address.c_str()).getInt();
    outAddressSpecifiedBits = IPv4Address(specifiedBits.c_str()).getInt();
}

bool IPv4NetworkConfigurator::linkContainsMatchingHostExcept(LinkInfo *linkInfo, Matcher *hostMatcher, cModule *exceptModule)
{
    for (int i = 0; i < (int)linkInfo->interfaceInfos.size(); i++)
    {
        InterfaceInfo *interfaceInfo = linkInfo->interfaceInfos[i];
        cModule *hostModule = interfaceInfo->interfaceEntry->getInterfaceTable()->getHostModule();
        if (hostModule == exceptModule)
            continue;
        std::string hostFullPath = hostModule->getFullPath();
        std::string hostShortenedFullPath = hostFullPath.substr(hostFullPath.find('.') + 1);
        if (hostMatcher->matches(hostShortenedFullPath.c_str()) || hostMatcher->matches(hostFullPath.c_str()))
            return true;
    }
    return false;
}

void IPv4NetworkConfigurator::dumpTopology(IPv4Topology& topology)
{
    for (int i = 0; i < topology.getNumNodes(); i++)
    {
        Node *node = (Node *)topology.getNode(i);
        EV_INFO << "Node " << node->module->getFullPath() << endl;
        for (int j = 0; j < node->getNumOutLinks(); j++)
        {
            Topology::LinkOut *linkOut = node->getLinkOut(j);
            ASSERT(linkOut->getLocalNode() == node);
            Node *remoteNode = (Node *)linkOut->getRemoteNode();
            EV_INFO << "     -> " << remoteNode->module->getFullPath() << " " << linkOut->getWeight() << endl;
        }
        for (int j = 0; j < node->getNumInLinks(); j++)
        {
            Topology::LinkIn *linkIn = node->getLinkIn(j);
            ASSERT(linkIn->getLocalNode() == node);
            Node *remoteNode = (Node *)linkIn->getRemoteNode();
            EV_INFO << "     <- " << remoteNode->module->getFullPath() << " " << linkIn->getWeight() << endl;
        }
    }
}

void IPv4NetworkConfigurator::dumpLinks(IPv4Topology& topology)
{
    for (int i = 0; i < (int)topology.linkInfos.size(); i++)
    {
        EV_INFO << "Link " << i << endl;
        LinkInfo *linkInfo = topology.linkInfos[i];
        for (int j = 0; j < (int)linkInfo->interfaceInfos.size(); j++)
        {
            InterfaceInfo *interfaceInfo = linkInfo->interfaceInfos[j];
            EV_INFO << "     " << interfaceInfo->interfaceEntry->getFullPath() << endl;
        }
    }
}

void IPv4NetworkConfigurator::dumpAddresses(IPv4Topology& topology)
{
    for (int i = 0; i < (int)topology.linkInfos.size(); i++)
    {
        EV_INFO << "Link " << i << endl;
        LinkInfo* linkInfo = topology.linkInfos[i];
        for (int j = 0; j < (int)linkInfo->interfaceInfos.size(); j++)
        {
            InterfaceEntry *interfaceEntry = linkInfo->interfaceInfos[j]->interfaceEntry;
            cModule *host = dynamic_cast<cModule *>(interfaceEntry->getInterfaceTable())->getParentModule();
            EV_INFO << "    " << host->getFullName() << " / " << interfaceEntry->info() << endl;
        }
    }
}

void IPv4NetworkConfigurator::dumpRoutes(IPv4Topology& topology)
{
    for (int i = 0; i < topology.getNumNodes(); i++)
    {
        Node *node = (Node *)topology.getNode(i);
        if (node->routingTable)
        {
            EV_INFO << "Node " << node->module->getFullPath() << endl;
            node->routingTable->printRoutingTable();
            if (node->routingTable->getNumMulticastRoutes() > 0)
                node->routingTable->printMulticastRoutingTable();
        }
    }
}

void IPv4NetworkConfigurator::dumpConfig(IPv4Topology& topology)
{
    FILE *f;
    f = fopen(par("dumpConfig").stringValue(), "w");
    if (!f)
        throw cRuntimeError("Cannot write configurator output file");
    fprintf(f, "<config>\n");

    // interfaces
    for (int i = 0; i < (int)topology.linkInfos.size(); i++)
    {
        LinkInfo* linkInfo = topology.linkInfos[i];
        for (int j = 0; j < (int)linkInfo->interfaceInfos.size(); j++)
        {
            InterfaceInfo *interfaceInfo = linkInfo->interfaceInfos[j];
            InterfaceEntry *interfaceEntry = interfaceInfo->interfaceEntry;
            IPv4InterfaceData *interfaceData = interfaceEntry->ipv4Data();
            std::stringstream stream;
            stream << "   <interface hosts=\"" << interfaceInfo->node->module->getFullPath() << "\" names=\"" << interfaceEntry->getName() <<
                      "\" address=\"" << interfaceData->getIPAddress() << "\" netmask=\"" << interfaceData->getNetmask() <<
                      "\" metric=\"" << interfaceData->getMetric() <<
                      "\"/>" << endl;
            fprintf(f, "%s", stream.str().c_str());
        }
    }

    // multicast groups
    for (int i = 0; i < (int)topology.linkInfos.size(); i++)
    {
        LinkInfo* linkInfo = topology.linkInfos[i];
        for (int j = 0; j < (int)linkInfo->interfaceInfos.size(); j++)
        {
            InterfaceInfo *interfaceInfo = linkInfo->interfaceInfos[j];
            InterfaceEntry *interfaceEntry = interfaceInfo->interfaceEntry;
            IPv4InterfaceData *interfaceData = interfaceEntry->ipv4Data();
            int numOfMulticastGroups = interfaceData->getNumOfJoinedMulticastGroups();
            if (numOfMulticastGroups > 0)
            {
                std::stringstream stream;
                stream << "   <multicast-group hosts=\"" << interfaceInfo->node->module->getFullPath() << "\" interfaces=\"" << interfaceEntry->getName() << "\" address=\"";
                for (int k = 0 ; k < numOfMulticastGroups; k++)
                {
                    IPv4Address address = interfaceData->getJoinedMulticastGroup(k);
                    if (k) stream << " ";
                    stream << address.str();
                }
                stream << "\"/>" << endl;
                fprintf(f, "%s", stream.str().c_str());
            }
        }
    }

    // wireless links
    for (int i = 0; i < (int)topology.linkInfos.size(); i++)
    {
        bool hasWireless = false;
        LinkInfo* linkInfo = topology.linkInfos[i];
        for (int j = 0; j < (int)linkInfo->interfaceInfos.size(); j++)
        {
            InterfaceInfo *interfaceInfo = linkInfo->interfaceInfos[j];
            if (isWirelessInterface(interfaceInfo->interfaceEntry))
                hasWireless = true;
        }
        if (hasWireless)
        {
            bool first = true;
            std::stringstream stream;
            stream << "   <wireless interfaces=\"";
            for (int j = 0; j < (int)linkInfo->interfaceInfos.size(); j++)
            {
                if (!first) stream << " ";
                InterfaceInfo *interfaceInfo = linkInfo->interfaceInfos[j];
                if (isWirelessInterface(interfaceInfo->interfaceEntry))
                {
                    stream << interfaceInfo->node->module->getFullPath() << "%" << interfaceInfo->interfaceEntry->getName();
                    first = false;
                }
            }
            stream << "\"/>" << endl;
            fprintf(f, "%s", stream.str().c_str());
        }
    }


    // routes
    for (int i = 0; i < topology.getNumNodes(); i++)
    {
        Node *node = (Node *)topology.getNode(i);
        IIPv4RoutingTable *routingTable = node->routingTable;
        if (routingTable)
        {
            for (int j = 0; j < routingTable->getNumRoutes(); j++)
            {
                IPv4Route *route = routingTable->getRoute(j);
                std::stringstream stream;
                IPv4Address netmask = route->getNetmask();
                IPv4Address gateway = route->getGateway();
                stream << "   <route hosts=\"" << node->module->getFullPath();
                stream << "\" destination=\""; if (route->getDestination().isUnspecified()) stream << "*"; else stream << route->getDestination();
                stream << "\" netmask=\""; if (route->getNetmask().isUnspecified()) stream << "*"; else stream << route->getNetmask();
                stream << "\" gateway=\""; if (route->getGateway().isUnspecified()) stream << "*"; else stream << route->getGateway();
                stream << "\" interface=\"" << route->getInterfaceName() << "\" metric=\"" << route->getMetric() << "\"/>" << endl;
                fprintf(f, "%s", stream.str().c_str());
            }
        }
    }

    // multicast routes
    for (int i = 0; i < topology.getNumNodes(); i++)
    {
        Node *node = (Node *)topology.getNode(i);
        IIPv4RoutingTable *routingTable = node->routingTable;
        if (routingTable)
        {
            for (int j = 0; j < routingTable->getNumMulticastRoutes(); j++)
            {
                IPv4MulticastRoute *route = routingTable->getMulticastRoute(j);
                std::stringstream stream;
                stream << "   <multicast-route hosts=\"" << node->module->getFullPath();
                stream << "\" source=\""; if (route->getOrigin().isUnspecified()) stream << "*"; else stream << route->getOrigin();
                stream << "\" netmask=\""; if (route->getOriginNetmask().isUnspecified()) stream << "*"; else stream << route->getOriginNetmask();
                stream << "\" groups=\""; if (route->getMulticastGroup().isUnspecified()) stream << "*"; else stream << route->getMulticastGroup();
                if (route->getInInterface()) stream << "\" parent=\"" << route->getInInterface()->getInterface()->getName();
                stream << "\" children=\"";
                for (unsigned int k = 0; k < route->getNumOutInterfaces(); k++)
                {
                    if (k) stream << " ";
                    stream << route->getOutInterface(k)->getInterface()->getName();
                }
                stream << "\" metric=\"" << route->getMetric() << "\"/>" << endl;
                fprintf(f, "%s", stream.str().c_str());
            }
        }
    }

    fprintf(f, "</config>");
    fflush(f);
    fclose(f);
}

void IPv4NetworkConfigurator::readMulticastGroupConfiguration(IPv4Topology& topology)
{
    cXMLElementList multicastGroupElements = configuration->getChildrenByTagName("multicast-group");
    for (int i = 0; i < (int)multicastGroupElements.size(); i++)
    {
        cXMLElement *multicastGroupElement = multicastGroupElements[i];
        const char *hostAttr = multicastGroupElement->getAttribute("hosts");
        const char *interfaceAttr = multicastGroupElement->getAttribute("interfaces");
        const char *addressAttr = multicastGroupElement->getAttribute("address");
        const char *towardsAttr = multicastGroupElement->getAttribute("towards"); // neighbor host names, like "ap switch"
        const char *amongAttr = multicastGroupElement->getAttribute("among");

        if (amongAttr && *amongAttr)       // among="X Y Z" means hosts = "X Y Z" towards = "X Y Z"
        {
            if ((hostAttr && *hostAttr) || (towardsAttr && *towardsAttr))
                throw cRuntimeError("The 'hosts'/'towards' and 'among' attributes are mutually exclusive, at %s", multicastGroupElement->getSourceLocation());
            towardsAttr = hostAttr = amongAttr;
        }

        try
        {
            Matcher hostMatcher(hostAttr);
            Matcher interfaceMatcher(interfaceAttr);
            Matcher towardsMatcher(towardsAttr);

            // parse group addresses
            std::vector<IPv4Address> multicastGroups;
            cStringTokenizer tokenizer(addressAttr);
            while (tokenizer.hasMoreTokens())
            {
                IPv4Address addr = IPv4Address(tokenizer.nextToken());
                if (!addr.isMulticast())
                    throw cRuntimeError("Non-multicast address %s found in the multicast-group element", addr.str().c_str());
                multicastGroups.push_back(addr);
            }

            for (int j = 0; j < (int)topology.linkInfos.size(); j++)
            {
                LinkInfo *linkInfo = topology.linkInfos[j];
                for (int k = 0; k < (int)linkInfo->interfaceInfos.size(); k++)
                {
                    InterfaceInfo *interfaceInfo = linkInfo->interfaceInfos[k];
                    cModule *hostModule = interfaceInfo->interfaceEntry->getInterfaceTable()->getHostModule();
                    std::string hostFullPath = hostModule->getFullPath();
                    std::string hostShortenedFullPath = hostFullPath.substr(hostFullPath.find('.') + 1);

                    if ((hostMatcher.matchesAny() || hostMatcher.matches(hostShortenedFullPath.c_str()) || hostMatcher.matches(hostFullPath.c_str())) &&
                        (interfaceMatcher.matchesAny() || interfaceMatcher.matches(interfaceInfo->interfaceEntry->getFullName())) &&
                        (towardsMatcher.matchesAny() || linkContainsMatchingHostExcept(linkInfo, &towardsMatcher, hostModule)))
                    {
                        for (int k = 0; k < (int)multicastGroups.size(); k++)
                            interfaceInfo->multicastGroups.push_back(multicastGroups[k]);
                    }
                }
            }
        }
        catch (std::exception& e)
        {
            throw cRuntimeError("Error in XML <multicast-group> element at %s: %s", multicastGroupElement->getSourceLocation(), e.what());
        }
    }
}

const char *IPv4NetworkConfigurator::getMandatoryAttribute(cXMLElement *element, const char *attr)
{
    const char *value = element->getAttribute(attr);
    if (isEmpty(value))
        throw cRuntimeError("<%s> element is missing mandatory attribute \"%s\" at %s", element->getTagName(), attr, element->getSourceLocation());
    return value;
}

void IPv4NetworkConfigurator::readManualRouteConfiguration(IPv4Topology& topology)
{
    cXMLElementList routeElements = configuration->getChildrenByTagName("route");
    for (int i = 0; i < (int)routeElements.size(); i++)
    {
        cXMLElement *routeElement = routeElements[i];
        const char *hostAttr = getMandatoryAttribute(routeElement, "hosts");
        const char *destinationAttr = getMandatoryAttribute(routeElement, "destination"); // destination address  (AddressResolver syntax)
        const char *netmaskAttr = routeElement->getAttribute("netmask"); // default: 255.255.255.255; alternative notation: "/23"
        const char *gatewayAttr = routeElement->getAttribute("gateway"); // next hop address (AddressResolver syntax)
        const char *interfaceAttr = routeElement->getAttribute("interface"); // output interface name
        const char *metricAttr = routeElement->getAttribute("metric");

        try
        {
            // parse and check the attributes
            IPv4Address destination;
            if (!isEmpty(destinationAttr) && strcmp(destinationAttr, "*"))
                destination = resolve(destinationAttr, AddressResolver::ADDR_IPv4).toIPv4();
            IPv4Address netmask;
            if (!isEmpty(netmaskAttr) && strcmp(netmaskAttr, "*"))
            {
                if (netmaskAttr[0] == '/')
                    netmask = IPv4Address::makeNetmask(atoi(netmaskAttr+1));
                else
                    netmask = IPv4Address(netmaskAttr);
            }
            if (!netmask.isValidNetmask())
                throw cRuntimeError("Wrong netmask %s", netmask.str().c_str());
            if (isEmpty(interfaceAttr) && isEmpty(gatewayAttr))
                throw cRuntimeError("Incomplete route: either gateway or interface (or both) must be specified");

            // find matching host(s), and add the route
            Matcher atMatcher(hostAttr);
            for (int i = 0; i < topology.getNumNodes(); i++)
            {
                Node *node = (Node *)topology.getNode(i);
                if (node->routingTable)
                {
                    std::string hostFullPath = node->module->getFullPath();
                    std::string hostShortenedFullPath = hostFullPath.substr(hostFullPath.find('.') + 1);
                    if (atMatcher.matches(hostShortenedFullPath.c_str()) || atMatcher.matches(hostFullPath.c_str()))
                    {
                        // determine the gateway (its address towards this node!) and the output interface for the route (must be done per node)
                        InterfaceEntry *ie;
                        IPv4Address gateway;
                        resolveInterfaceAndGateway(node, interfaceAttr, gatewayAttr, ie, gateway, topology);

                        // create and add route
                        IPv4Route *route = new IPv4Route();
<<<<<<< HEAD
                        route->setSourceType(IRoute::MANUAL);
=======
                        route->setSourceType(IPv4Route::MANUAL);
>>>>>>> d31230ae
                        route->setDestination(destination);
                        route->setNetmask(netmask);
                        route->setGateway(gateway); // may be unspecified
                        route->setInterface(ie);
                        if (isNotEmpty(metricAttr))
                            route->setMetric(atoi(metricAttr));
                        node->staticRoutes.push_back(route);
                    }
                }
            }
        }
        catch (std::exception& e)
        {
            throw cRuntimeError("Error in XML <route> element at %s: %s", routeElement->getSourceLocation(), e.what());
        }
    }
}

void IPv4NetworkConfigurator::readManualMulticastRouteConfiguration(IPv4Topology& topology)
{
    cXMLElementList routeElements = configuration->getChildrenByTagName("multicast-route");
    for (unsigned int i = 0; i < routeElements.size(); i++)
    {
        cXMLElement *routeElement = routeElements[i];
        const char *hostAttr = routeElement->getAttribute("hosts");
        const char *sourceAttr = routeElement->getAttribute("source"); // source address  (AddressResolver syntax)
        const char *netmaskAttr = routeElement->getAttribute("netmask"); // default: 255.255.255.255; alternative notation: "/23"
        const char *groupsAttr = routeElement->getAttribute("groups"); // addresses of the multicast groups, default: 0.0.0.0, matching all groups
        const char *parentAttr = routeElement->getAttribute("parent"); // name of expected input interface
        const char *childrenAttr = routeElement->getAttribute("children"); // names of output interfaces
        const char *metricAttr = routeElement->getAttribute("metric");

        try
        {
            // parse and check the attributes
            IPv4Address source;
            if (!isEmpty(sourceAttr) && strcmp(sourceAttr, "*"))
                source = resolve(sourceAttr, AddressResolver::ADDR_IPv4).toIPv4();
            IPv4Address netmask;
            if (!isEmpty(netmaskAttr) && strcmp(netmaskAttr, "*"))
            {
                if (netmaskAttr[0] == '/')
                    netmask = IPv4Address::makeNetmask(atoi(netmaskAttr+1));
                else
                    netmask = IPv4Address(netmaskAttr);
            }

            if (!netmask.isValidNetmask())
                throw cRuntimeError("Wrong netmask %s", netmask.str().c_str());

            std::vector<IPv4Address> groups;
            if (isEmpty(groupsAttr))
                groups.push_back(IPv4Address::UNSPECIFIED_ADDRESS);
            else
            {
                cStringTokenizer tokenizer(groupsAttr);
                while (tokenizer.hasMoreTokens())
                {
                    IPv4Address group = IPv4Address(tokenizer.nextToken());
                    if (!group.isMulticast())
                        throw cRuntimeError("Address '%s' in groups attribute is not multicast.", group.str().c_str());
                    groups.push_back(group);
                }
            }

            // find matching host(s), and add the route
            Matcher atMatcher(hostAttr);
            InterfaceMatcher childrenMatcher(childrenAttr);
            for (int i = 0; i < topology.getNumNodes(); i++)
            {
                Node *node = (Node *)topology.getNode(i);
                if (node->routingTable && node->routingTable->isMulticastForwardingEnabled())
                {
                    std::string hostFullPath = node->module->getFullPath();
                    std::string hostShortenedFullPath = hostFullPath.substr(hostFullPath.find('.') + 1);
                    if (atMatcher.matches(hostShortenedFullPath.c_str()) || atMatcher.matches(hostFullPath.c_str()))
                    {
                        InterfaceEntry *parent = NULL;
                        if (!isEmpty(parentAttr))
                        {
                            parent = node->interfaceTable->getInterfaceByName(parentAttr);
                            if (!parent)
                                throw cRuntimeError("Parent interface '%s' not found.", parentAttr);
                            if (!parent->isMulticast())
                                throw cRuntimeError("Parent interface '%s' is not multicast.", parentAttr);
                        }

                        std::vector<InterfaceEntry*> children;
                        for (int j = 0; j < (int)node->interfaceInfos.size(); ++j)
                        {
                            InterfaceInfo *interfaceInfo = node->interfaceInfos[j];
                            InterfaceEntry *ie = interfaceInfo->interfaceEntry;
                            if (ie != parent && ie->isMulticast() && childrenMatcher.matches(interfaceInfo))
                                children.push_back(ie);
                        }

                        for (int j = 0; j < (int)groups.size(); ++j)
                        {
                            // create and add route
                            IPv4MulticastRoute *route = new IPv4MulticastRoute();
<<<<<<< HEAD
                            route->setSourceType(IMulticastRoute::MANUAL);
=======
                            route->setSourceType(IPv4MulticastRoute::MANUAL);
>>>>>>> d31230ae
                            route->setOrigin(source);
                            route->setOriginNetmask(netmask);
                            route->setMulticastGroup(groups[j]);
                            route->setInInterface(parent ? new IPv4MulticastRoute::InInterface(parent) : NULL);
                            if (isNotEmpty(metricAttr))
                                route->setMetric(atoi(metricAttr));
                            for (int k = 0; k < (int)children.size(); ++k)
                                route->addOutInterface(new IPv4MulticastRoute::OutInterface(children[k], false/*TODO:isLeaf*/));
                            node->staticMulticastRoutes.push_back(route);
                        }
                    }
                }
            }
        }
        catch (std::exception& e)
        {
            throw cRuntimeError("Error in XML <multicast-route> element at %s: %s", routeElement->getSourceLocation(), e.what());
        }
    }
}

void IPv4NetworkConfigurator::resolveInterfaceAndGateway(Node *node, const char *interfaceAttr, const char *gatewayAttr,
        InterfaceEntry *&outIE, IPv4Address& outGateway, IPv4Topology& topology)
{
    // resolve interface name
    if (isEmpty(interfaceAttr))
    {
        outIE = NULL;
    }
    else
    {
        outIE = node->interfaceTable->getInterfaceByName(interfaceAttr);
        if (!outIE)
            throw cRuntimeError("Host/router %s has no interface named \"%s\"",
                    node->module->getFullPath().c_str(), interfaceAttr);
    }

    // if gateway is not specified, we are done
    if (isEmpty(gatewayAttr) || !strcmp(gatewayAttr, "*"))
    {
        outGateway = IPv4Address();
        return; // outInterface also already done -- we're done
    }

    ASSERT(isNotEmpty(gatewayAttr)); // see "if" above

    // check syntax of gatewayAttr, and obtain an initial value
    outGateway = resolve(gatewayAttr, AddressResolver::ADDR_IPv4).toIPv4();

    IPv4Address gatewayAddressOnCommonLink;

    if (!outIE)
    {
        // interface is not specified explicitly -- we must deduce it from the gateway.
        // It is expected that the gateway is on the same link with the configured node,
        // and then we pick the interface which connects to that link.

        // loop through all links, and find the one that contains both the
        // configured node and the gateway
        for (int i = 0; i < (int)topology.linkInfos.size(); i++)
        {
            LinkInfo *linkInfo = topology.linkInfos[i];
            InterfaceInfo *gatewayInterfaceOnLink = findInterfaceOnLinkByNodeAddress(linkInfo, outGateway);
            if (gatewayInterfaceOnLink)
            {
                InterfaceInfo *nodeInterfaceOnLink = findInterfaceOnLinkByNode(linkInfo, node->module);
                if (nodeInterfaceOnLink)
                {
                    outIE = nodeInterfaceOnLink->interfaceEntry;
                    gatewayAddressOnCommonLink = gatewayInterfaceOnLink->getAddress();
                    break;
                }
            }
        }
        if (!outIE)
            throw cRuntimeError("Host/router %s has no interface towards \"%s\"",
                    node->module->getFullPath().c_str(), gatewayAttr);
    }

    // Now we have both the interface and the gateway. Still, we may need to modify
    // the gateway address by picking the address of a different interface of the gateway --
    // the address of the interface which is towards the configured node (i.e. on the same link)
    //
    // gatewayAttr may be an IP address, or a module name, or modulename+interfacename
    // in a syntax accepted by AddressResolver. If the gatewayAttr is a concrete IP address
    // or contains a gateway interface name (AddressResolver accepts it after a "/"), we're done
    if (IPv4Address::isWellFormed(gatewayAttr) || strchr(gatewayAttr, '/') != NULL)
        return;

    // At this point, gatewayAttr must be a modulename string, so we can freely pick the
    // interface that's towards the configured node
    if (!gatewayAddressOnCommonLink.isUnspecified())
        outGateway = gatewayAddressOnCommonLink;
    else {
        // find the gateway interface that's on the same link as outIE

        // first, find which link outIE is on...
        LinkInfo *linkInfo = findLinkOfInterface(topology, outIE);

        // then find which gateway interface is on that link
        InterfaceInfo *gatewayInterface = findInterfaceOnLinkByNodeAddress(linkInfo, outGateway);
        if (gatewayInterface)
            outGateway = gatewayInterface->getAddress();
    }
}

IPv4NetworkConfigurator::InterfaceInfo *IPv4NetworkConfigurator::findInterfaceOnLinkByNode(LinkInfo *linkInfo, cModule *node)
{
    for (int i = 0; i < (int)linkInfo->interfaceInfos.size(); i++)
    {
        InterfaceInfo *interfaceInfo = linkInfo->interfaceInfos[i];
        if (interfaceInfo->interfaceEntry->getInterfaceTable()->getHostModule() == node)
            return interfaceInfo;
    }
    return NULL;
}

IPv4NetworkConfigurator::InterfaceInfo *IPv4NetworkConfigurator::findInterfaceOnLinkByNodeAddress(LinkInfo *linkInfo, IPv4Address address)
{
    for (int i = 0; i < (int)linkInfo->interfaceInfos.size(); i++)
    {
        // if the interface has this address, found
        InterfaceInfo *interfaceInfo = linkInfo->interfaceInfos[i];
        if (interfaceInfo->address == address.getInt())
            return interfaceInfo;

        // if some other interface of the same node has the address, we accept that too
        Node *node = interfaceInfo->node;
        for (int j = 0; j < (int)node->interfaceInfos.size(); j++)
            if (node->interfaceInfos[j]->getAddress() == address)
                return interfaceInfo;
    }
    return NULL;
}

IPv4NetworkConfigurator::LinkInfo *IPv4NetworkConfigurator::findLinkOfInterface(IPv4Topology& topology, InterfaceEntry *ie)
{
    for (int i = 0; i < (int)topology.linkInfos.size(); i++)
    {
        LinkInfo *linkInfo = topology.linkInfos[i];
        for (int j = 0; j < (int)linkInfo->interfaceInfos.size(); j++)
            if (linkInfo->interfaceInfos[j]->interfaceEntry == ie)
                return linkInfo;
    }
    return NULL;
}

bool IPv4NetworkConfigurator::containsRoute(const std::vector<IPv4Route *>& routes, IPv4Route *route)
{
    for (int i = 0; i < (int)routes.size(); i++)
        if (*routes.at(i) == *route)
            return true;
    return false;
}

void IPv4NetworkConfigurator::addStaticRoutes(IPv4Topology& topology)
{
    // TODO: it should be configurable (via xml?) which nodes need static routes filled in automatically
    // add static routes for all routing tables
    for (int i = 0; i < topology.getNumNodes(); i++) {
        Node *sourceNode = (Node *)topology.getNode(i);
        if (!sourceNode->interfaceTable)
            continue;

        // calculate shortest paths from everywhere to sourceNode
        // we are going to use the paths in reverse direction (assuming all links are bidirectional)
        topology.calculateUnweightedSingleShortestPathsTo(sourceNode);

        // check if adding the default routes would be ok (this is an optimization)
        if (addDefaultRoutesParameter && sourceNode->interfaceInfos.size() == 1 && sourceNode->interfaceInfos[0]->linkInfo->gatewayInterfaceInfo)
        {
          if (sourceNode->interfaceInfos[0]->addDefaultRoute)
          {
            InterfaceInfo *sourceInterfaceInfo = sourceNode->interfaceInfos[0];
            InterfaceEntry *sourceInterfaceEntry = sourceInterfaceInfo->interfaceEntry;
            InterfaceInfo *gatewayInterfaceInfo = sourceInterfaceInfo->linkInfo->gatewayInterfaceInfo;
            //InterfaceEntry *gatewayInterfaceEntry = gatewayInterfaceInfo->interfaceEntry;

            // add a network route for the local network using ARP
            IPv4Route *route = new IPv4Route();
            route->setDestination(sourceInterfaceInfo->getAddress().doAnd(sourceInterfaceInfo->getNetmask()));
            route->setGateway(IPv4Address::UNSPECIFIED_ADDRESS);
            route->setNetmask(sourceInterfaceInfo->getNetmask());
            route->setInterface(sourceInterfaceEntry);
            route->setSourceType(IPv4Route::MANUAL);
            sourceNode->staticRoutes.push_back(route);

            // add a default route towards the only one gateway
            route = new IPv4Route();
            IPv4Address gateway = gatewayInterfaceInfo->getAddress();
            route->setDestination(IPv4Address::UNSPECIFIED_ADDRESS);
            route->setNetmask(IPv4Address::UNSPECIFIED_ADDRESS);
            route->setGateway(gateway);
            route->setInterface(sourceInterfaceEntry);
            route->setSourceType(IPv4Route::MANUAL);
            sourceNode->staticRoutes.push_back(route);

            // skip building and optimizing the whole routing table
            EV_DEBUG << "Adding default routes to " << sourceNode->getModule()->getFullPath() << ", node has only one (non-loopback) interface\n";
          }
        }
        else
        {
            // add a route to all destinations in the network
            for (int j = 0; j < topology.getNumNodes(); j++)
            {
                // extract destination
                Node *destinationNode = (Node *)topology.getNode(j);
                if (sourceNode == destinationNode)
                    continue;
                if (destinationNode->getNumPaths() == 0)
                    continue;
                if (!destinationNode->interfaceTable)
                    continue;

                // determine next hop interface
                // find next hop interface (the last IP interface on the path that is not in the source node)
                Node *node = destinationNode;
                Link *link = NULL;
                InterfaceInfo *nextHopInterfaceInfo = NULL;
                while (node != sourceNode)
                {
                    link = (Link *)node->getPath(0);
                    if (node->interfaceTable && node != sourceNode && link->sourceInterfaceInfo)
                        nextHopInterfaceInfo = link->sourceInterfaceInfo;
                    node = (Node *)node->getPath(0)->getRemoteNode();
                }

                // determine source interface
                if (link->destinationInterfaceInfo && link->destinationInterfaceInfo->addStaticRoute)
                {
                    InterfaceEntry *sourceInterfaceEntry = link->destinationInterfaceInfo->interfaceEntry;

                    // add the same routes for all destination interfaces (IP packets are accepted from any interface at the destination)
                    for (int j = 0; j < (int)destinationNode->interfaceInfos.size(); j++)
                    {
                        InterfaceInfo *destinationInterfaceInfo = destinationNode->interfaceInfos[j];
                        InterfaceEntry *destinationInterfaceEntry = destinationInterfaceInfo->interfaceEntry;
                        IPv4Address destinationAddress = destinationInterfaceInfo->getAddress();
                        IPv4Address destinationNetmask = destinationInterfaceInfo->getNetmask();
                        if (!destinationInterfaceEntry->isLoopback() && !destinationAddress.isUnspecified())
                        {
                            IPv4Route *route = new IPv4Route();
                            IPv4Address gatewayAddress = nextHopInterfaceInfo->getAddress();
                            if (addSubnetRoutesParameter && destinationNode->interfaceInfos.size() == 1 && destinationNode->interfaceInfos[0]->linkInfo->gatewayInterfaceInfo
                                    && destinationNode->interfaceInfos[0]->addSubnetRoute)
                            {
                                route->setDestination(destinationAddress.doAnd(destinationNetmask));
                                route->setNetmask(destinationNetmask);
                            }
                            else
                            {
                                route->setDestination(destinationAddress);
                                route->setNetmask(IPv4Address::ALLONES_ADDRESS);
                            }
                            route->setInterface(sourceInterfaceEntry);
                            if (gatewayAddress != destinationAddress)
                                route->setGateway(gatewayAddress);
                            route->setSourceType(IPv4Route::MANUAL);
                            if (containsRoute(sourceNode->staticRoutes, route))
                                delete route;
                            else {
                                sourceNode->staticRoutes.push_back(route);
                                EV_DEBUG << "Adding route " << sourceInterfaceEntry->getFullPath() << " -> " << destinationInterfaceEntry->getFullPath() << " as " << route->info() << endl;
                            }
                        }
                    }
                }
            }

            // optimize routing table to save memory and increase lookup performance
            if (optimizeRoutesParameter)
                optimizeRoutes(sourceNode->staticRoutes);
        }
    }
}

/**
 * Returns true if the two routes are the same except their address prefix and netmask.
 * If it returns true we say that the routes have the same color.
 */
bool IPv4NetworkConfigurator::routesHaveSameColor(IPv4Route *route1, IPv4Route *route2)
{
    return route1->getSourceType() == route2->getSourceType() && route1->getMetric() == route2->getMetric() &&
           route1->getGateway() == route2->getGateway() && route1->getInterface() == route2->getInterface();
}

/**
 * Returns the index of the first route that has the same color.
 */
int IPv4NetworkConfigurator::findRouteIndexWithSameColor(const std::vector<IPv4Route *>& routes, IPv4Route *route)
{
    for (int i = 0; i < (int)routes.size(); i++)
        if (routesHaveSameColor(routes[i], route))
            return i;
    return -1;
}

/**
 * Returns true if swapping two ADJACENT routes in the routing table does not change the table's meaning.
 */
bool IPv4NetworkConfigurator::routesCanBeSwapped(RouteInfo *routeInfo1, RouteInfo *routeInfo2)
{
    if (routeInfo1->color == routeInfo2->color)
        return true;  // these two routes send the packet in the same direction (same gw/iface), doesn't matter which one we use -> can be swapped
    else {
        // unrelated routes can also be swapped
        uint32 netmask = routeInfo1->netmask & routeInfo2->netmask;
        return (routeInfo1->destination & netmask) != (routeInfo2->destination & netmask);
    }
}

/**
 * Returns true if the routes can be neighbors by repeatedly swapping routes
 * in the routing table without changing their meaning.
 */
bool IPv4NetworkConfigurator::routesCanBeNeighbors(const std::vector<RouteInfo *>& routeInfos, int i, int j)
{
    int begin = std::min(i, j);
    int end = std::max(i, j);
    IPv4NetworkConfigurator::RouteInfo *beginRouteInfo = routeInfos.at(begin);
    for (int index = begin + 1; index < end; index++)
        if (!routesCanBeSwapped(beginRouteInfo, routeInfos.at(index)))
            return false;
    return true;
}

/**
 * Returns true if the original route is interrupted by any of the routes in
 * the routing table between begin and end.
 */
bool IPv4NetworkConfigurator::interruptsOriginalRoute(const RoutingTableInfo& routingTableInfo, int begin, int end, RouteInfo *originalRouteInfo)
{
    IPv4NetworkConfigurator::RouteInfo *matchingRouteInfo = routingTableInfo.findBestMatchingRouteInfo(originalRouteInfo->destination, begin, end);
    return matchingRouteInfo && matchingRouteInfo->color != originalRouteInfo->color;
}

/**
 * Returns true if any of the original routes is interrupted by any of the
 * routes in the routing table between begin and end.
 */
bool IPv4NetworkConfigurator::interruptsAnyOriginalRoute(const RoutingTableInfo& routingTableInfo, int begin, int end, const std::vector<RouteInfo *>& originalRouteInfos)
{
    if (begin < end)
        for (int i = 0; i < (int)originalRouteInfos.size(); i++)
            if (interruptsOriginalRoute(routingTableInfo, begin, end, originalRouteInfos.at(i)))
                return true;
    return false;
}

/**
 * Returns true if any of the original routes attached to the routes in the
 * routing table below index are interrupted by the route at index.
 */
bool IPv4NetworkConfigurator::interruptsSubsequentOriginalRoutes(const RoutingTableInfo& routingTableInfo, int index)
{
    for (int i = index + 1; i < (int)routingTableInfo.routeInfos.size(); i++)
    {
        IPv4NetworkConfigurator::RouteInfo *routeInfo = routingTableInfo.routeInfos.at(i);
        if (interruptsAnyOriginalRoute(routingTableInfo, index, index + 1, routeInfo->originalRouteInfos))
            return true;
    }
    return false;
}

/**
 * Asserts that all original routes are still routed the same way as by the original routing table.
 */
void IPv4NetworkConfigurator::checkOriginalRoutes(const RoutingTableInfo& routingTableInfo, const std::vector<RouteInfo *>& originalRouteInfos)
{
    // assert that all original routes are routed with the same color
    for (int i = 0; i < (int)originalRouteInfos.size(); i++)
    {
        IPv4NetworkConfigurator::RouteInfo *originalRouteInfo = originalRouteInfos.at(i);
        IPv4NetworkConfigurator::RouteInfo *matchingRouteInfo = routingTableInfo.findBestMatchingRouteInfo(originalRouteInfo->destination);
        if (!(matchingRouteInfo && matchingRouteInfo->color == originalRouteInfo->color))
            ASSERT(false);
    }
}

/**
 * Returns the longest shared address prefix and netmask by iterating through bits from left to right.
 */
void IPv4NetworkConfigurator::findLongestCommonDestinationPrefix(uint32 destination1, uint32 netmask1, uint32 destination2, uint32 netmask2, uint32& destinationOut, uint32& netmaskOut)
{
    netmaskOut = 0;
    destinationOut = 0;
    for (int bitIndex = 31; bitIndex >= 0; bitIndex--)
    {
        uint32 mask = 1 << bitIndex;
        if ((destination1 & mask) == (destination2 & mask) &&
            (netmask1 & mask) != 0 && (netmask2 & mask) != 0)
        {
            netmaskOut |= mask;
            destinationOut |= destination1 & mask;
        }
        else
            break;
    }
}

/**
 * Adds all of the original routes to the matching optimized routes between begin and end.
 */
void IPv4NetworkConfigurator::addOriginalRouteInfos(RoutingTableInfo& routingTableInfo, int begin, int end, const std::vector<RouteInfo *>& originalRouteInfos)
{
    for (int i = 0; i < (int)originalRouteInfos.size(); i++)
    {
        IPv4NetworkConfigurator::RouteInfo *originalRouteInfo = originalRouteInfos.at(i);
        IPv4NetworkConfigurator::RouteInfo *matchingRouteInfo = routingTableInfo.findBestMatchingRouteInfo(originalRouteInfo->destination, begin, end);
        ASSERT(matchingRouteInfo && matchingRouteInfo->color == originalRouteInfo->color);
        matchingRouteInfo->originalRouteInfos.push_back(originalRouteInfo);
    }
}

/**
 * Try to merge two routes that have the same color and could be neighbours in table
 * without changing the table's meaning. There are two merge opportunities:
 * (1) one route's network contains the other one (then the second can be dropped),
 * and (2) use a shorter common prefix that covers both (this is only possible
 * if this doesn't interfere with existing routes in the table).
 * Returns true if the two routes have been merged, otherwise returns false.
 */
bool IPv4NetworkConfigurator::tryToMergeTwoRoutes(RoutingTableInfo& routingTableInfo, int i, int j, RouteInfo *routeInfoI, RouteInfo *routeInfoJ)
{
    // determine longest shared address prefix and netmask by iterating through bits from left to right
    uint32 netmask;
    uint32 destination;
    findLongestCommonDestinationPrefix(routeInfoI->destination, routeInfoI->netmask, routeInfoJ->destination, routeInfoJ->netmask, destination, netmask);

    // create the merged route
    RouteInfo *mergedRouteInfo = new RouteInfo(routeInfoI->color, destination, netmask);
    routeInfoI->enabled = false;
    routeInfoJ->enabled = false;
    int m = routingTableInfo.addRouteInfo(mergedRouteInfo);
    ASSERT(m > i && m > j);

    // check if all the original routes are still routed the same way by the optimized routing table.
    // check optimization: instead of checking all the original routes, check only those which can go wrong due to the merge.
    // (assuming the previous configuration was correct)
    //  - the original routes on I and J are going to be routed by M after the merge, so check if the routes in between don't interrupt them
    //  - the original routes following M can be accidentally overridden by M (being larger than the sum of I and J), so verify that M does not interrupt them
    // note that the condition is not symmetric because I follows J so it requires fewer checks and we do use that.
    if (!interruptsAnyOriginalRoute(routingTableInfo, j + 1, i, routeInfoJ->originalRouteInfos) && // check that original routes on J are not interrupted between J and I
        !interruptsAnyOriginalRoute(routingTableInfo, i + 1, m, routeInfoJ->originalRouteInfos) && // check that original routes on J are not interrupted between I and M
        !interruptsAnyOriginalRoute(routingTableInfo, i + 1, m, routeInfoI->originalRouteInfos) && // check that original routes on I are not interrupted between I and M
        !interruptsSubsequentOriginalRoutes(routingTableInfo, m)) // check that the original routes after M are not interrupted by M
    {
        // now we know that the merge does not conflict with any route in the routing table.
        // the next thing to do is to maintain the original routes attached to the optimized ones.
        // move original routes from the to be deleted I route to the capturing routes.
        addOriginalRouteInfos(routingTableInfo, i + 1, m + 1, routeInfoI->originalRouteInfos);

        // move original routes from the to be deleted J route to the capturing routes.
        addOriginalRouteInfos(routingTableInfo, j + 1, m + 1, routeInfoJ->originalRouteInfos);

        // move original routes from the routes following the merged one if necessary.
        for (int k = m + 1; k < (int)routingTableInfo.routeInfos.size(); k++)
        {
            IPv4NetworkConfigurator::RouteInfo *followingRouteInfo = routingTableInfo.routeInfos.at(k);
            for (int l = 0; l < (int)followingRouteInfo->originalRouteInfos.size(); l++)
            {
                IPv4NetworkConfigurator::RouteInfo *originalRouteInfo = followingRouteInfo->originalRouteInfos.at(l);
                if (!((originalRouteInfo->destination ^ mergedRouteInfo->destination) & mergedRouteInfo->netmask))
                {
                    followingRouteInfo->originalRouteInfos.erase(followingRouteInfo->originalRouteInfos.begin() + l);
                    ASSERT(mergedRouteInfo->color == originalRouteInfo->color);
                    mergedRouteInfo->originalRouteInfos.push_back(originalRouteInfo);
                    l--;
                }
            }
        }
        routingTableInfo.removeRouteInfo(routeInfoI);
        routingTableInfo.removeRouteInfo(routeInfoJ);
#ifndef NDEBUG
        //checkOriginalRoutes(routingTableInfo, originalRouteInfos);
#endif
        delete routeInfoI;
        delete routeInfoJ;
        return true;
    }
    else
    {
        // merge failed; restore original state
        routeInfoI->enabled = true;
        routeInfoJ->enabled = true;
        routingTableInfo.removeRouteInfo(mergedRouteInfo);
        delete mergedRouteInfo;
        return false;
    }
}

/**
 * Iteratively checks if any two routes can be aggressively merged without changing the meaning of all original routes.
 * The merged route will have the longest shared address prefix and netmask with the two merged routes.
 * This optimization might change the meaning of the routing table in that it will route packets that it did not route before.
 * Nevertheless, any packet routed by the original routing table will still be routed the same way by the optimized routing table.
 * Returns true if two routes has been merged, otherwise returns false.
 */
bool IPv4NetworkConfigurator::tryToMergeAnyTwoRoutes(RoutingTableInfo& routingTableInfo)
{
    for (int i = 0; i < (int)routingTableInfo.routeInfos.size(); i++)
    {
        IPv4NetworkConfigurator::RouteInfo *routeInfoI = routingTableInfo.routeInfos.at(i);

        // iterate backward so that we try to merge routes having longer netmasks first.
        // this results in smaller changes and allows more symmetric optimization.
        for (int j = i - 1; j >= 0; j--)
        {
            IPv4NetworkConfigurator::RouteInfo *routeInfoJ = routingTableInfo.routeInfos.at(j);

            // we can only merge neighbor routes having the same color
            if (routeInfoI->color == routeInfoJ->color && routesCanBeNeighbors(routingTableInfo.routeInfos, i, j))
            {
                // it is worth to actually try to merge them
                if (tryToMergeTwoRoutes(routingTableInfo, i, j, routeInfoI, routeInfoJ))
                    return true;
            }
        }
    }
    return false;
}

void IPv4NetworkConfigurator::optimizeRoutes(std::vector<IPv4Route *>& originalRoutes)
{
    // The basic idea: if two routes "do the same" (same output interface, gateway, etc) and
    // match "similar" addresses, one can try to move them to be neighbors in the table and
    // replace them with a single route which contains their longest common prefix as address
    // prefix -- provided that this operation doesn't affect the meaning of the routing table
    // for "existing" addresses. (We don't care about changing the routing for addresses that
    // we know don't occur in our currently configured network.) We can repeatedly merge routes
    // in this way until it's not possible any more. Of course, the result also depends on
    // which pairs of routes we merge, and in which order.

    // STEP 1.
    // instead of working with IPv4 routes we transform them into the internal representation of the optimizer.
    // routes are classified based on their action (gateway, interface, type, source, metric, etc.) and a color is assigned to them.
    RoutingTableInfo routingTableInfo;
    std::vector<IPv4Route *> colorToRoute;  // a mapping from color to route action (interface, gateway, metric, etc.)
    std::vector<RouteInfo *> originalRouteInfos; // a copy of the original routes in the optimizer's format

    // build colorToRouteColor, originalRouteInfos and initial routeInfos in routingTableInfo
    for (int i = 0; i < (int)originalRoutes.size(); i++)
    {
        IPv4Route *originalRoute = originalRoutes.at(i);
        int color = findRouteIndexWithSameColor(colorToRoute, originalRoute);
        if (color == -1)
        {
            color = colorToRoute.size();
            colorToRoute.push_back(originalRoute);
        }

        // create original route and determine its color
        RouteInfo *originalRouteInfo = new RouteInfo(color, originalRoute->getDestination().getInt(), originalRoute->getNetmask().getInt());
        originalRouteInfos.push_back(originalRouteInfo);

        // create a copy of the original route that can be destructively optimized later
        RouteInfo *optimizedRouteInfo = new RouteInfo(*originalRouteInfo);
        optimizedRouteInfo->originalRouteInfos.push_back(originalRouteInfo);
        routingTableInfo.addRouteInfo(optimizedRouteInfo);
    }

#ifndef NDEBUG
    checkOriginalRoutes(routingTableInfo, originalRouteInfos);
#endif

    // STEP 2.
    // from now on we are only working with the internal data structures called RouteInfo and RoutingTableInfo.
    // the main optimizer loop runs until it cannot merge any two routes.
    while (tryToMergeAnyTwoRoutes(routingTableInfo));

#ifndef NDEBUG
    checkOriginalRoutes(routingTableInfo, originalRouteInfos);
#endif

    // STEP 3.
    // convert the optimized routes to new optimized IPv4 routes based on the saved colors
    std::vector<IPv4Route *> optimizedRoutes;
    for (int i = 0; i < (int)routingTableInfo.routeInfos.size(); i++)
    {
        RouteInfo *routeInfo = routingTableInfo.routeInfos.at(i);
        IPv4Route *routeColor = colorToRoute[routeInfo->color];
        IPv4Route *optimizedRoute = new IPv4Route();
        optimizedRoute->setDestination(IPv4Address(routeInfo->destination));
        optimizedRoute->setNetmask(IPv4Address(routeInfo->netmask));
        optimizedRoute->setInterface(routeColor->getInterface());
        optimizedRoute->setGateway(routeColor->getGateway());
        optimizedRoute->setSourceType(routeColor->getSourceType());
        optimizedRoute->setMetric(routeColor->getMetric());
        optimizedRoutes.push_back(optimizedRoute);
        delete routeInfo;
    }

    // delete original routes, we destructively modify them
    for (int i = 0; i < (int)originalRoutes.size(); i++)
        delete originalRoutes.at(i);

    // copy optimized routes to original routes and return
    originalRoutes = optimizedRoutes;
}

<<<<<<< HEAD
bool IPv4NetworkConfigurator::getInterfaceIPv4Address(Address &ret, InterfaceEntry * interfaceEntry, bool netmask)
=======
bool IPv4NetworkConfigurator::getInterfaceIPv4Address(IPvXAddress &ret, InterfaceEntry * interfaceEntry, bool netmask)
>>>>>>> d31230ae
{
    std::map<InterfaceEntry *, InterfaceInfo *>::iterator it = topology.interfaceInfos.find(interfaceEntry);
    if (it == topology.interfaceInfos.end())
        return false;
    else {
        InterfaceInfo * interfaceInfo = it->second;
        if (interfaceInfo->configure)
            ret = netmask ? interfaceInfo->getNetmask() : interfaceInfo->getAddress();
        return interfaceInfo->configure;
    }
}<|MERGE_RESOLUTION|>--- conflicted
+++ resolved
@@ -80,11 +80,7 @@
 {
     cSimpleModule::initialize(stage);
 
-<<<<<<< HEAD
     if (stage == INITSTAGE_LOCAL)
-=======
-    if (stage == 0)
->>>>>>> d31230ae
     {
         assignAddressesParameter = par("assignAddresses");
         assignDisjunctSubnetAddressesParameter = par("assignDisjunctSubnetAddresses");
@@ -1488,11 +1484,7 @@
 
                         // create and add route
                         IPv4Route *route = new IPv4Route();
-<<<<<<< HEAD
                         route->setSourceType(IRoute::MANUAL);
-=======
-                        route->setSourceType(IPv4Route::MANUAL);
->>>>>>> d31230ae
                         route->setDestination(destination);
                         route->setNetmask(netmask);
                         route->setGateway(gateway); // may be unspecified
@@ -1593,11 +1585,7 @@
                         {
                             // create and add route
                             IPv4MulticastRoute *route = new IPv4MulticastRoute();
-<<<<<<< HEAD
                             route->setSourceType(IMulticastRoute::MANUAL);
-=======
-                            route->setSourceType(IPv4MulticastRoute::MANUAL);
->>>>>>> d31230ae
                             route->setOrigin(source);
                             route->setOriginNetmask(netmask);
                             route->setMulticastGroup(groups[j]);
@@ -2199,11 +2187,7 @@
     originalRoutes = optimizedRoutes;
 }
 
-<<<<<<< HEAD
 bool IPv4NetworkConfigurator::getInterfaceIPv4Address(Address &ret, InterfaceEntry * interfaceEntry, bool netmask)
-=======
-bool IPv4NetworkConfigurator::getInterfaceIPv4Address(IPvXAddress &ret, InterfaceEntry * interfaceEntry, bool netmask)
->>>>>>> d31230ae
 {
     std::map<InterfaceEntry *, InterfaceInfo *>::iterator it = topology.interfaceInfos.find(interfaceEntry);
     if (it == topology.interfaceInfos.end())
