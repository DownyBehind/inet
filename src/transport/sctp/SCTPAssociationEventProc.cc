--- conflicted
+++ resolved
@@ -243,22 +243,15 @@
 
     // ------ Set initial destination address -----------------------------
     if (sendCommand->getPrimary()) {
-<<<<<<< HEAD
-     if (sendCommand->getRemoteAddr().isUnspecified()) {
+        if (sendCommand->getRemoteAddr().isUnspecified()) {
             datMsg->setInitialDestination(remoteAddr);
-=======
-        if (sendCommand->getRemoteAddr() == IPvXAddress("0.0.0.0")) {
-             if(state->allowCMT == false) {
-                 datMsg->setInitialDestination(remoteAddr);
-             } else {
-                 // Do not make a path decision for CMT yet!
-                 datMsg->setInitialDestination(remoteAddr);
-                // datMsg->setInitialDestination(IPvXAddress("0.0.0.0"));
-             }
-        } else {
-             datMsg->setInitialDestination(sendCommand->getRemoteAddr());
->>>>>>> d31230ae
-        }
+        }
+        else {
+            datMsg->setInitialDestination(sendCommand->getRemoteAddr());
+        }
+    }
+    else {
+        datMsg->setInitialDestination(state->getPrimaryPathIndex());
     }
 
     // ------ Optional padding and size calculations ----------------------
