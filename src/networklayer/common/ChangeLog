--- conflicted
+++ resolved
@@ -1,12 +1,11 @@
-<<<<<<< HEAD
+2014-02-05  Zoltan Bojthe
+
+	backport: reduce differences in code
+
 2014-01-22  Levente Meszaros
 
 	Moved classes shared by implementations from contract to common.
 	Added NetworkProtocolBase.
-=======
-2014-02-05  Zoltan Bojthe
-
-	backport: reduce differences in code
 
 2014-01-16  Zoltan Bojthe
 
@@ -162,7 +161,6 @@
 2013-04-27  Andras Varga
 
 	InterfaceTable, RoutingTable: added lifecycle support
->>>>>>> d31230ae
 
 2013-08-22  ------ inet-2.2.0 released ------
 
