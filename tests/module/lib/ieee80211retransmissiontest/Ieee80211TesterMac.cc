//
// Copyright (C) 2015 Andras Varga
//
// This program is free software; you can redistribute it and/or
// modify it under the terms of the GNU Lesser General Public License
// as published by the Free Software Foundation; either version 2
// of the License, or (at your option) any later version.
//
// This program is distributed in the hope that it will be useful,
// but WITHOUT ANY WARRANTY; without even the implied warranty of
// MERCHANTABILITY or FITNESS FOR A PARTICULAR PURPOSE.  See the
// GNU Lesser General Public License for more details.
//
// You should have received a copy of the GNU Lesser General Public License
// along with this program; if not, see http://www.gnu.org/licenses/.
//
//

#include "Ieee80211TesterMac.h"
#include "inet/linklayer/ieee80211/mac/Ieee80211Frame_m.h"
<<<<<<< HEAD

#if 0 //FIXME KLUDGE
#include "inet/linklayer/ieee80211/mac/IRx.h"
#endif
=======
#include "inet/linklayer/ieee80211/mac/contract/IRx.h"
>>>>>>> 1df864de

namespace inet {

Define_Module(Ieee80211TesterMac);

void Ieee80211TesterMac::handleLowerPacket(cPacket *msg)
{
#if 0 //FIXME KLUDGE
    actions = par("actions").stringValue();
    int len = strlen(actions);
    if (msgCounter >= len)
        throw cRuntimeError("No action is defined for this msg %s", msg->getName());
<<<<<<< HEAD
    if (actions[msgCounter] == 'A')
        rx->lowerFrameReceived(check_and_cast<Ieee80211MacHeader *>(msg));
=======
    if (actions[msgCounter] == 'A') {
        auto frame = check_and_cast<Ieee80211Frame *>(msg);
        if (rx->lowerFrameReceived(frame))
            processLowerFrame(frame);
        else { // corrupted frame received
            if (qosSta)
                hcf->corruptedFrameReceived();
            else
                dcf->corruptedFrameReceived();
        }
    }
>>>>>>> 1df864de
    else if (actions[msgCounter] == 'B')
        delete msg; // block
    else
        throw cRuntimeError("Unknown action = %c", actions[msgCounter]);
    msgCounter++;
<<<<<<< HEAD
#endif
=======

>>>>>>> 1df864de
}

} // namespace inet<|MERGE_RESOLUTION|>--- conflicted
+++ resolved
@@ -18,14 +18,7 @@
 
 #include "Ieee80211TesterMac.h"
 #include "inet/linklayer/ieee80211/mac/Ieee80211Frame_m.h"
-<<<<<<< HEAD
-
-#if 0 //FIXME KLUDGE
-#include "inet/linklayer/ieee80211/mac/IRx.h"
-#endif
-=======
 #include "inet/linklayer/ieee80211/mac/contract/IRx.h"
->>>>>>> 1df864de
 
 namespace inet {
 
@@ -33,15 +26,10 @@
 
 void Ieee80211TesterMac::handleLowerPacket(cPacket *msg)
 {
-#if 0 //FIXME KLUDGE
     actions = par("actions").stringValue();
     int len = strlen(actions);
     if (msgCounter >= len)
         throw cRuntimeError("No action is defined for this msg %s", msg->getName());
-<<<<<<< HEAD
-    if (actions[msgCounter] == 'A')
-        rx->lowerFrameReceived(check_and_cast<Ieee80211MacHeader *>(msg));
-=======
     if (actions[msgCounter] == 'A') {
         auto frame = check_and_cast<Ieee80211Frame *>(msg);
         if (rx->lowerFrameReceived(frame))
@@ -53,17 +41,11 @@
                 dcf->corruptedFrameReceived();
         }
     }
->>>>>>> 1df864de
     else if (actions[msgCounter] == 'B')
         delete msg; // block
     else
         throw cRuntimeError("Unknown action = %c", actions[msgCounter]);
     msgCounter++;
-<<<<<<< HEAD
-#endif
-=======
-
->>>>>>> 1df864de
 }
 
 } // namespace inet