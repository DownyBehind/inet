//
// Copyright (C) 2000 Institut fuer Telematik, Universitaet Karlsruhe
// Copyright (C) 2004-2011 Andras Varga
//
// This program is free software; you can redistribute it and/or
// modify it under the terms of the GNU Lesser General Public License
// as published by the Free Software Foundation; either version 2
// of the License, or (at your option) any later version.
//
// This program is distributed in the hope that it will be useful,
// but WITHOUT ANY WARRANTY; without even the implied warranty of
// MERCHANTABILITY or FITNESS FOR A PARTICULAR PURPOSE.  See the
// GNU Lesser General Public License for more details.
//
// You should have received a copy of the GNU Lesser General Public License
// along with this program; if not, see <http://www.gnu.org/licenses/>.
//

#include <algorithm>
#include <string>

#include "inet/transportlayer/udp/UDP.h"

#include "inet/applications/common/SocketTag_m.h"
#include "inet/common/packet/chunk/BytesChunk.h"
#include "inet/common/packet/Packet.h"
#include "inet/common/ProtocolTag_m.h"
#include "inet/common/IProtocolRegistrationListener.h"
#include "inet/common/ModuleAccess.h"
#include "inet/common/lifecycle/NodeOperations.h"
#include "inet/common/lifecycle/NodeStatus.h"
#include "inet/common/serializer/TCPIPchecksum.h"
#include "inet/linklayer/common/InterfaceTag_m.h"
#include "inet/networklayer/common/HopLimitTag_m.h"
#include "inet/networklayer/common/InterfaceEntry.h"
#include "inet/networklayer/common/L3AddressTag_m.h"
#include "inet/networklayer/common/DscpTag_m.h"
#include "inet/networklayer/common/L3Tools.h"
#include "inet/networklayer/common/MulticastTag_m.h"
#include "inet/networklayer/contract/IInterfaceTable.h"
#include "inet/networklayer/contract/IL3AddressType.h"
#include "inet/transportlayer/common/L4PortTag_m.h"
#include "inet/transportlayer/udp/UdpHeader.h"

#ifdef WITH_IPv4
#include "inet/networklayer/ipv4/ICMP.h"
#include "inet/networklayer/ipv4/ICMPHeader.h"
#include "inet/networklayer/ipv4/IPv4Header.h"
#include "inet/networklayer/ipv4/IPv4InterfaceData.h"
#endif // ifdef WITH_IPv4

#ifdef WITH_IPv6
#include "inet/networklayer/icmpv6/ICMPv6.h"
#include "inet/networklayer/icmpv6/ICMPv6Header_m.h"
#include "inet/networklayer/ipv6/IPv6Header.h"
#include "inet/networklayer/ipv6/IPv6ExtensionHeaders.h"
#include "inet/networklayer/ipv6/IPv6InterfaceData.h"
#endif // ifdef WITH_IPv6

<<<<<<< HEAD
=======
#include "inet/common/lifecycle/NodeOperations.h"
#include "inet/common/lifecycle/NodeStatus.h"
#include "inet/common/LayeredProtocolBase.h"
>>>>>>> 1df864de

namespace inet {

Define_Module(UDP);

simsignal_t UDP::rcvdPkSignal = registerSignal("rcvdPk");
simsignal_t UDP::sentPkSignal = registerSignal("sentPk");
simsignal_t UDP::passedUpPkSignal = registerSignal("passedUpPk");
simsignal_t UDP::droppedPkWrongPortSignal = registerSignal("droppedPkWrongPort");
simsignal_t UDP::droppedPkBadChecksumSignal = registerSignal("droppedPkBadChecksum");

bool UDP::MulticastMembership::isSourceAllowed(L3Address sourceAddr)
{
    auto it = std::find(sourceList.begin(), sourceList.end(), sourceAddr);
    return (filterMode == UDP_INCLUDE_MCAST_SOURCES && it != sourceList.end()) ||
           (filterMode == UDP_EXCLUDE_MCAST_SOURCES && it == sourceList.end());
}

static std::ostream& operator<<(std::ostream& os, const UDP::SockDesc& sd)
{
    os << "sockId=" << sd.sockId;
    os << " localPort=" << sd.localPort;
    if (sd.remotePort != -1)
        os << " remotePort=" << sd.remotePort;
    if (!sd.localAddr.isUnspecified())
        os << " localAddr=" << sd.localAddr;
    if (!sd.remoteAddr.isUnspecified())
        os << " remoteAddr=" << sd.remoteAddr;
    if (sd.multicastOutputInterfaceId != -1)
        os << " interfaceId=" << sd.multicastOutputInterfaceId;
    if (sd.multicastLoop != DEFAULT_MULTICAST_LOOP)
        os << " multicastLoop=" << sd.multicastLoop;

    return os;
}

static std::ostream& operator<<(std::ostream& os, const UDP::SockDescList& list)
{
    for (const auto & elem : list)
        os << "sockId=" << (elem)->sockId << " ";
    return os;
}

//--------

UDP::SockDesc::SockDesc(int sockId_)
{
    sockId = sockId_;
}

UDP::SockDesc::~SockDesc()
{
    for(auto & elem : multicastMembershipTable)
        delete (elem);
}

//--------
UDP::UDP()
{
}

UDP::~UDP()
{
    clearAllSockets();
}

void UDP::initialize(int stage)
{
    cSimpleModule::initialize(stage);

    if (stage == INITSTAGE_LOCAL) {
        WATCH_PTRMAP(socketsByIdMap);
        WATCH_MAP(socketsByPortMap);

        const char *crcModeString = par("crcMode");
        if (!strcmp(crcModeString, "disabled"))
            crcMode = CRC_DISABLED;
        else if (!strcmp(crcModeString, "declared"))
            crcMode = CRC_DECLARED_CORRECT;
        else if (!strcmp(crcModeString, "computed")) {
            crcMode = CRC_COMPUTED;
            crcInsertion.udp = this;
#ifdef WITH_IPv4
            auto ipv4 = dynamic_cast<INetfilter *>(getModuleByPath("^.ipv4.ip"));
            if (ipv4 != nullptr)
                ipv4->registerHook(0, &crcInsertion);
#endif
#ifdef WITH_IPv6
            auto ipv6 = dynamic_cast<INetfilter *>(getModuleByPath("^.ipv6.ip"));
            if (ipv6 != nullptr)
                ipv6->registerHook(0, &crcInsertion);
#endif
        }
        else
            throw cRuntimeError("Unknown CRC mode: '%s'", crcModeString);

        lastEphemeralPort = EPHEMERAL_PORTRANGE_START;
        ift = getModuleFromPar<IInterfaceTable>(par("interfaceTableModule"), this);
        icmp = nullptr;
        icmpv6 = nullptr;

        numSent = 0;
        numPassedUp = 0;
        numDroppedWrongPort = 0;
        numDroppedBadChecksum = 0;
        WATCH(numSent);
        WATCH(numPassedUp);
        WATCH(numDroppedWrongPort);
        WATCH(numDroppedBadChecksum);

        isOperational = false;
    }
    else if (stage == INITSTAGE_TRANSPORT_LAYER) {
        NodeStatus *nodeStatus = dynamic_cast<NodeStatus *>(findContainingNode(this)->getSubmodule("status"));
        isOperational = (!nodeStatus) || nodeStatus->getState() == NodeStatus::UP;
        registerProtocol(Protocol::udp, gate("ipOut"));
        registerProtocol(Protocol::udp, gate("appOut"));
    }
}

void UDP::handleMessage(cMessage *msg)
{
    if (!isOperational)
        throw cRuntimeError("Message '%s' received when UDP is OFF", msg->getName());

    // received from IP layer
    if (msg->arrivedOn("ipIn")) {
        Packet *packet = check_and_cast<Packet *>(msg);
        auto protocol = msg->getMandatoryTag<PacketProtocolTag>()->getProtocol();
        if (protocol == &Protocol::udp) {
            processUDPPacket(packet);
        }
        else if (protocol == &Protocol::icmpv4) {
            processICMPv4Error(packet); // assume it's an ICMP error
        }
        else if (protocol == &Protocol::icmpv6) {
            processICMPv6Error(packet); // assume it's an ICMP error
        }
        else
            throw cRuntimeError("Unknown protocol: %s(%d)", protocol->getName(), protocol->getId());
    }
    else {    // received from application layer
        processCommandFromApp(msg);
    }
}

void UDP::refreshDisplay() const
{
    char buf[80];
    sprintf(buf, "passed up: %d pks\nsent: %d pks", numPassedUp, numSent);
    if (numDroppedWrongPort > 0) {
        sprintf(buf + strlen(buf), "\ndropped (no app): %d pks", numDroppedWrongPort);
        getDisplayString().setTagArg("i", 1, "red");
    }
    getDisplayString().setTagArg("t", 0, buf);
}

void UDP::processCommandFromApp(cMessage *msg)
{
    int socketId = msg->getMandatoryTag<SocketReq>()->getSocketId();
    switch (msg->getKind()) {
        case UDP_C_BIND: {
            UDPBindCommand *ctrl = check_and_cast<UDPBindCommand *>(msg->getControlInfo());
            bind(socketId, msg->getArrivalGate()->getIndex(), ctrl->getLocalAddr(), ctrl->getLocalPort());
            break;
        }

        case UDP_C_CONNECT: {
            UDPConnectCommand *ctrl = check_and_cast<UDPConnectCommand *>(msg->getControlInfo());
            connect(socketId, msg->getArrivalGate()->getIndex(), ctrl->getRemoteAddr(), ctrl->getRemotePort());
            break;
        }

        case UDP_C_CLOSE: {
            close(socketId);
            break;
        }

        case UDP_C_DATA:
            processPacketFromApp(check_and_cast<Packet *>(msg));
            return;     // prevent delete of msg

        case UDP_C_SETOPTION: {
            UDPSetOptionCommand *ctrl = check_and_cast<UDPSetOptionCommand *>(msg->getControlInfo());
            SockDesc *sd = getOrCreateSocket(socketId);

            if (auto cmd = dynamic_cast<UDPSetTimeToLiveCommand *>(ctrl))
                setTimeToLive(sd, cmd->getTtl());
            else if (auto cmd = dynamic_cast<UDPSetTypeOfServiceCommand *>(ctrl))
                setTypeOfService(sd, cmd->getTos());
            else if (auto cmd = dynamic_cast<UDPSetBroadcastCommand *>(ctrl))
                setBroadcast(sd, cmd->getBroadcast());
            else if (auto cmd = dynamic_cast<UDPSetMulticastInterfaceCommand *>(ctrl))
                setMulticastOutputInterface(sd, cmd->getInterfaceId());
            else if (auto cmd = dynamic_cast<UDPSetMulticastLoopCommand *>(ctrl))
                setMulticastLoop(sd, cmd->getLoop());
            else if (auto cmd = dynamic_cast<UDPSetReuseAddressCommand *>(ctrl))
                setReuseAddress(sd, cmd->getReuseAddress());
            else if (auto cmd = dynamic_cast<UDPJoinMulticastGroupsCommand *>(ctrl)) {
                std::vector<L3Address> addresses;
                std::vector<int> interfaceIds;
                for (unsigned int i = 0; i < cmd->getMulticastAddrArraySize(); i++)
                    addresses.push_back(cmd->getMulticastAddr(i));
                for (unsigned int i = 0; i < cmd->getInterfaceIdArraySize(); i++)
                    interfaceIds.push_back(cmd->getInterfaceId(i));
                joinMulticastGroups(sd, addresses, interfaceIds);
            }
            else if (auto cmd = dynamic_cast<UDPLeaveMulticastGroupsCommand *>(ctrl)) {
                std::vector<L3Address> addresses;
                for (unsigned int i = 0; i < cmd->getMulticastAddrArraySize(); i++)
                    addresses.push_back(cmd->getMulticastAddr(i));
                leaveMulticastGroups(sd, addresses);
            }
            else if (auto cmd = dynamic_cast<UDPBlockMulticastSourcesCommand *>(ctrl)) {
                InterfaceEntry *ie = ift->getInterfaceById(cmd->getInterfaceId());
                std::vector<L3Address> sourceList;
                for (unsigned int i = 0; i < cmd->getSourceListArraySize(); i++)
                    sourceList.push_back(cmd->getSourceList(i));
                blockMulticastSources(sd, ie, cmd->getMulticastAddr(), sourceList);
            }
            else if (auto cmd = dynamic_cast<UDPUnblockMulticastSourcesCommand *>(ctrl)) {
                InterfaceEntry *ie = ift->getInterfaceById(cmd->getInterfaceId());
                std::vector<L3Address> sourceList;
                for (unsigned int i = 0; i < cmd->getSourceListArraySize(); i++)
                    sourceList.push_back(cmd->getSourceList(i));
                leaveMulticastSources(sd, ie, cmd->getMulticastAddr(), sourceList);
            }
            else if (auto cmd = dynamic_cast<UDPJoinMulticastSourcesCommand *>(ctrl)) {
                InterfaceEntry *ie = ift->getInterfaceById(cmd->getInterfaceId());
                std::vector<L3Address> sourceList;
                for (unsigned int i = 0; i < cmd->getSourceListArraySize(); i++)
                    sourceList.push_back(cmd->getSourceList(i));
                joinMulticastSources(sd, ie, cmd->getMulticastAddr(), sourceList);
            }
            else if (auto cmd = dynamic_cast<UDPLeaveMulticastSourcesCommand *>(ctrl)) {
               InterfaceEntry *ie = ift->getInterfaceById(cmd->getInterfaceId());
                std::vector<L3Address> sourceList;
                for (int i = 0; i < (int)cmd->getSourceListArraySize(); i++)
                    sourceList.push_back(cmd->getSourceList(i));
                leaveMulticastSources(sd, ie, cmd->getMulticastAddr(), sourceList);
            }
            else if (auto cmd = dynamic_cast<UDPSetMulticastSourceFilterCommand *>(ctrl)) {
                InterfaceEntry *ie = ift->getInterfaceById(cmd->getInterfaceId());
                std::vector<L3Address> sourceList;
                for (unsigned int i = 0; i < cmd->getSourceListArraySize(); i++)
                    sourceList.push_back(cmd->getSourceList(i));
                setMulticastSourceFilter(sd, ie, cmd->getMulticastAddr(), (UDPSourceFilterMode)cmd->getFilterMode(), sourceList);
            }
            else
                throw cRuntimeError("Unknown subclass of UDPSetOptionCommand received from app: %s", ctrl->getClassName());
            break;
        }

        default: {
            throw cRuntimeError("Unknown command code (message kind) %d received from app", msg->getKind());
        }
    }

    delete msg;    // also deletes control info in it
}

void UDP::processPacketFromApp(Packet *packet)
{
<<<<<<< HEAD
    L3Address srcAddr, destAddr;
    int srcPort = -1, destPort = -1;
=======
    emit(LayeredProtocolBase::packetReceivedFromUpperSignal, appData);
    UDPSendCommand *ctrl = check_and_cast<UDPSendCommand *>(appData->removeControlInfo());
>>>>>>> 1df864de

    int socketId = packet->getMandatoryTag<SocketReq>()->getSocketId();
    SockDesc *sd = getOrCreateSocket(socketId);

    auto addressReq = packet->ensureTag<L3AddressReq>();
    srcAddr = addressReq->getSrcAddress();
    destAddr = addressReq->getDestAddress();

    if (srcAddr.isUnspecified())
        addressReq->setSrcAddress(srcAddr = sd->localAddr);
    if (destAddr.isUnspecified())
        addressReq->setDestAddress(destAddr = sd->remoteAddr);
    if (auto portsReq = packet->removeTag<L4PortReq>()) {
        srcPort = portsReq->getSrcPort();
        destPort = portsReq->getDestPort();
        delete portsReq;
    }
    if (srcPort == -1)
        srcPort = sd->localPort;
    if (destPort == -1)
        destPort = sd->remotePort;

    auto interfaceReq = packet->getTag<InterfaceReq>();
    ASSERT(interfaceReq == nullptr || interfaceReq->getInterfaceId() != -1);

    if (interfaceReq == nullptr && destAddr.isMulticast()) {
        auto membership = sd->findFirstMulticastMembership(destAddr);
        int interfaceId = (membership != sd->multicastMembershipTable.end() && (*membership)->interfaceId != -1) ? (*membership)->interfaceId : sd->multicastOutputInterfaceId;
        if (interfaceId != -1)
            packet->ensureTag<InterfaceReq>()->setInterfaceId(interfaceId);
    }

    if (addressReq->getDestAddress().isUnspecified())
        throw cRuntimeError("send: unspecified destination address");
    if (destPort <= 0 || destPort > 65535)
        throw cRuntimeError("send invalid remote port number %d", destPort);


    if (packet->getTag<MulticastReq>() == nullptr)
        packet->ensureTag<MulticastReq>()->setMulticastLoop(sd->multicastLoop);
    if (sd->ttl != -1 && packet->getTag<HopLimitReq>() == nullptr)
        packet->ensureTag<HopLimitReq>()->setHopLimit(sd->ttl);
    if (packet->getTag<DscpReq>() == nullptr)
        packet->ensureTag<DscpReq>()->setDifferentiatedServicesCodePoint(sd->typeOfService);

    const Protocol *l3Protocol = nullptr;
    if (destAddr.getType() == L3Address::IPv4) {
        // send to IPv4
        l3Protocol = &Protocol::ipv4;
    }
    else if (destAddr.getType() == L3Address::IPv6) {
        // send to IPv6
        l3Protocol = &Protocol::ipv6;
    }
    else {
        // send to generic
        l3Protocol = &Protocol::gnp;
    }

    auto udpHeader = std::make_shared<UdpHeader>();
    // set source and destination port
    udpHeader->setSourcePort(srcPort);
    udpHeader->setDestinationPort(destPort);
    udpHeader->setTotalLengthField(byte(udpHeader->getChunkLength() + packet->getTotalLength()).get());
    if (crcMode != CRC_COMPUTED) // CRC_COMPUTED is done in an INetfilter hook
        insertCrc(l3Protocol, L3Address(), L3Address(), udpHeader, packet);
    udpHeader->markImmutable();
    packet->pushHeader(udpHeader);
    packet->ensureTag<PacketProtocolTag>()->setProtocol(&Protocol::udp);
    packet->ensureTag<TransportProtocolTag>()->setProtocol(&Protocol::udp);

    packet->ensureTag<DispatchProtocolReq>()->setProtocol(l3Protocol);

    EV_INFO << "Sending app packet " << packet->getName() << " over " << l3Protocol->getName() << ".\n";
    emit(sentPkSignal, packet);
    send(packet, "ipOut");
    numSent++;
}

void UDP::processUDPPacket(Packet *udpPacket)
{
<<<<<<< HEAD
    ASSERT(udpPacket->getControlInfo() == nullptr);
=======
    emit(LayeredProtocolBase::packetReceivedFromLowerSignal, udpPacket);
>>>>>>> 1df864de
    emit(rcvdPkSignal, udpPacket);

    bit udpHeaderPopPosition = udpPacket->getHeaderPopOffset();
    const auto& udpHeader = udpPacket->popHeader<UdpHeader>(bit(-1), Chunk::PF_ALLOW_INCORRECT);

    // simulate checksum: discard packet if it has bit error
    EV_INFO << "Packet " << udpPacket->getName() << " received from network, dest port " << udpHeader->getDestinationPort() << "\n";

    auto srcPort = udpHeader->getSourcePort();
    auto destPort = udpHeader->getDestinationPort();
    auto l3AddressInd = udpPacket->getMandatoryTag<L3AddressInd>();
    auto srcAddr = l3AddressInd->getSrcAddress();
    auto destAddr = l3AddressInd->getDestAddress();
    auto totalLength = byte(udpHeader->getTotalLengthField());
    auto hasIncorrectLength = totalLength > udpHeader->getChunkLength() + udpPacket->getDataLength();
    auto networkProtocol = udpPacket->getMandatoryTag<NetworkProtocolInd>()->getProtocol();

    if (hasIncorrectLength || !verifyCrc(networkProtocol, udpHeader, udpPacket)) {
        EV_WARN << "Packet has bit error, discarding\n";
        emit(droppedPkBadChecksumSignal, udpPacket);
        numDroppedBadChecksum++;
        delete udpPacket;
        return;
    }

    bool isMulticast = destAddr.isMulticast();
    bool isBroadcast = destAddr.isBroadcast();
    if (!isMulticast && !isBroadcast) {
        // unicast packet, there must be only one socket listening
        SockDesc *sd = findSocketForUnicastPacket(destAddr, destPort, srcAddr, srcPort);
        if (!sd) {
            EV_WARN << "No socket registered on port " << destPort << "\n";
            udpPacket->setHeaderPopOffset(udpHeaderPopPosition);
            processUndeliverablePacket(udpPacket);
            return;
        }
        else {
            sendUp(udpPacket, sd, srcPort, destPort);
        }
    }
    else {
        // multicast packet: find all matching sockets, and send up a copy to each
        std::vector<SockDesc *> sds = findSocketsForMcastBcastPacket(destAddr, destPort, srcAddr, srcPort, isMulticast, isBroadcast);
        if (sds.empty()) {
            EV_WARN << "No socket registered on port " << destPort << "\n";
            udpPacket->setHeaderPopOffset(udpHeaderPopPosition);
            processUndeliverablePacket(udpPacket);
            return;
        }
        else {
            unsigned int i;
            for (i = 0; i < sds.size() - 1; i++) // sds.size() >= 1
                sendUp(udpPacket->dup(), sds[i], srcPort, destPort); // dup() to all but the last one
            sendUp(udpPacket, sds[i], srcPort, destPort);    // send original to last socket
        }
    }
}

void UDP::processICMPv4Error(Packet *packet)
{
#ifdef WITH_IPv4
    // extract details from the error message, then try to notify socket that sent bogus packet

    int type, code;
    L3Address localAddr, remoteAddr;
    int localPort = -1, remotePort = -1;
    bool udpHeaderAvailable = false;

    const auto& icmpHeader = packet->popHeader<ICMPHeader>();
    ASSERT(icmpHeader);
    type = icmpHeader->getType();
    code = icmpHeader->getCode();
    const auto& ipv4Header = packet->popHeader<IPv4Header>();
    if (ipv4Header->getDontFragment() || ipv4Header->getFragmentOffset() == 0) {
        const auto& udpHeader = packet->peekHeader<UdpHeader>(byte(8), Chunk::PF_ALLOW_INCOMPLETE);
        localAddr = ipv4Header->getSrcAddress();
        remoteAddr = ipv4Header->getDestAddress();
        localPort = udpHeader->getSourcePort();
        remotePort = udpHeader->getDestinationPort();
        udpHeaderAvailable = true;
    }
    EV_WARN << "ICMP error received: type=" << type << " code=" << code
            << " about packet " << localAddr << ":" << localPort << " > "
            << remoteAddr << ":" << remotePort << "\n";

    // identify socket and report error to it
    if (udpHeaderAvailable) {
        SockDesc *sd = findSocketForUnicastPacket(localAddr, localPort, remoteAddr, remotePort);
        if (sd) {
            // send UDP_I_ERROR to socket
            EV_DETAIL << "Source socket is sockId=" << sd->sockId << ", notifying.\n";
            sendUpErrorIndication(sd, localAddr, localPort, remoteAddr, remotePort);
        }
        else {
            EV_WARN << "No socket on that local port, ignoring ICMP error\n";
        }
    }
    else
        EV_WARN << "UDP header not available, ignoring ICMP error\n";
#endif // ifdef WITH_IPv4

    delete packet;
}

void UDP::processICMPv6Error(Packet *packet)
{
#ifdef WITH_IPv6
    // extract details from the error message, then try to notify socket that sent bogus packet

    int type, code;
    L3Address localAddr, remoteAddr;
    ushort localPort, remotePort;
    bool udpHeaderAvailable = false;

    const auto& icmpHeader = packet->popHeader<ICMPv6Header>();
    ASSERT(icmpHeader);

    type = icmpHeader->getType();
    code = -1;    // FIXME this is dependent on getType()...
    // Note: we must NOT use decapsulate() because payload in ICMP is conceptually truncated
    const auto& ipv6Header = packet->popHeader<IPv6Header>();
    IPv6FragmentHeader *fh = dynamic_cast<IPv6FragmentHeader *>(ipv6Header->findExtensionHeaderByType(IP_PROT_IPv6EXT_FRAGMENT));
    if (!fh || fh->getFragmentOffset() == 0) {
        const auto& udpHeader = packet->peekHeader<UdpHeader>(byte(8), Chunk::PF_ALLOW_INCOMPLETE);
        localAddr = ipv6Header->getSrcAddress();
        remoteAddr = ipv6Header->getDestAddress();
        localPort = udpHeader->getSourcePort();
        remotePort = udpHeader->getDestinationPort();
        udpHeaderAvailable = true;
    }

<<<<<<< HEAD
    EV_WARN << "ICMPv6 error received: type=" << type << " code=" << code
            << " about packet " << localAddr << ":" << localPort << " > "
            << remoteAddr << ":" << remotePort << "\n";

=======
>>>>>>> 1df864de
    // identify socket and report error to it
    if (udpHeaderAvailable) {
        EV_WARN << "ICMP error received: type=" << type << " code=" << code
                << " about packet " << localAddr << ":" << localPort << " > "
                << remoteAddr << ":" << remotePort << "\n";

        SockDesc *sd = findSocketForUnicastPacket(localAddr, localPort, remoteAddr, remotePort);
        if (sd) {
            // send UDP_I_ERROR to socket
            EV_DETAIL << "Source socket is sockId=" << sd->sockId << ", notifying.\n";
            sendUpErrorIndication(sd, localAddr, localPort, remoteAddr, remotePort);
        }
        else {
            EV_WARN << "No socket on that local port, ignoring ICMPv6 error\n";
        }
    }
    else
        EV_WARN << "UDP header not available, ignoring ICMPv6 error\n";

#endif // ifdef WITH_IPv6

    delete packet;
}

void UDP::processUndeliverablePacket(Packet *udpPacket)
{
    const auto& udpHeader = udpPacket->peekHeader<UdpHeader>();
    emit(droppedPkWrongPortSignal, udpPacket);
    numDroppedWrongPort++;

    // send back ICMP PORT_UNREACHABLE
    char buff[80];
    snprintf(buff, sizeof(buff), "Port %d unreachable", udpHeader->getDestinationPort());
    udpPacket->setName(buff);
    const Protocol *protocol = udpPacket->getMandatoryTag<NetworkProtocolInd>()->getProtocol();

    if (protocol == nullptr) {
        throw cRuntimeError("(%s)%s arrived from lower layer without NetworkProtocolInd",
                udpPacket->getClassName(), udpPacket->getName());
    }

    //push back network protocol header
    udpPacket->removePoppedChunks();
    udpPacket->pushHeader(udpPacket->getMandatoryTag<NetworkProtocolInd>()->getNetworkProtocolHeader());
    auto inIe = udpPacket->getMandatoryTag<InterfaceInd>()->getInterfaceId();

    if (protocol->getId() == Protocol::ipv4.getId()) {
#ifdef WITH_IPv4
        if (!icmp)
            icmp = getModuleFromPar<ICMP>(par("icmpModule"), this);
        icmp->sendErrorMessage(udpPacket, inIe, ICMP_DESTINATION_UNREACHABLE, ICMP_DU_PORT_UNREACHABLE);
#else // ifdef WITH_IPv4
        delete udpPacket;
#endif // ifdef WITH_IPv4
    }
    else if (protocol->getId() == Protocol::ipv6.getId()) {
#ifdef WITH_IPv6
        if (!icmpv6)
            icmpv6 = getModuleFromPar<ICMPv6>(par("icmpv6Module"), this);
        icmpv6->sendErrorMessage(udpPacket, ICMPv6_DESTINATION_UNREACHABLE, PORT_UNREACHABLE);
#else // ifdef WITH_IPv6
        delete udpPacket;
#endif // ifdef WITH_IPv6
    }
    else if (protocol->getId() == Protocol::gnp.getId()) {
        delete udpPacket;
    }
    else {
        throw cRuntimeError("(%s)%s arrived from lower layer with unrecognized NetworkProtocolInd %s",
                udpPacket->getClassName(), udpPacket->getName(), protocol->getName());
    }
}

void UDP::bind(int sockId, int gateIndex, const L3Address& localAddr, int localPort)
{
    if (sockId == -1)
        throw cRuntimeError("sockId in BIND message not filled in");

    if (localPort < -1 || localPort > 65535) // -1: ephemeral port
        throw cRuntimeError("bind: invalid local port number %d", localPort);

    auto it = socketsByIdMap.find(sockId);
    SockDesc *sd = it != socketsByIdMap.end() ? it->second : nullptr;

    // to allow two sockets to bind to the same address/port combination
    // both of them must have reuseAddr flag set
    SockDesc *existing = findFirstSocketByLocalAddress(localAddr, localPort);
    if (existing != nullptr && (!sd || !sd->reuseAddr || !existing->reuseAddr))
        throw cRuntimeError("bind: local address/port %s:%u already taken", localAddr.str().c_str(), localPort);

    if (sd) {
        if (sd->isBound)
            throw cRuntimeError("bind: socket is already bound (sockId=%d)", sockId);

        sd->isBound = true;
        sd->localAddr = localAddr;
        if (localPort != -1 && sd->localPort != localPort) {
            socketsByPortMap[sd->localPort].remove(sd);
            sd->localPort = localPort;
            socketsByPortMap[sd->localPort].push_back(sd);
        }
    }
    else {
        sd = createSocket(sockId, localAddr, localPort);
        sd->isBound = true;
    }
}

void UDP::connect(int sockId, int gateIndex, const L3Address& remoteAddr, int remotePort)
{
    if (remoteAddr.isUnspecified())
        throw cRuntimeError("connect: unspecified remote address");
    if (remotePort <= 0 || remotePort > 65535)
        throw cRuntimeError("connect: invalid remote port number %d", remotePort);

    SockDesc *sd = getOrCreateSocket(sockId);
    sd->remoteAddr = remoteAddr;
    sd->remotePort = remotePort;
    sd->onlyLocalPortIsSet = false;

    EV_INFO << "Socket connected: " << *sd << "\n";
}

UDP::SockDesc *UDP::createSocket(int sockId, const L3Address& localAddr, int localPort)
{
    // create and fill in SockDesc
    SockDesc *sd = new SockDesc(sockId);
    sd->isBound = false;
    sd->localAddr = localAddr;
    sd->localPort = localPort == -1 ? getEphemeralPort() : localPort;
    sd->onlyLocalPortIsSet = sd->localAddr.isUnspecified();

    // add to socketsByIdMap
    socketsByIdMap[sockId] = sd;

    // add to socketsByPortMap
    SockDescList& list = socketsByPortMap[sd->localPort];    // create if doesn't exist
    list.push_back(sd);

    EV_INFO << "Socket created: " << *sd << "\n";
    return sd;
}

void UDP::close(int sockId)
{
    // remove from socketsByIdMap
    auto it = socketsByIdMap.find(sockId);
    if (it == socketsByIdMap.end())
        throw cRuntimeError("socket id=%d doesn't exist (already closed?)", sockId);
    SockDesc *sd = it->second;
    socketsByIdMap.erase(it);

    EV_INFO << "Closing socket: " << *sd << "\n";

    // remove from socketsByPortMap
    SockDescList& list = socketsByPortMap[sd->localPort];
    for (auto it = list.begin(); it != list.end(); ++it)
        if (*it == sd) {
            list.erase(it);
            break;
        }
    if (list.empty())
        socketsByPortMap.erase(sd->localPort);
    delete sd;
}

void UDP::clearAllSockets()
{
    EV_INFO << "Clear all sockets\n";

    for (auto & elem : socketsByPortMap) {
        elem.second.clear();
    }
    socketsByPortMap.clear();
    for (auto & elem : socketsByIdMap)
        delete elem.second;
    socketsByIdMap.clear();
}

ushort UDP::getEphemeralPort()
{
    // start at the last allocated port number + 1, and search for an unused one
    ushort searchUntil = lastEphemeralPort++;
    if (lastEphemeralPort == EPHEMERAL_PORTRANGE_END) // wrap
        lastEphemeralPort = EPHEMERAL_PORTRANGE_START;

    while (socketsByPortMap.find(lastEphemeralPort) != socketsByPortMap.end()) {
        if (lastEphemeralPort == searchUntil) // got back to starting point?
            throw cRuntimeError("Ephemeral port range %d..%d exhausted, all ports occupied", EPHEMERAL_PORTRANGE_START, EPHEMERAL_PORTRANGE_END);
        lastEphemeralPort++;
        if (lastEphemeralPort == EPHEMERAL_PORTRANGE_END) // wrap
            lastEphemeralPort = EPHEMERAL_PORTRANGE_START;
    }

    // found a free one, return it
    return lastEphemeralPort;
}

UDP::SockDesc *UDP::findFirstSocketByLocalAddress(const L3Address& localAddr, ushort localPort)
{
    auto it = socketsByPortMap.find(localPort);
    if (it == socketsByPortMap.end())
        return nullptr;

    SockDescList& list = it->second;
    for (auto sd : list) {
        if (sd->localAddr.isUnspecified() || sd->localAddr == localAddr)
            return sd;
    }
    return nullptr;
}

UDP::SockDesc *UDP::findSocketForUnicastPacket(const L3Address& localAddr, ushort localPort, const L3Address& remoteAddr, ushort remotePort)
{
    auto it = socketsByPortMap.find(localPort);
    if (it == socketsByPortMap.end())
        return nullptr;

    // select the socket bound to ANY_ADDR only if there is no socket bound to localAddr
    SockDescList& list = it->second;
    SockDesc *socketBoundToAnyAddress = nullptr;
    for (SockDescList::reverse_iterator it = list.rbegin(); it != list.rend(); ++it) {
        SockDesc *sd = *it;
        if (sd->onlyLocalPortIsSet || (
                (sd->remotePort == -1 || sd->remotePort == remotePort) &&
                (sd->localAddr.isUnspecified() || sd->localAddr == localAddr) &&
                (sd->remoteAddr.isUnspecified() || sd->remoteAddr == remoteAddr)))
        {
            if (sd->localAddr.isUnspecified())
                socketBoundToAnyAddress = sd;
            else
                return sd;
        }
    }
    return socketBoundToAnyAddress;
}

std::vector<UDP::SockDesc *> UDP::findSocketsForMcastBcastPacket(const L3Address& localAddr, ushort localPort, const L3Address& remoteAddr, ushort remotePort, bool isMulticast, bool isBroadcast)
{
    ASSERT(isMulticast || isBroadcast);
    std::vector<SockDesc *> result;
    auto it = socketsByPortMap.find(localPort);
    if (it == socketsByPortMap.end())
        return result;

    SockDescList& list = it->second;
    for (auto sd : list) {
        if (isBroadcast) {
            if (sd->isBroadcast) {
                if ((sd->remotePort == -1 || sd->remotePort == remotePort) &&
                    (sd->remoteAddr.isUnspecified() || sd->remoteAddr == remoteAddr))
                    result.push_back(sd);
            }
        }
        else if (isMulticast) {
            auto membership = sd->findFirstMulticastMembership(localAddr);
            if (membership != sd->multicastMembershipTable.end()) {
                if ((sd->remotePort == -1 || sd->remotePort == remotePort) &&
                    (sd->remoteAddr.isUnspecified() || sd->remoteAddr == remoteAddr) &&
                    (*membership)->isSourceAllowed(remoteAddr))
                    result.push_back(sd);
            }
        }
    }
    return result;
}

void UDP::sendUp(cPacket *payload, SockDesc *sd, ushort srcPort, ushort destPort)
{
    EV_INFO << "Sending payload up to socket sockId=" << sd->sockId << "\n";

    // send payload with UDPControlInfo up to the application
    payload->setKind(UDP_I_DATA);
    delete payload->removeTag<DispatchProtocolReq>();
    payload->ensureTag<SocketInd>()->setSocketId(sd->sockId);
    payload->ensureTag<TransportProtocolInd>()->setProtocol(&Protocol::udp);
    payload->ensureTag<L4PortInd>()->setSrcPort(srcPort);
    payload->ensureTag<L4PortInd>()->setDestPort(destPort);

    emit(passedUpPkSignal, payload);
<<<<<<< HEAD
    send(payload, "appOut");
=======
    emit(LayeredProtocolBase::packetSentToUpperSignal, payload);
    send(payload, "appOut", sd->appGateIndex);
>>>>>>> 1df864de
    numPassedUp++;
}

void UDP::sendUpErrorIndication(SockDesc *sd, const L3Address& localAddr, ushort localPort, const L3Address& remoteAddr, ushort remotePort)
{
    cMessage *notifyMsg = new cMessage("ERROR", UDP_I_ERROR);
    UDPErrorIndication *udpCtrl = new UDPErrorIndication();
    notifyMsg->setControlInfo(udpCtrl);
<<<<<<< HEAD
    //FIXME notifyMsg->ensureTag<InterfaceInd>()->setInterfaceId(interfaceId);
    notifyMsg->ensureTag<SocketInd>()->setSocketId(sd->sockId);
    notifyMsg->ensureTag<L3AddressInd>()->setSrcAddress(localAddr);
    notifyMsg->ensureTag<L3AddressInd>()->setDestAddress(remoteAddr);
    notifyMsg->ensureTag<L4PortInd>()->setSrcPort(sd->localPort);
    notifyMsg->ensureTag<L4PortInd>()->setDestPort(remotePort);

    send(notifyMsg, "appOut");
=======

    send(notifyMsg, "appOut", sd->appGateIndex);
}

void UDP::sendDown(cPacket *appData, const L3Address& srcAddr, ushort srcPort, const L3Address& destAddr, ushort destPort,
        int interfaceId, bool multicastLoop, int ttl, unsigned char tos)
{
    if (destAddr.isUnspecified())
        throw cRuntimeError("send: unspecified destination address");
    if (destPort <= 0 || destPort > 65535)
        throw cRuntimeError("send invalid remote port number %d", destPort);

    UDPPacket *udpPacket = createUDPPacket(appData->getName());
    udpPacket->setByteLength(UDP_HEADER_BYTES);
    udpPacket->encapsulate(appData);

    // set source and destination port
    udpPacket->setSourcePort(srcPort);
    udpPacket->setDestinationPort(destPort);

    if (destAddr.getType() == L3Address::IPv4) {
        // send to IPv4
        EV_INFO << "Sending app packet " << appData->getName() << " over IPv4.\n";
        IPv4ControlInfo *ipControlInfo = new IPv4ControlInfo();
        ipControlInfo->setProtocol(IP_PROT_UDP);
        ipControlInfo->setSrcAddr(srcAddr.toIPv4());
        ipControlInfo->setDestAddr(destAddr.toIPv4());
        ipControlInfo->setInterfaceId(interfaceId);
        ipControlInfo->setMulticastLoop(multicastLoop);
        ipControlInfo->setTimeToLive(ttl);
        ipControlInfo->setTypeOfService(tos);
        udpPacket->setControlInfo(ipControlInfo);

        emit(LayeredProtocolBase::packetSentToLowerSignal, udpPacket);
        emit(sentPkSignal, udpPacket);
        send(udpPacket, "ipOut");
    }
    else if (destAddr.getType() == L3Address::IPv6) {
        // send to IPv6
        EV_INFO << "Sending app packet " << appData->getName() << " over IPv6.\n";
        IPv6ControlInfo *ipControlInfo = new IPv6ControlInfo();
        ipControlInfo->setProtocol(IP_PROT_UDP);
        ipControlInfo->setSrcAddr(srcAddr.toIPv6());
        ipControlInfo->setDestAddr(destAddr.toIPv6());
        ipControlInfo->setInterfaceId(interfaceId);
        ipControlInfo->setMulticastLoop(multicastLoop);
        ipControlInfo->setHopLimit(ttl);
        ipControlInfo->setTrafficClass(tos);
        udpPacket->setControlInfo(ipControlInfo);

        emit(LayeredProtocolBase::packetSentToLowerSignal, udpPacket);
        emit(sentPkSignal, udpPacket);
        send(udpPacket, "ipOut");
    }
    else {
        // send to generic
        EV_INFO << "Sending app packet " << appData->getName() << endl;
        IL3AddressType *addressType = destAddr.getAddressType();
        INetworkProtocolControlInfo *ipControlInfo = addressType->createNetworkProtocolControlInfo();
        ipControlInfo->setTransportProtocol(IP_PROT_UDP);
        ipControlInfo->setSourceAddress(srcAddr);
        ipControlInfo->setDestinationAddress(destAddr);
        ipControlInfo->setInterfaceId(interfaceId);
        //ipControlInfo->setMulticastLoop(multicastLoop);
        ipControlInfo->setHopLimit(ttl);
        //ipControlInfo->setTrafficClass(tos);
        udpPacket->setControlInfo(dynamic_cast<cObject *>(ipControlInfo));

        emit(LayeredProtocolBase::packetSentToLowerSignal, udpPacket);
        emit(sentPkSignal, udpPacket);
        send(udpPacket, "ipOut");
    }
    numSent++;
>>>>>>> 1df864de
}

UdpHeader *UDP::createUDPPacket()
{
    return new UdpHeader();
}

UDP::SockDesc *UDP::getSocketById(int sockId)
{
    auto it = socketsByIdMap.find(sockId);
    if (it == socketsByIdMap.end())
        throw cRuntimeError("socket id=%d doesn't exist (already closed?)", sockId);
    return it->second;
}

UDP::SockDesc *UDP::getOrCreateSocket(int sockId)
{
    // validate sockId
    if (sockId == -1)
        throw cRuntimeError("sockId in UDP command not filled in");

    auto it = socketsByIdMap.find(sockId);
    if (it != socketsByIdMap.end())
        return it->second;

    return createSocket(sockId, L3Address(), -1);
}

void UDP::setTimeToLive(SockDesc *sd, int ttl)
{
    sd->ttl = ttl;
}

void UDP::setTypeOfService(SockDesc *sd, int typeOfService)
{
    sd->typeOfService = typeOfService;
}

void UDP::setBroadcast(SockDesc *sd, bool broadcast)
{
    sd->isBroadcast = broadcast;
}

void UDP::setMulticastOutputInterface(SockDesc *sd, int interfaceId)
{
    sd->multicastOutputInterfaceId = interfaceId;
}

void UDP::setMulticastLoop(SockDesc *sd, bool loop)
{
    sd->multicastLoop = loop;
}

void UDP::setReuseAddress(SockDesc *sd, bool reuseAddr)
{
    sd->reuseAddr = reuseAddr;
}

void UDP::joinMulticastGroups(SockDesc *sd, const std::vector<L3Address>& multicastAddresses, const std::vector<int> interfaceIds)
{
    int multicastAddressesLen = multicastAddresses.size();
    int interfaceIdsLen = interfaceIds.size();
    for (int k = 0; k < multicastAddressesLen; k++) {
        const L3Address& multicastAddr = multicastAddresses[k];
        int interfaceId = k < interfaceIdsLen ? interfaceIds[k] : -1;
        ASSERT(multicastAddr.isMulticast());

        MulticastMembership *membership = sd->findMulticastMembership(multicastAddr, interfaceId);
        if (membership)
            throw cRuntimeError("UPD::joinMulticastGroups(): %s group on interface %s is already joined.",
                    multicastAddr.str().c_str(), ift->getInterfaceById(interfaceId)->getFullName());

        membership = new MulticastMembership();
        membership->interfaceId = interfaceId;
        membership->multicastAddress = multicastAddr;
        membership->filterMode = UDP_EXCLUDE_MCAST_SOURCES;
        sd->addMulticastMembership(membership);

        // add the multicast address to the selected interface or all interfaces
        if (interfaceId != -1) {
            InterfaceEntry *ie = ift->getInterfaceById(interfaceId);
            if (!ie)
                throw cRuntimeError("Interface id=%d does not exist", interfaceId);
            ASSERT(ie->isMulticast());
            addMulticastAddressToInterface(ie, multicastAddr);
        }
        else {
            int n = ift->getNumInterfaces();
            for (int i = 0; i < n; i++) {
                InterfaceEntry *ie = ift->getInterface(i);
                if (ie->isMulticast())
                    addMulticastAddressToInterface(ie, multicastAddr);
            }
        }
    }
}

void UDP::addMulticastAddressToInterface(InterfaceEntry *ie, const L3Address& multicastAddr)
{
    ASSERT(ie && ie->isMulticast());
    ASSERT(multicastAddr.isMulticast());

    if (multicastAddr.getType() == L3Address::IPv4) {
#ifdef WITH_IPv4
        ie->ipv4Data()->joinMulticastGroup(multicastAddr.toIPv4());
#endif // ifdef WITH_IPv4
    }
    else if (multicastAddr.getType() == L3Address::IPv6) {
#ifdef WITH_IPv6
        ie->ipv6Data()->assignAddress(multicastAddr.toIPv6(), false, SimTime::getMaxTime(), SimTime::getMaxTime());
#endif // ifdef WITH_IPv6
    }
    else
        ie->joinMulticastGroup(multicastAddr);
}

void UDP::leaveMulticastGroups(SockDesc *sd, const std::vector<L3Address>& multicastAddresses)
{
    std::vector<L3Address> empty;

    for (auto & multicastAddresse : multicastAddresses) {
        auto it = sd->findFirstMulticastMembership(multicastAddresse);
        while (it != sd->multicastMembershipTable.end()) {
            MulticastMembership *membership = *it;
            if (membership->multicastAddress != multicastAddresse)
                break;
            it = sd->multicastMembershipTable.erase(it);

            McastSourceFilterMode oldFilterMode = membership->filterMode == UDP_INCLUDE_MCAST_SOURCES ?
                MCAST_INCLUDE_SOURCES : MCAST_EXCLUDE_SOURCES;

            if (membership->interfaceId != -1) {
                InterfaceEntry *ie = ift->getInterfaceById(membership->interfaceId);
                ie->changeMulticastGroupMembership(membership->multicastAddress,
                        oldFilterMode, membership->sourceList, MCAST_INCLUDE_SOURCES, empty);
            }
            else {
                for (int j = 0; j < ift->getNumInterfaces(); ++j) {
                    InterfaceEntry *ie = ift->getInterface(j);
                    if (ie->isMulticast())
                        ie->changeMulticastGroupMembership(membership->multicastAddress,
                                oldFilterMode, membership->sourceList, MCAST_INCLUDE_SOURCES, empty);
                }
            }
            delete membership;
        }
    }
}

void UDP::blockMulticastSources(SockDesc *sd, InterfaceEntry *ie, L3Address multicastAddress, const std::vector<L3Address>& sourceList)
{
    ASSERT(ie && ie->isMulticast());
    ASSERT(multicastAddress.isMulticast());

    MulticastMembership *membership = sd->findMulticastMembership(multicastAddress, ie->getInterfaceId());
    if (!membership)
        throw cRuntimeError("UDP::blockMulticastSources(): not a member of %s group on interface '%s'",
                multicastAddress.str().c_str(), ie->getFullName());

    if (membership->filterMode != UDP_EXCLUDE_MCAST_SOURCES)
        throw cRuntimeError("UDP::blockMulticastSources(): socket was not joined to all sources of %s group on interface '%s'",
                multicastAddress.str().c_str(), ie->getFullName());

    std::vector<L3Address> oldSources(membership->sourceList);
    std::vector<L3Address>& excludedSources = membership->sourceList;
    bool changed = false;
    for (auto & elem : sourceList) {
        const L3Address& sourceAddress = elem;
        auto it = std::find(excludedSources.begin(), excludedSources.end(), sourceAddress);
        if (it != excludedSources.end()) {
            excludedSources.push_back(sourceAddress);
            changed = true;
        }
    }

    if (changed) {
        ie->changeMulticastGroupMembership(multicastAddress, MCAST_EXCLUDE_SOURCES, oldSources, MCAST_EXCLUDE_SOURCES, excludedSources);
    }
}

void UDP::unblockMulticastSources(SockDesc *sd, InterfaceEntry *ie, L3Address multicastAddress, const std::vector<L3Address>& sourceList)
{
    ASSERT(ie && ie->isMulticast());
    ASSERT(multicastAddress.isMulticast());

    MulticastMembership *membership = sd->findMulticastMembership(multicastAddress, ie->getInterfaceId());
    if (!membership)
        throw cRuntimeError("UDP::unblockMulticastSources(): not a member of %s group in interface '%s'",
                multicastAddress.str().c_str(), ie->getFullName());

    if (membership->filterMode != UDP_EXCLUDE_MCAST_SOURCES)
        throw cRuntimeError("UDP::unblockMulticastSources(): socket was not joined to all sources of %s group on interface '%s'",
                multicastAddress.str().c_str(), ie->getFullName());

    std::vector<L3Address> oldSources(membership->sourceList);
    std::vector<L3Address>& excludedSources = membership->sourceList;
    bool changed = false;
    for (auto & elem : sourceList) {
        const L3Address& sourceAddress = elem;
        auto it = std::find(excludedSources.begin(), excludedSources.end(), sourceAddress);
        if (it != excludedSources.end()) {
            excludedSources.erase(it);
            changed = true;
        }
    }

    if (changed) {
        ie->changeMulticastGroupMembership(multicastAddress, MCAST_EXCLUDE_SOURCES, oldSources, MCAST_EXCLUDE_SOURCES, excludedSources);
    }
}

void UDP::joinMulticastSources(SockDesc *sd, InterfaceEntry *ie, L3Address multicastAddress, const std::vector<L3Address>& sourceList)
{
    ASSERT(ie && ie->isMulticast());
    ASSERT(multicastAddress.isMulticast());

    MulticastMembership *membership = sd->findMulticastMembership(multicastAddress, ie->getInterfaceId());
    if (!membership) {
        membership = new MulticastMembership();
        membership->interfaceId = ie->getInterfaceId();
        membership->multicastAddress = multicastAddress;
        membership->filterMode = UDP_INCLUDE_MCAST_SOURCES;
        sd->addMulticastMembership(membership);
    }

    if (membership->filterMode == UDP_EXCLUDE_MCAST_SOURCES)
        throw cRuntimeError("UDP::joinMulticastSources(): socket was joined to all sources of %s group on interface '%s'",
                multicastAddress.str().c_str(), ie->getFullName());

    std::vector<L3Address> oldSources(membership->sourceList);
    std::vector<L3Address>& includedSources = membership->sourceList;
    bool changed = false;
    for (auto & elem : sourceList) {
        const L3Address& sourceAddress = elem;
        auto it = std::find(includedSources.begin(), includedSources.end(), sourceAddress);
        if (it != includedSources.end()) {
            includedSources.push_back(sourceAddress);
            changed = true;
        }
    }

    if (changed) {
        ie->changeMulticastGroupMembership(multicastAddress, MCAST_INCLUDE_SOURCES, oldSources, MCAST_INCLUDE_SOURCES, includedSources);
    }
}

void UDP::leaveMulticastSources(SockDesc *sd, InterfaceEntry *ie, L3Address multicastAddress, const std::vector<L3Address>& sourceList)
{
    ASSERT(ie && ie->isMulticast());
    ASSERT(multicastAddress.isMulticast());

    MulticastMembership *membership = sd->findMulticastMembership(multicastAddress, ie->getInterfaceId());
    if (!membership)
        throw cRuntimeError("UDP::leaveMulticastSources(): not a member of %s group in interface '%s'",
                multicastAddress.str().c_str(), ie->getFullName());

    if (membership->filterMode == UDP_EXCLUDE_MCAST_SOURCES)
        throw cRuntimeError("UDP::leaveMulticastSources(): socket was joined to all sources of %s group on interface '%s'",
                multicastAddress.str().c_str(), ie->getFullName());

    std::vector<L3Address> oldSources(membership->sourceList);
    std::vector<L3Address>& includedSources = membership->sourceList;
    bool changed = false;
    for (auto & elem : sourceList) {
        const L3Address& sourceAddress = elem;
        auto it = std::find(includedSources.begin(), includedSources.end(), sourceAddress);
        if (it != includedSources.end()) {
            includedSources.erase(it);
            changed = true;
        }
    }

    if (changed) {
        ie->changeMulticastGroupMembership(multicastAddress, MCAST_EXCLUDE_SOURCES, oldSources, MCAST_EXCLUDE_SOURCES, includedSources);
    }

    if (includedSources.empty())
        sd->deleteMulticastMembership(membership);
}

void UDP::setMulticastSourceFilter(SockDesc *sd, InterfaceEntry *ie, L3Address multicastAddress, UDPSourceFilterMode filterMode, const std::vector<L3Address>& sourceList)
{
    ASSERT(ie && ie->isMulticast());
    ASSERT(multicastAddress.isMulticast());

    MulticastMembership *membership = sd->findMulticastMembership(multicastAddress, ie->getInterfaceId());
    if (!membership) {
        membership = new MulticastMembership();
        membership->interfaceId = ie->getInterfaceId();
        membership->multicastAddress = multicastAddress;
        membership->filterMode = UDP_INCLUDE_MCAST_SOURCES;
        sd->addMulticastMembership(membership);
    }

    bool changed = membership->filterMode != filterMode ||
        membership->sourceList.size() != sourceList.size() ||
        !equal(sourceList.begin(), sourceList.end(), membership->sourceList.begin());
    if (changed) {
        std::vector<L3Address> oldSources(membership->sourceList);
        McastSourceFilterMode oldFilterMode = membership->filterMode == UDP_INCLUDE_MCAST_SOURCES ?
            MCAST_INCLUDE_SOURCES : MCAST_EXCLUDE_SOURCES;
        McastSourceFilterMode newFilterMode = filterMode == UDP_INCLUDE_MCAST_SOURCES ?
            MCAST_INCLUDE_SOURCES : MCAST_EXCLUDE_SOURCES;

        membership->filterMode = filterMode;
        membership->sourceList = sourceList;

        ie->changeMulticastGroupMembership(multicastAddress, oldFilterMode, oldSources, newFilterMode, sourceList);
    }
}

bool UDP::handleOperationStage(LifecycleOperation *operation, int stage, IDoneCallback *doneCallback)
{
    Enter_Method_Silent();

    if (dynamic_cast<NodeStartOperation *>(operation)) {
        if ((NodeStartOperation::Stage)stage == NodeStartOperation::STAGE_TRANSPORT_LAYER) {
            icmp = nullptr;
            icmpv6 = nullptr;
            isOperational = true;
        }
    }
    else if (dynamic_cast<NodeShutdownOperation *>(operation)) {
        if ((NodeShutdownOperation::Stage)stage == NodeShutdownOperation::STAGE_TRANSPORT_LAYER) {
            clearAllSockets();
            icmp = nullptr;
            icmpv6 = nullptr;
            isOperational = false;
        }
    }
    else if (dynamic_cast<NodeCrashOperation *>(operation)) {
        if ((NodeCrashOperation::Stage)stage == NodeCrashOperation::STAGE_CRASH) {
            clearAllSockets();
            icmp = nullptr;
            icmpv6 = nullptr;
            isOperational = false;
        }
    }
    else {
        throw cRuntimeError("Unsupported operation '%s'", operation->getClassName());
    }

    return true;
}

/*
 * Multicast memberships are sorted first by multicastAddress, then by interfaceId.
 * The interfaceId -1 comes after any other interfaceId.
 */
static bool lessMembership(const UDP::MulticastMembership *first, const UDP::MulticastMembership *second)
{
    if (first->multicastAddress != second->multicastAddress)
        return first->multicastAddress < second->multicastAddress;

    if (first->interfaceId == -1 || first->interfaceId >= second->interfaceId)
        return false;

    return true;
}

UDP::MulticastMembershipTable::iterator UDP::SockDesc::findFirstMulticastMembership(const L3Address& multicastAddress)
{
    MulticastMembership membership;
    membership.multicastAddress = multicastAddress;
    membership.interfaceId = 0;    // less than any other interfaceId

    auto it = lower_bound(multicastMembershipTable.begin(), multicastMembershipTable.end(), &membership, lessMembership);
    if (it != multicastMembershipTable.end() && (*it)->multicastAddress == multicastAddress)
        return it;
    else
        return multicastMembershipTable.end();
}

UDP::MulticastMembership *UDP::SockDesc::findMulticastMembership(const L3Address& multicastAddress, int interfaceId)
{
    MulticastMembership membership;
    membership.multicastAddress = multicastAddress;
    membership.interfaceId = interfaceId;

    auto it = lower_bound(multicastMembershipTable.begin(), multicastMembershipTable.end(), &membership, lessMembership);
    if (it != multicastMembershipTable.end() && (*it)->multicastAddress == multicastAddress && (*it)->interfaceId == interfaceId)
        return *it;
    else
        return nullptr;
}

void UDP::SockDesc::addMulticastMembership(MulticastMembership *membership)
{
    auto it = lower_bound(multicastMembershipTable.begin(), multicastMembershipTable.end(), membership, lessMembership);
    multicastMembershipTable.insert(it, membership);
}

void UDP::SockDesc::deleteMulticastMembership(MulticastMembership *membership)
{
    multicastMembershipTable.erase(std::remove(multicastMembershipTable.begin(), multicastMembershipTable.end(), membership),
            multicastMembershipTable.end());
    delete membership;
}

INetfilter::IHook::Result UDP::CrcInsertion::datagramPostRoutingHook(Packet *packet, const InterfaceEntry *inputInterfaceEntry, const InterfaceEntry *& outputInterfaceEntry, L3Address& nextHopAddress)
{
    auto networkProtocol = packet->getMandatoryTag<PacketProtocolTag>()->getProtocol();
    const auto& networkHeader = peekNetworkHeader(packet);
    if (networkHeader->getTransportProtocol() == IP_PROT_UDP) {
        packet->removeFromBeginning(networkHeader->getChunkLength());
        auto udpHeader = packet->removeHeader<UdpHeader>();
        const L3Address& srcAddress = networkHeader->getSourceAddress();
        const L3Address& destAddress = networkHeader->getDestinationAddress();
        udp->insertCrc(networkProtocol, srcAddress, destAddress, udpHeader, packet);
        udpHeader->markImmutable();
        packet->pushHeader(udpHeader);
        packet->pushHeader(networkHeader);
    }
    return ACCEPT;
}

void UDP::insertCrc(const Protocol *networkProtocol, const L3Address& srcAddress, const L3Address& destAddress, const Ptr<UdpHeader>& udpHeader, Packet *packet)
{
    udpHeader->setCrcMode(crcMode);
    switch (crcMode) {
        case CRC_DISABLED:
            // if the CRC mode is disabled, then the CRC is 0
            udpHeader->setCrc(0x0000);
            break;
        case CRC_DECLARED_CORRECT:
            // if the CRC mode is declared to be correct, then set the CRC to an easily recognizable value
            udpHeader->setCrc(0xC00D);
            break;
        case CRC_DECLARED_INCORRECT:
            // if the CRC mode is declared to be incorrect, then set the CRC to an easily recognizable value
            udpHeader->setCrc(0xBAAD);
            break;
        case CRC_COMPUTED: {
            // if the CRC mode is computed, then compute the CRC and set it
            // this computation is delayed after the routing decision, see INetfilter hook
            udpHeader->setCrc(0x0000); // make sure that the CRC is 0 in the UDP header before computing the CRC
            MemoryOutputStream udpHeaderStream;
            Chunk::serialize(udpHeaderStream, udpHeader);
            auto udpHeaderBytes = udpHeaderStream.getData();
            auto udpDataBytes = packet->peekDataBytes()->getBytes();
            auto crc = computeCrc(networkProtocol, srcAddress, destAddress, udpHeaderBytes, udpDataBytes);
            udpHeader->setCrc(crc);
            break;
        }
        default:
            throw cRuntimeError("Unknown CRC mode");
    }
}

bool UDP::verifyCrc(const Protocol *networkProtocol, const Ptr<UdpHeader>& udpHeader, Packet *packet)
{
    switch (udpHeader->getCrcMode()) {
        case CRC_DISABLED:
            // if the CRC mode is disabled, then the check passes if the CRC is 0
            return udpHeader->getCrc() == 0x0000;
        case CRC_DECLARED_CORRECT: {
            // if the CRC mode is declared to be correct, then the check passes if and only if the chunks are correct
            auto totalLength = udpHeader->getTotalLengthField();
            auto udpDataBytes = packet->peekDataAt(byte(0), byte(totalLength) - udpHeader->getChunkLength(), Chunk::PF_ALLOW_INCORRECT);
            return udpHeader->isCorrect() && udpDataBytes->isCorrect();
        }
        case CRC_DECLARED_INCORRECT:
            // if the CRC mode is declared to be incorrect, then the check fails
            return false;
        case CRC_COMPUTED: {
            if (udpHeader->getCrc() == 0x0000)
                // if the CRC mode is computed and the CRC is 0 (disabled), then the check passes
                return true;
            else {
                // otherwise compute the CRC, the check passes if the result is 0xFFFF (includes the received CRC) and the chunks are correct
                auto l3AddressInd = packet->getMandatoryTag<L3AddressInd>();
                auto srcAddress = l3AddressInd->getSrcAddress();
                auto destAddress = l3AddressInd->getDestAddress();
                auto udpHeaderBytes = udpHeader->Chunk::peek<BytesChunk>(byte(0), udpHeader->getChunkLength())->getBytes();
                auto totalLength = udpHeader->getTotalLengthField();
                auto udpData = packet->peekDataAt<BytesChunk>(byte(0), byte(totalLength) - udpHeader->getChunkLength(), Chunk::PF_ALLOW_INCORRECT);
                auto udpDataBytes = udpData->getBytes();
                auto computedCrc = computeCrc(networkProtocol, srcAddress, destAddress, udpHeaderBytes, udpDataBytes);
                // TODO: delete these isCorrect calls, rely on CRC only
                return computedCrc == 0xFFFF && udpHeader->isCorrect() && udpData->isCorrect();
            }
        }
        default:
            throw cRuntimeError("Unknown CRC mode");
    }
}

uint16_t UDP::computeCrc(const Protocol *networkProtocol, const L3Address& srcAddress, const L3Address& destAddress, const std::vector<uint8_t>& udpHeaderBytes, const std::vector<uint8_t>& udpDataBytes)
{
    auto pseudoHeader = std::make_shared<TransportPseudoHeader>();
    pseudoHeader->setSrcAddress(srcAddress);
    pseudoHeader->setDestAddress(destAddress);
    pseudoHeader->setNetworkProtocolId(networkProtocol->getId());
    pseudoHeader->setProtocolId(IP_PROT_UDP);
    pseudoHeader->setPacketLength(udpHeaderBytes.size() + udpDataBytes.size());
    // pseudoHeader length: ipv4: 12 bytes, ipv6: 40 bytes, other: ???
    if (networkProtocol == &Protocol::ipv4)
        pseudoHeader->setChunkLength(byte(12));
    else if (networkProtocol == &Protocol::ipv6)
        pseudoHeader->setChunkLength(byte(40));
    else
        throw cRuntimeError("Unknown network protocol: %s", networkProtocol->getName());
    pseudoHeader->markImmutable();
    auto pseudoHeaderBytes = pseudoHeader->Chunk::peek<BytesChunk>(byte(0), pseudoHeader->getChunkLength())->getBytes();
    // Excerpt from RFC 768:
    // Checksum is the 16-bit one's complement of the one's complement sum of a
    // pseudo header of information from the IP header, the UDP header, and the
    // data,  padded  with zero octets  at the end (if  necessary)  to  make  a
    // multiple of two octets.
    auto pseudoHeaderLength = pseudoHeaderBytes.size();
    auto udpHeaderLength = udpHeaderBytes.size();
    auto udpDataLength =  udpDataBytes.size();
    auto bufferLength = pseudoHeaderLength + udpHeaderLength + udpDataLength;
    auto buffer = new uint8_t[bufferLength];
    // 1. fill in the data
    std::copy(pseudoHeaderBytes.begin(), pseudoHeaderBytes.end(), (uint8_t *)buffer);
    std::copy(udpHeaderBytes.begin(), udpHeaderBytes.end(), (uint8_t *)buffer + pseudoHeaderLength);
    std::copy(udpDataBytes.begin(), udpDataBytes.end(), (uint8_t *)buffer + pseudoHeaderLength + udpHeaderLength);
    // 2. compute the CRC
    uint16_t crc = inet::serializer::TCPIPchecksum::checksum(buffer, bufferLength);
    delete [] buffer;
    // Excerpt from RFC 768:
    // If the computed  checksum  is zero,  it is transmitted  as all ones (the
    // equivalent  in one's complement  arithmetic).   An all zero  transmitted
    // checksum  value means that the transmitter  generated  no checksum  (for
    // debugging or for higher level protocols that don't care).
    return crc == 0x0000 ? 0xFFFF : crc;
}

} // namespace inet
<|MERGE_RESOLUTION|>--- conflicted
+++ resolved
@@ -26,6 +26,7 @@
 #include "inet/common/packet/Packet.h"
 #include "inet/common/ProtocolTag_m.h"
 #include "inet/common/IProtocolRegistrationListener.h"
+#include "inet/common/LayeredProtocolBase.h"
 #include "inet/common/ModuleAccess.h"
 #include "inet/common/lifecycle/NodeOperations.h"
 #include "inet/common/lifecycle/NodeStatus.h"
@@ -57,12 +58,6 @@
 #include "inet/networklayer/ipv6/IPv6InterfaceData.h"
 #endif // ifdef WITH_IPv6
 
-<<<<<<< HEAD
-=======
-#include "inet/common/lifecycle/NodeOperations.h"
-#include "inet/common/lifecycle/NodeStatus.h"
-#include "inet/common/LayeredProtocolBase.h"
->>>>>>> 1df864de
 
 namespace inet {
 
@@ -326,13 +321,9 @@
 
 void UDP::processPacketFromApp(Packet *packet)
 {
-<<<<<<< HEAD
+    emit(LayeredProtocolBase::packetReceivedFromUpperSignal, packet);
     L3Address srcAddr, destAddr;
     int srcPort = -1, destPort = -1;
-=======
-    emit(LayeredProtocolBase::packetReceivedFromUpperSignal, appData);
-    UDPSendCommand *ctrl = check_and_cast<UDPSendCommand *>(appData->removeControlInfo());
->>>>>>> 1df864de
 
     int socketId = packet->getMandatoryTag<SocketReq>()->getSocketId();
     SockDesc *sd = getOrCreateSocket(socketId);
@@ -408,17 +399,15 @@
 
     EV_INFO << "Sending app packet " << packet->getName() << " over " << l3Protocol->getName() << ".\n";
     emit(sentPkSignal, packet);
+    emit(LayeredProtocolBase::packetSentToLowerSignal, packet);
     send(packet, "ipOut");
     numSent++;
 }
 
 void UDP::processUDPPacket(Packet *udpPacket)
 {
-<<<<<<< HEAD
     ASSERT(udpPacket->getControlInfo() == nullptr);
-=======
     emit(LayeredProtocolBase::packetReceivedFromLowerSignal, udpPacket);
->>>>>>> 1df864de
     emit(rcvdPkSignal, udpPacket);
 
     bit udpHeaderPopPosition = udpPacket->getHeaderPopOffset();
@@ -550,13 +539,6 @@
         udpHeaderAvailable = true;
     }
 
-<<<<<<< HEAD
-    EV_WARN << "ICMPv6 error received: type=" << type << " code=" << code
-            << " about packet " << localAddr << ":" << localPort << " > "
-            << remoteAddr << ":" << remotePort << "\n";
-
-=======
->>>>>>> 1df864de
     // identify socket and report error to it
     if (udpHeaderAvailable) {
         EV_WARN << "ICMP error received: type=" << type << " code=" << code
@@ -837,12 +819,8 @@
     payload->ensureTag<L4PortInd>()->setDestPort(destPort);
 
     emit(passedUpPkSignal, payload);
-<<<<<<< HEAD
+    emit(LayeredProtocolBase::packetSentToUpperSignal, payload);
     send(payload, "appOut");
-=======
-    emit(LayeredProtocolBase::packetSentToUpperSignal, payload);
-    send(payload, "appOut", sd->appGateIndex);
->>>>>>> 1df864de
     numPassedUp++;
 }
 
@@ -851,7 +829,6 @@
     cMessage *notifyMsg = new cMessage("ERROR", UDP_I_ERROR);
     UDPErrorIndication *udpCtrl = new UDPErrorIndication();
     notifyMsg->setControlInfo(udpCtrl);
-<<<<<<< HEAD
     //FIXME notifyMsg->ensureTag<InterfaceInd>()->setInterfaceId(interfaceId);
     notifyMsg->ensureTag<SocketInd>()->setSocketId(sd->sockId);
     notifyMsg->ensureTag<L3AddressInd>()->setSrcAddress(localAddr);
@@ -860,81 +837,6 @@
     notifyMsg->ensureTag<L4PortInd>()->setDestPort(remotePort);
 
     send(notifyMsg, "appOut");
-=======
-
-    send(notifyMsg, "appOut", sd->appGateIndex);
-}
-
-void UDP::sendDown(cPacket *appData, const L3Address& srcAddr, ushort srcPort, const L3Address& destAddr, ushort destPort,
-        int interfaceId, bool multicastLoop, int ttl, unsigned char tos)
-{
-    if (destAddr.isUnspecified())
-        throw cRuntimeError("send: unspecified destination address");
-    if (destPort <= 0 || destPort > 65535)
-        throw cRuntimeError("send invalid remote port number %d", destPort);
-
-    UDPPacket *udpPacket = createUDPPacket(appData->getName());
-    udpPacket->setByteLength(UDP_HEADER_BYTES);
-    udpPacket->encapsulate(appData);
-
-    // set source and destination port
-    udpPacket->setSourcePort(srcPort);
-    udpPacket->setDestinationPort(destPort);
-
-    if (destAddr.getType() == L3Address::IPv4) {
-        // send to IPv4
-        EV_INFO << "Sending app packet " << appData->getName() << " over IPv4.\n";
-        IPv4ControlInfo *ipControlInfo = new IPv4ControlInfo();
-        ipControlInfo->setProtocol(IP_PROT_UDP);
-        ipControlInfo->setSrcAddr(srcAddr.toIPv4());
-        ipControlInfo->setDestAddr(destAddr.toIPv4());
-        ipControlInfo->setInterfaceId(interfaceId);
-        ipControlInfo->setMulticastLoop(multicastLoop);
-        ipControlInfo->setTimeToLive(ttl);
-        ipControlInfo->setTypeOfService(tos);
-        udpPacket->setControlInfo(ipControlInfo);
-
-        emit(LayeredProtocolBase::packetSentToLowerSignal, udpPacket);
-        emit(sentPkSignal, udpPacket);
-        send(udpPacket, "ipOut");
-    }
-    else if (destAddr.getType() == L3Address::IPv6) {
-        // send to IPv6
-        EV_INFO << "Sending app packet " << appData->getName() << " over IPv6.\n";
-        IPv6ControlInfo *ipControlInfo = new IPv6ControlInfo();
-        ipControlInfo->setProtocol(IP_PROT_UDP);
-        ipControlInfo->setSrcAddr(srcAddr.toIPv6());
-        ipControlInfo->setDestAddr(destAddr.toIPv6());
-        ipControlInfo->setInterfaceId(interfaceId);
-        ipControlInfo->setMulticastLoop(multicastLoop);
-        ipControlInfo->setHopLimit(ttl);
-        ipControlInfo->setTrafficClass(tos);
-        udpPacket->setControlInfo(ipControlInfo);
-
-        emit(LayeredProtocolBase::packetSentToLowerSignal, udpPacket);
-        emit(sentPkSignal, udpPacket);
-        send(udpPacket, "ipOut");
-    }
-    else {
-        // send to generic
-        EV_INFO << "Sending app packet " << appData->getName() << endl;
-        IL3AddressType *addressType = destAddr.getAddressType();
-        INetworkProtocolControlInfo *ipControlInfo = addressType->createNetworkProtocolControlInfo();
-        ipControlInfo->setTransportProtocol(IP_PROT_UDP);
-        ipControlInfo->setSourceAddress(srcAddr);
-        ipControlInfo->setDestinationAddress(destAddr);
-        ipControlInfo->setInterfaceId(interfaceId);
-        //ipControlInfo->setMulticastLoop(multicastLoop);
-        ipControlInfo->setHopLimit(ttl);
-        //ipControlInfo->setTrafficClass(tos);
-        udpPacket->setControlInfo(dynamic_cast<cObject *>(ipControlInfo));
-
-        emit(LayeredProtocolBase::packetSentToLowerSignal, udpPacket);
-        emit(sentPkSignal, udpPacket);
-        send(udpPacket, "ipOut");
-    }
-    numSent++;
->>>>>>> 1df864de
 }
 
 UdpHeader *UDP::createUDPPacket()
