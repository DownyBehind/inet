--- conflicted
+++ resolved
@@ -6,11 +6,6 @@
 
 2005-08-04  Andras Varga
 
-<<<<<<< HEAD
-	* checked in the IPv6 model implemented by Ng Wei Yang at CTIE, 
-	Monash University; code skeleton and some initial code 
-=======
 	* checked in the IPv6 model implemented by Ng Wei Yang at CTIE,
 	Monash University; code skeleton and some initial code
->>>>>>> 5b51aaa3
 	implemented by Andras Varga